#include <polyfem/State.hpp>

#include <polyfem/Mesh2D.hpp>
#include <polyfem/Mesh3D.hpp>

#include <polyfem/FEBasis2d.hpp>
#include <polyfem/FEBasis3d.hpp>

#include <polyfem/SpectralBasis2d.hpp>

#include <polyfem/SplineBasis2d.hpp>
#include <polyfem/SplineBasis3d.hpp>

#include <polyfem/EdgeSampler.hpp>
#include <polyfem/BoundarySampler.hpp>

#include <polyfem/PolygonalBasis2d.hpp>
#include <polyfem/PolygonalBasis3d.hpp>

#include <polyfem/MVPolygonalBasis2d.hpp>

#include <polyfem/AssemblerUtils.hpp>
#include <polyfem/RhsAssembler.hpp>

#include <polyfem/LinearSolver.hpp>
#include <polyfem/FEMSolver.hpp>

#include <polyfem/RefElementSampler.hpp>

#include <polyfem/Common.hpp>

#include <polyfem/VTUWriter.hpp>
#include <polyfem/MeshUtils.hpp>

#include <polyfem/NLProblem.hpp>
#include <polyfem/LbfgsSolver.hpp>
#include <polyfem/SparseNewtonDescentSolver.hpp>
#include <polyfem/NavierStokesSolver.hpp>
#include <polyfem/TransientNavierStokesSolver.hpp>
#include <polyfem/OperatorSplittingSolver.hpp>

#include <polyfem/auto_p_bases.hpp>
#include <polyfem/auto_q_bases.hpp>

#include <polyfem/HexQuadrature.hpp>
#include <polyfem/QuadQuadrature.hpp>
#include <polyfem/TetQuadrature.hpp>
#include <polyfem/TriQuadrature.hpp>
#include <polyfem/BDF.hpp>

#include <polyfem/Logger.hpp>

#ifdef POLYFEM_WITH_TBB
#include <tbb/task_scheduler_init.h>
#endif

#include <igl/Timer.h>
#include <igl/remove_unreferenced.h>
#include <igl/remove_duplicate_vertices.h>
#include <igl/isolines.h>
#include <igl/write_triangle_mesh.h>

#include <igl/per_face_normals.h>
#include <igl/AABB.h>
#include <igl/in_element.h>

#include <unsupported/Eigen/SparseExtra>

#include <iostream>
#include <algorithm>
#include <memory>
#include <math.h>

#include <polyfem/autodiff.h>
#include <geogram/basic/logger.h>
#include <geogram/basic/command_line.h>
#include <geogram/basic/command_line_args.h>
DECLARE_DIFFSCALAR_BASE();

using namespace Eigen;

extern "C" size_t getPeakRSS();

namespace polyfem
{
namespace
{
template <typename V1, typename V2>
double angle2(const V1 &v1, const V2 &v2)
{
	assert(v1.size() == 2);
	assert(v2.size() == 2);
	return std::abs(atan2(v1(0) * v2(1) - v1(1) * v2(0), v1.dot(v2)));
}

template <typename V1, typename V2>
double angle3(const V1 &v1, const V2 &v2)
{
	assert(v1.size() == 3);
	assert(v2.size() == 3);
	return std::abs(atan2(v1.cross(v2).norm(), v1.dot(v2)));
}

class GeoLoggerForward : public GEO::LoggerClient
{
	std::shared_ptr<spdlog::logger> logger_;

public:
	template <typename T>
	GeoLoggerForward(T logger) : logger_(logger) {}

private:
	std::string truncate(const std::string &msg)
	{
		static size_t prefix_len = GEO::CmdLine::ui_feature(" ", false).size();
		return msg.substr(prefix_len, msg.size() - 1 - prefix_len);
	}

protected:
	void div(const std::string &title) override
	{
		logger_->trace(title.substr(0, title.size() - 1));
	}

	void out(const std::string &str) override
	{
		logger_->info(truncate(str));
	}

	void warn(const std::string &str) override
	{
		logger_->warn(truncate(str));
	}

	void err(const std::string &str) override
	{
		logger_->error(truncate(str));
	}

	void status(const std::string &str) override
	{
		// Errors and warnings are also dispatched as status by geogram, but without
		// the "feature" header. We thus forward them as trace, to avoid duplicated
		// logger info...
		logger_->trace(str.substr(0, str.size() - 1));
	}
};

} // namespace

State::State()
{
#ifndef WIN32
	setenv("GEO_NO_SIGNAL_HANDLER", "1", 1);
#endif

	GEO::initialize();

#ifdef USE_TBB
	const size_t MB = 1024 * 1024;
	const size_t stack_size = 64 * MB;
	unsigned int num_threads = std::max(1u, std::thread::hardware_concurrency());
	tbb::task_scheduler_init scheduler(num_threads, stack_size);
#endif

	// Import standard command line arguments, and custom ones
	GEO::CmdLine::import_arg_group("standard");
	GEO::CmdLine::import_arg_group("pre");
	GEO::CmdLine::import_arg_group("algo");

	problem = ProblemFactory::factory().get_problem("Linear");

	use_avg_pressure = true;

	this->args = {
		{"mesh", ""},
		{"force_linear_geometry", false},
		{"bc_tag", ""},
		{"boundary_id_threshold", -1.0},
		{"n_refs", 0},
		{"vismesh_rel_area", 0.00001},
		{"refinenemt_location", 0.5},
		{"n_boundary_samples", 6},
		{"problem", "Franke"},
		{"normalize_mesh", true},

		{"curved_mesh_size", false},

		{"count_flipped_els", false},

		{"tend", 1},
		{"time_steps", 10},

		{"scalar_formulation", "Laplacian"},
		{"tensor_formulation", "LinearElasticity"},

		{"B", 3},
		{"h1_formula", false},

		{"BDF_order", 1},
		{"quadrature_order", 4},
		{"discr_order", 1},
		{"poly_bases", "MFSHarmonic"},
		{"serendipity", false},
		{"discr_order_max", autogen::MAX_P_BASES},
		{"pressure_discr_order", 1},
		{"use_p_ref", false},
		{"use_spline", false},
		{"iso_parametric", false},
		{"integral_constraints", 2},

		{"fit_nodes", false},

		{"n_harmonic_samples", 10},

		{"solver_type", LinearSolver::defaultSolver()},
		{"precond_type", LinearSolver::defaultPrecond()},

		{"solver_params", json({})},
		{"line_search", "armijo"},
		{"nl_solver", "newton"},
		{"nl_solver_rhs_steps", 1},
		{"save_solve_sequence", false},
		{"save_solve_sequence_debug", false},
		{"save_time_sequence", true},

		{"force_no_ref_for_harmonic", false},

		{"rhs_path", ""},

		{"params", {{"lambda", 0.32967032967032966}, {"mu", 0.3846153846153846}, {"k", 1.0}, {"elasticity_tensor", json({})},
					// {"young", 1.0},
					// {"nu", 0.3},
					{"alphas", {2.13185026692482, -0.600299816209491}},
					{"mus", {0.00407251192475097, 0.000167202574129608}},
					{"Ds", {9.4979, 1000000}}}},

		{"problem_params", json({})},

		{"output", ""},
		// {"solution", ""},
		// {"stiffness_mat_save_path", ""},

		{"export", {{"sol_at_node", -1}, {"vis_mesh", ""}, {"vis_boundary_only", false}, {"nodes", ""}, {"wire_mesh", ""}, {"iso_mesh", ""}, {"spectrum", false}, {"solution", ""}, {"full_mat", ""}, {"stiffness_mat", ""}, {"solution_mat", ""}, {"stress_mat", ""}, {"mises", ""}}}};
}

void State::init_logger(const std::string &log_file, int log_level, const bool is_quiet)
{
	Logger::init(!is_quiet, log_file);
	log_level = std::max(0, std::min(6, log_level));
	spdlog::set_level(static_cast<spdlog::level::level_enum>(log_level));
	spdlog::flush_every(std::chrono::seconds(3));

	GEO::Logger *geo_logger = GEO::Logger::instance();
	geo_logger->unregister_all_clients();
	geo_logger->register_client(new GeoLoggerForward(logger().clone("geogram")));
	geo_logger->set_pretty(false);
}

void State::init_logger(std::ostream &os, int log_level)
{
	Logger::init(os);
	log_level = std::max(0, std::min(6, log_level));
	spdlog::set_level(static_cast<spdlog::level::level_enum>(log_level));
	spdlog::flush_every(std::chrono::seconds(3));

	GEO::Logger *geo_logger = GEO::Logger::instance();
	geo_logger->unregister_all_clients();
	geo_logger->register_client(new GeoLoggerForward(logger().clone("geogram")));
	geo_logger->set_pretty(false);
}

void State::init_logger(std::vector<spdlog::sink_ptr> &sinks, int log_level)
{
	Logger::init(sinks);
	log_level = std::max(0, std::min(6, log_level));
	spdlog::set_level(static_cast<spdlog::level::level_enum>(log_level));

	GEO::Logger *geo_logger = GEO::Logger::instance();
	geo_logger->unregister_all_clients();
	geo_logger->register_client(new GeoLoggerForward(logger().clone("geogram")));
	geo_logger->set_pretty(false);
}

void State::sol_to_pressure()
{
	if (n_pressure_bases <= 0)
	{
		logger().error("No pressure bases defined!");
		return;
	}

	// assert(problem->is_mixed());
	assert(AssemblerUtils::instance().is_mixed(formulation()));
	Eigen::MatrixXd tmp = sol;

	int fluid_offset = use_avg_pressure ? (AssemblerUtils::instance().is_fluid(formulation()) ? 1 : 0) : 0;
	sol = tmp.block(0, 0, tmp.rows() - n_pressure_bases - fluid_offset, tmp.cols());
	assert(sol.size() == n_bases * (problem->is_scalar() ? 1 : mesh->dimension()));
	pressure = tmp.block(tmp.rows() - n_pressure_bases - fluid_offset, 0, n_pressure_bases, tmp.cols());
	assert(pressure.size() == n_pressure_bases);
}

void State::compute_mesh_size(const Mesh &mesh_in, const std::vector<ElementBases> &bases_in, const int n_samples)
{
	Eigen::MatrixXd samples_simplex, samples_cube, mapped, p0, p1, p;

	mesh_size = 0;
	average_edge_length = 0;
	min_edge_length = std::numeric_limits<double>::max();

	if (!args["curved_mesh_size"])
	{
		mesh_in.get_edges(p0, p1);
		p = p0 - p1;
		min_edge_length = p.rowwise().norm().minCoeff();
		average_edge_length = p.rowwise().norm().mean();
		mesh_size = p.rowwise().norm().maxCoeff();

		logger().info("hmin: {}", min_edge_length);
		logger().info("hmax: {}", mesh_size);
		logger().info("havg: {}", average_edge_length);

		return;
	}

	if (mesh_in.is_volume())
	{
		EdgeSampler::sample_3d_simplex(n_samples, samples_simplex);
		EdgeSampler::sample_3d_cube(n_samples, samples_cube);
	}
	else
	{
		EdgeSampler::sample_2d_simplex(n_samples, samples_simplex);
		EdgeSampler::sample_2d_cube(n_samples, samples_cube);
	}

	int n = 0;
	for (size_t i = 0; i < bases_in.size(); ++i)
	{
		if (mesh_in.is_polytope(i))
			continue;
		int n_edges;

		if (mesh_in.is_simplex(i))
		{
			n_edges = mesh_in.is_volume() ? 6 : 3;
			bases_in[i].eval_geom_mapping(samples_simplex, mapped);
		}
		else
		{
			n_edges = mesh_in.is_volume() ? 12 : 4;
			bases_in[i].eval_geom_mapping(samples_cube, mapped);
		}

		for (int j = 0; j < n_edges; ++j)
		{
			double current_edge = 0;
			for (int k = 0; k < n_samples - 1; ++k)
			{
				p0 = mapped.row(j * n_samples + k);
				p1 = mapped.row(j * n_samples + k + 1);
				p = p0 - p1;

				current_edge += p.norm();
			}

			mesh_size = std::max(current_edge, mesh_size);
			min_edge_length = std::min(current_edge, min_edge_length);
			average_edge_length += current_edge;
			++n;
		}
	}

	average_edge_length /= n;

	logger().info("hmin: {}", min_edge_length);
	logger().info("hmax: {}", mesh_size);
	logger().info("havg: {}", average_edge_length);
}

void State::save_json()
{
	const std::string out_path = args["output"];
	if (!out_path.empty())
	{
		std::ofstream out(out_path);
		save_json(out);
		out.close();
	}
}

void State::save_json(std::ostream &out)
{
	using json = nlohmann::json;
	json j;
	save_json(j);
	out << j.dump(4) << std::endl;
}

void State::save_json(nlohmann::json &j)
{
	if (!mesh)
	{
		logger().error("Load the mesh first!");
		return;
	}
	if (sol.size() <= 0)
	{
		logger().error("Solve the problem first!");
		return;
	}

	logger().info("Saving json...");

	j["args"] = args;
	j["quadrature_order"] = args["quadrature_order"];
	j["mesh_path"] = mesh_path();
	j["discr_order"] = args["discr_order"];
	j["geom_order"] = mesh->orders().size() > 0 ? mesh->orders().maxCoeff() : 1;
	j["geom_order_min"] = mesh->orders().size() > 0 ? mesh->orders().minCoeff() : 1;
	j["discr_order_min"] = disc_orders.minCoeff();
	j["discr_order_max"] = disc_orders.maxCoeff();
	j["harmonic_samples_res"] = args["n_harmonic_samples"];
	j["use_splines"] = args["use_spline"];
	j["iso_parametric"] = iso_parametric();
	j["problem"] = problem->name();
	j["mat_size"] = mat_size;
	j["solver_type"] = args["solver_type"];
	j["precond_type"] = args["precond_type"];
	j["line_search"] = args["line_search"];
	j["nl_solver"] = args["nl_solver"];
	j["params"] = args["params"];

	j["refinenemt_location"] = args["refinenemt_location"];

	j["num_boundary_samples"] = args["n_boundary_samples"];
	j["num_refs"] = args["n_refs"];
	j["num_bases"] = n_bases;
	j["num_pressure_bases"] = n_pressure_bases;
	j["num_non_zero"] = nn_zero;
	j["num_flipped"] = n_flipped;
	j["num_dofs"] = num_dofs;
	j["num_vertices"] = mesh->n_vertices();
	j["num_elements"] = mesh->n_elements();

	j["num_p1"] = (disc_orders.array() == 1).count();
	j["num_p2"] = (disc_orders.array() == 2).count();
	j["num_p3"] = (disc_orders.array() == 3).count();
	j["num_p4"] = (disc_orders.array() == 4).count();
	j["num_p5"] = (disc_orders.array() == 5).count();

	j["mesh_size"] = mesh_size;
	j["max_angle"] = max_angle;

	j["sigma_max"] = sigma_max;
	j["sigma_min"] = sigma_min;
	j["sigma_avg"] = sigma_avg;

	j["min_edge_length"] = min_edge_length;
	j["average_edge_length"] = average_edge_length;

	j["err_l2"] = l2_err;
	j["err_h1"] = h1_err;
	j["err_h1_semi"] = h1_semi_err;
	j["err_linf"] = linf_err;
	j["err_linf_grad"] = grad_max_err;
	j["err_lp"] = lp_err;

	j["spectrum"] = {spectrum(0), spectrum(1), spectrum(2), spectrum(3)};
	j["spectrum_condest"] = std::abs(spectrum(3)) / std::abs(spectrum(0));

	// j["errors"] = errors;

	j["time_building_basis"] = building_basis_time;
	j["time_loading_mesh"] = loading_mesh_time;
	j["time_computing_poly_basis"] = computing_poly_basis_time;
	j["time_assembling_stiffness_mat"] = assembling_stiffness_mat_time;
	j["time_assigning_rhs"] = assigning_rhs_time;
	j["time_solving"] = solving_time;
	j["time_computing_errors"] = computing_errors_time;

	j["solver_info"] = solver_info;

	j["count_simplex"] = simplex_count;
	j["count_regular"] = regular_count;
	j["count_regular_boundary"] = regular_boundary_count;
	j["count_simple_singular"] = simple_singular_count;
	j["count_multi_singular"] = multi_singular_count;
	j["count_boundary"] = boundary_count;
	j["count_non_regular_boundary"] = non_regular_boundary_count;
	j["count_non_regular"] = non_regular_count;
	j["count_undefined"] = undefined_count;
	j["count_multi_singular_boundary"] = multi_singular_boundary_count;

	j["is_simplicial"] = mesh->n_elements() == simplex_count;

	j["peak_memory"] = getPeakRSS() / (1024 * 1024);

	const int actual_dim = problem->is_scalar() ? 1 : mesh->dimension();

	std::vector<double> mmin(actual_dim);
	std::vector<double> mmax(actual_dim);

	for (int d = 0; d < actual_dim; ++d)
	{
		mmin[d] = std::numeric_limits<double>::max();
		mmax[d] = -std::numeric_limits<double>::max();
	}

	for (int i = 0; i < sol.size(); i += actual_dim)
	{
		for (int d = 0; d < actual_dim; ++d)
		{
			mmin[d] = std::min(mmin[d], sol(i + d));
			mmax[d] = std::max(mmax[d], sol(i + d));
		}
	}

	std::vector<double> sol_at_node(actual_dim);

	if (args["export"]["sol_at_node"] >= 0)
	{
		const int node_id = args["export"]["sol_at_node"];

		for (int d = 0; d < actual_dim; ++d)
		{
			sol_at_node[d] = sol(node_id * actual_dim + d);
		}
	}

	j["sol_at_node"] = sol_at_node;
	j["sol_min"] = mmin;
	j["sol_max"] = mmax;

#ifdef POLYFEM_WITH_TBB
	j["num_threads"] = tbb::task_scheduler_init::default_num_threads();
#else
	j["num_threads"] = 1;
#endif

	j["formulation"] = formulation();

	logger().info("done");
}

double get_opt_p(bool h1_formula, double B,
				 double h_ref, int p_ref, double rho_ref,
				 double h, double rho, int p_max)
{
	const double sigma_ref = rho_ref / h_ref;
	const double sigma = rho / h;

	const double ptmp = h1_formula ? (std::log(B * std::pow(h_ref, p_ref + 1) * rho / (h * rho_ref)) / std::log(h)) : (std::log(B * std::pow(h_ref, p_ref + 1) * sigma * sigma / sigma_ref / sigma_ref) - std::log(h)) / std::log(h);
	// (std::log(B*std::pow(h_ref, p_ref + 2)*rho*rho / (h * h *rho_ref*rho_ref))/std::log(h));

	return std::min(std::max(p_ref, (int)std::round(ptmp)), p_max);
}

void State::p_refinement(const Mesh2D &mesh2d)
{
	max_angle = 0;
	// static const int max_angles = 5;
	// static const double angles[max_angles] = {0, 170./180.*M_PI, 179./180.*M_PI, 179.9/180.* M_PI, M_PI};

	Eigen::MatrixXd p0, p1;
	mesh2d.get_edges(p0, p1);
	const auto tmp = p0 - p1;
	const double h_ref = tmp.rowwise().norm().mean();
	const double B = args["B"];
	const bool h1_formula = args["h1_formula"];
	const int p_ref = args["discr_order"];
	const double rho_ref = sqrt(3.0) / 6.0 * h_ref;
	const int p_max = std::min(autogen::MAX_P_BASES, args["discr_order_max"].get<int>());

	sigma_avg = 0;
	sigma_max = 0;
	sigma_min = std::numeric_limits<double>::max();

	for (int f = 0; f < mesh2d.n_faces(); ++f)
	{
		if (!mesh2d.is_simplex(f))
			continue;

		auto v0 = mesh2d.point(mesh2d.face_vertex(f, 0));
		auto v1 = mesh2d.point(mesh2d.face_vertex(f, 1));
		auto v2 = mesh2d.point(mesh2d.face_vertex(f, 2));

		const RowVectorNd e0 = v1 - v0;
		const RowVectorNd e1 = v2 - v1;
		const RowVectorNd e2 = v0 - v2;

		const double e0n = e0.norm();
		const double e1n = e1.norm();
		const double e2n = e2.norm();

		const double alpha0 = angle2(e0, -e2);
		const double alpha1 = angle2(e1, -e0);
		const double alpha2 = angle2(e2, -e1);

		const double P = e0n + e1n + e2n;
		const double A = std::abs(e1(0) * e2(1) - e1(1) * e2(0)) / 2;
		const double rho = 2 * A / P;
		const double hp = std::max(e0n, std::max(e1n, e2n));
		const double sigma = rho / hp;

		sigma_avg += sigma;
		sigma_max = std::max(sigma_max, sigma);
		sigma_min = std::min(sigma_min, sigma);

		const int p = get_opt_p(h1_formula, B, h_ref, p_ref, rho_ref, hp, rho, p_max);

		if (p > disc_orders[f])
			disc_orders[f] = p;
		auto index = mesh2d.get_index_from_face(f);

		for (int lv = 0; lv < 3; ++lv)
		{
			auto nav = mesh2d.switch_face(index);

			if (nav.face >= 0)
			{
				if (p > disc_orders[nav.face])
					disc_orders[nav.face] = p;
			}

			index = mesh2d.next_around_face(index);
		}

		max_angle = std::max(max_angle, alpha0);
		max_angle = std::max(max_angle, alpha1);
		max_angle = std::max(max_angle, alpha2);
	}

	sigma_avg /= mesh2d.n_faces();
	max_angle = max_angle / M_PI * 180.;
	logger().info("using B={} with {} estimate max_angle {}", B, (h1_formula ? "H1" : "L2"), max_angle);
	logger().info("average sigma: {}", sigma_avg);
	logger().info("min sigma: {}", sigma_min);
	logger().info("max sigma: {}", sigma_max);

	logger().info("num_p1 {}", (disc_orders.array() == 1).count());
	logger().info("num_p2 {}", (disc_orders.array() == 2).count());
	logger().info("num_p3 {}", (disc_orders.array() == 3).count());
	logger().info("num_p4 {}", (disc_orders.array() == 4).count());
	logger().info("num_p5 {}", (disc_orders.array() == 5).count());
}

void State::p_refinement(const Mesh3D &mesh3d)
{
	max_angle = 0;

	Eigen::MatrixXd p0, p1;
	mesh3d.get_edges(p0, p1);
	const auto tmp = p0 - p1;
	const double h_ref = tmp.rowwise().norm().mean();
	const double B = args["B"];
	const bool h1_formula = args["h1_formula"];
	const int p_ref = args["discr_order"];
	const double rho_ref = sqrt(6.) / 12. * h_ref;
	const int p_max = std::min(autogen::MAX_P_BASES, args["discr_order_max"].get<int>());

	sigma_avg = 0;
	sigma_max = 0;
	sigma_min = std::numeric_limits<double>::max();

	for (int c = 0; c < mesh3d.n_cells(); ++c)
	{
		if (!mesh3d.is_simplex(c))
			continue;

		const auto v0 = mesh3d.point(mesh3d.cell_vertex(c, 0));
		const auto v1 = mesh3d.point(mesh3d.cell_vertex(c, 1));
		const auto v2 = mesh3d.point(mesh3d.cell_vertex(c, 2));
		const auto v3 = mesh3d.point(mesh3d.cell_vertex(c, 3));

		Eigen::Matrix<double, 6, 3> e;
		e.row(0) = v0 - v1;
		e.row(1) = v1 - v2;
		e.row(2) = v2 - v0;

		e.row(3) = v0 - v3;
		e.row(4) = v1 - v3;
		e.row(5) = v2 - v3;

		Eigen::Matrix<double, 6, 1> en = e.rowwise().norm();

		Eigen::Matrix<double, 3 * 4, 1> alpha;
		alpha(0) = angle3(e.row(0), -e.row(1));
		alpha(1) = angle3(e.row(1), -e.row(2));
		alpha(2) = angle3(e.row(2), -e.row(0));
		alpha(3) = angle3(e.row(0), -e.row(4));
		alpha(4) = angle3(e.row(4), e.row(3));
		alpha(5) = angle3(-e.row(3), -e.row(0));
		alpha(6) = angle3(-e.row(4), -e.row(1));
		alpha(7) = angle3(e.row(1), -e.row(5));
		alpha(8) = angle3(e.row(5), e.row(4));
		alpha(9) = angle3(-e.row(2), -e.row(5));
		alpha(10) = angle3(e.row(5), e.row(3));
		alpha(11) = angle3(-e.row(3), e.row(2));

		const double S = (e.row(0).cross(e.row(1)).norm() + e.row(0).cross(e.row(4)).norm() + e.row(4).cross(e.row(1)).norm() + e.row(2).cross(e.row(5)).norm()) / 2;
		const double V = std::abs(e.row(3).dot(e.row(2).cross(-e.row(0)))) / 6;
		const double rho = 3 * V / S;
		const double hp = en.maxCoeff();

		sigma_avg += rho / hp;
		sigma_max = std::max(sigma_max, rho / hp);
		sigma_min = std::min(sigma_min, rho / hp);

		const int p = get_opt_p(h1_formula, B, h_ref, p_ref, rho_ref, hp, rho, p_max);

		if (p > disc_orders[c])
			disc_orders[c] = p;

		for (int le = 0; le < 6; ++le)
		{
			const int e_id = mesh3d.cell_edge(c, le);
			const auto cells = mesh3d.edge_neighs(e_id);

			for (auto c_id : cells)
			{
				if (p > disc_orders[c_id])
					disc_orders[c_id] = p;
			}
		}

		max_angle = std::max(max_angle, alpha.maxCoeff());
	}

	max_angle = max_angle / M_PI * 180.;
	sigma_avg /= mesh3d.n_elements();

	logger().info("using B={} with {} estimate max_angle {}", B, (h1_formula ? "H1" : "L2"), max_angle);
	logger().info("average sigma: {}", sigma_avg);
	logger().info("min sigma: {}", sigma_min);
	logger().info("max sigma: {}", sigma_max);

	logger().info("num_p1 {}", (disc_orders.array() == 1).count());
	logger().info("num_p2 {}", (disc_orders.array() == 2).count());
	logger().info("num_p3 {}", (disc_orders.array() == 3).count());
	logger().info("num_p4 {}", (disc_orders.array() == 4).count());
	logger().info("num_p5 {}", (disc_orders.array() == 5).count());
}

void State::interpolate_boundary_function(const MatrixXd &pts, const MatrixXi &faces, const MatrixXd &fun, const bool compute_avg, MatrixXd &result)
{
	if (!mesh)
	{
		logger().error("Load the mesh first!");
		return;
	}
	if (fun.size() <= 0)
	{
		logger().error("Solve the problem first!");
		return;
	}
	assert(mesh->is_volume());

	const Mesh3D &mesh3d = *dynamic_cast<Mesh3D *>(mesh.get());

	Eigen::MatrixXd points, uv;
	Eigen::VectorXd weights;

	int actual_dim = 1;
	if (!problem->is_scalar())
		actual_dim = 3;

	igl::AABB<Eigen::MatrixXd, 3> tree;
	tree.init(pts, faces);

	const auto &gbases = iso_parametric() ? bases : geom_bases;
	result.resize(faces.rows(), actual_dim);
	result.setConstant(std::numeric_limits<double>::quiet_NaN());

	int counter = 0;

	for (int e = 0; e < mesh3d.n_elements(); ++e)
	{
		const ElementBases &gbs = gbases[e];
		const ElementBases &bs = bases[e];

		for (int lf = 0; lf < mesh3d.n_cell_faces(e); ++lf)
		{
			const int face_id = mesh3d.cell_face(e, lf);
			if (!mesh3d.is_boundary_face(face_id))
				continue;

			if (mesh3d.is_simplex(e))
				BoundarySampler::quadrature_for_tri_face(lf, 4, face_id, mesh3d, uv, points, weights);
			else if (mesh3d.is_cube(e))
				BoundarySampler::quadrature_for_quad_face(lf, 4, face_id, mesh3d, uv, points, weights);
			else
				assert(false);

			ElementAssemblyValues vals;
			vals.compute(e, true, points, bs, gbs);
			RowVectorNd loc_val(actual_dim);
			loc_val.setZero();

			// UIState::ui_state().debug_data().add_points(vals.val, Eigen::RowVector3d(1,0,0));

			// const auto nodes = bs.local_nodes_for_primitive(face_id, mesh3d);

			// for(long n = 0; n < nodes.size(); ++n)
			for (size_t j = 0; j < bs.bases.size(); ++j)
			{
				// const auto &b = bs.bases[nodes(n)];
				// const AssemblyValues &v = vals.basis_values[nodes(n)];
				const AssemblyValues &v = vals.basis_values[j];
				for (int d = 0; d < actual_dim; ++d)
				{
					for (size_t g = 0; g < v.global.size(); ++g)
					{
						loc_val(d) += (v.global[g].val * v.val.array() * fun(v.global[g].index * actual_dim + d) * weights.array()).sum();
					}
				}
			}

			int I;
			Eigen::RowVector3d C;
			const Eigen::RowVector3d bary = mesh3d.face_barycenter(face_id);

			const double dist = tree.squared_distance(pts, faces, bary, I, C);
			assert(dist < 1e-16);

			assert(std::isnan(result(I, 0)));
			if (compute_avg)
				result.row(I) = loc_val / weights.sum();
			else
				result.row(I) = loc_val;
			++counter;
		}
	}

	assert(counter == result.rows());
}

void State::interpolate_boundary_function_at_vertices(const MatrixXd &pts, const MatrixXi &faces, const MatrixXd &fun, MatrixXd &result)
{
	if (!mesh)
	{
		logger().error("Load the mesh first!");
		return;
	}
	if (fun.size() <= 0)
	{
		logger().error("Solve the problem first!");
		return;
	}
	if (!mesh->is_volume())
	{
		logger().error("This function works only on volumetric meshes!");
		return;
	}

	assert(mesh->is_volume());

	const Mesh3D &mesh3d = *dynamic_cast<Mesh3D *>(mesh.get());

	Eigen::MatrixXd points;

	int actual_dim = 1;
	if (!problem->is_scalar())
		actual_dim = 3;

	igl::AABB<Eigen::MatrixXd, 3> tree;
	tree.init(pts, faces);

	const auto &gbases = iso_parametric() ? bases : geom_bases;
	result.resize(pts.rows(), actual_dim);
	result.setZero();

	for (int e = 0; e < mesh3d.n_elements(); ++e)
	{
		const ElementBases &gbs = gbases[e];
		const ElementBases &bs = bases[e];

		for (int lf = 0; lf < mesh3d.n_cell_faces(e); ++lf)
		{
			const int face_id = mesh3d.cell_face(e, lf);
			if (!mesh3d.is_boundary_face(face_id))
				continue;

			if (mesh3d.is_simplex(e))
				autogen::p_nodes_3d(1, points);
			else if (mesh3d.is_cube(e))
				autogen::q_nodes_3d(1, points);
			else
				assert(false);

			ElementAssemblyValues vals;
			vals.compute(e, true, points, bs, gbs);
			MatrixXd loc_val(points.rows(), actual_dim);
			loc_val.setZero();

			// UIState::ui_state().debug_data().add_points(vals.val, Eigen::RowVector3d(1,0,0));

			for (size_t j = 0; j < bs.bases.size(); ++j)
			{
				const Basis &b = bs.bases[j];
				const AssemblyValues &v = vals.basis_values[j];

				for (int d = 0; d < actual_dim; ++d)
				{
					for (size_t ii = 0; ii < b.global().size(); ++ii)
						loc_val.col(d) += b.global()[ii].val * v.val * fun(b.global()[ii].index * actual_dim + d);
				}
			}

			int I;
			Eigen::RowVector3d C;
			const Eigen::RowVector3d bary = mesh3d.face_barycenter(face_id);

			const double dist = tree.squared_distance(pts, faces, bary, I, C);
			assert(dist < 1e-16);

			for (int lv_id = 0; lv_id < faces.cols(); ++lv_id)
			{
				const int v_id = faces(I, lv_id);
				const auto p = pts.row(v_id);
				const auto &mapped = vals.val;

				bool found = false;

				for (int n = 0; n < mapped.rows(); ++n)
				{
					if ((p - mapped.row(n)).norm() < 1e-10)
					{
						result.row(v_id) = loc_val.row(n);
						found = true;
						break;
					}
				}

				assert(found);
			}
		}
	}
}

void State::interpolate_boundary_tensor_function(const MatrixXd &pts, const MatrixXi &faces, const MatrixXd &fun, const bool compute_avg, MatrixXd &result)
{
	interpolate_boundary_tensor_function(pts, faces, fun, Eigen::MatrixXd::Zero(pts.rows(), pts.cols()), compute_avg, result);
}

void State::interpolate_boundary_tensor_function(const MatrixXd &pts, const MatrixXi &faces, const MatrixXd &fun, const MatrixXd &disp, const bool compute_avg, MatrixXd &result)
{
	if (!mesh)
	{
		logger().error("Load the mesh first!");
		return;
	}
	if (fun.size() <= 0)
	{
		logger().error("Solve the problem first!");
		return;
	}
	if (disp.size() <= 0)
	{
		logger().error("Solve the problem first!");
		return;
	}
	if (!mesh->is_volume())
	{
		logger().error("This function works only on volumetric meshes!");
		return;
	}
	if (problem->is_scalar())
	{
		logger().error("Define a tensor problem!");
		return;
	}

	assert(mesh->is_volume());
	assert(!problem->is_scalar());

	const Mesh3D &mesh3d = *dynamic_cast<Mesh3D *>(mesh.get());

	MatrixXd normals;
	igl::per_face_normals((pts + disp).eval(), faces, normals);
	// std::cout<<normals<<std::endl;

	Eigen::MatrixXd points, uv;
	Eigen::VectorXd weights;

	const int actual_dim = 3;

	igl::AABB<Eigen::MatrixXd, 3> tree;
	tree.init(pts, faces);

	const auto &gbases = iso_parametric() ? bases : geom_bases;
	result.resize(faces.rows(), actual_dim);
	result.setConstant(std::numeric_limits<double>::quiet_NaN());

	int counter = 0;

	const auto &assembler = AssemblerUtils::instance();

	for (int e = 0; e < mesh3d.n_elements(); ++e)
	{
		const ElementBases &gbs = gbases[e];
		const ElementBases &bs = bases[e];

		for (int lf = 0; lf < mesh3d.n_cell_faces(e); ++lf)
		{
			const int face_id = mesh3d.cell_face(e, lf);
			if (!mesh3d.is_boundary_face(face_id))
				continue;

			if (mesh->is_simplex(e))
				BoundarySampler::quadrature_for_tri_face(lf, 4, face_id, mesh3d, uv, points, weights);
			else if (mesh->is_cube(e))
				BoundarySampler::quadrature_for_quad_face(lf, 4, face_id, mesh3d, uv, points, weights);
			else
				assert(false);

			// ElementAssemblyValues vals;
			// vals.compute(e, true, points, bs, gbs);
			Eigen::MatrixXd loc_val;

			// UIState::ui_state().debug_data().add_points(vals.val, Eigen::RowVector3d(1,0,0));

			// const auto nodes = bs.local_nodes_for_primitive(face_id, mesh3d);
			assembler.compute_tensor_value(formulation(), bs, gbs, points, fun, loc_val);
			Eigen::VectorXd tmp(loc_val.cols());
			for (int d = 0; d < loc_val.cols(); ++d)
				tmp(d) = (loc_val.col(d).array() * weights.array()).sum();
			const Eigen::MatrixXd tensor = Eigen::Map<Eigen::MatrixXd>(tmp.data(), 3, 3);

			int I;
			Eigen::RowVector3d C;
			const Eigen::RowVector3d bary = mesh3d.face_barycenter(face_id);

			const double dist = tree.squared_distance(pts, faces, bary, I, C);
			assert(dist < 1e-16);

			assert(std::isnan(result(I, 0)));
			result.row(I) = normals.row(I) * tensor;
			if (compute_avg)
				result.row(I) /= weights.sum();
			++counter;
		}
	}

	assert(counter == result.rows());
}

void State::average_grad_based_function(const int n_points, const MatrixXd &fun, MatrixXd &result_scalar, MatrixXd &result_tensor, const bool boundary_only)
{
	if (!mesh)
	{
		logger().error("Load the mesh first!");
		return;
	}
	if (fun.size() <= 0)
	{
		logger().error("Solve the problem first!");
		return;
	}
	if (problem->is_scalar())
	{
		logger().error("Define a tensor problem!");
		return;
	}

	assert(!problem->is_scalar());
	const int actual_dim = mesh->dimension();

	MatrixXd avg_scalar(n_bases, 1);
	// MatrixXd avg_tensor(n_points * actual_dim*actual_dim, 1);
	MatrixXd areas(n_bases, 1);
	avg_scalar.setZero();
	// avg_tensor.setZero();
	areas.setZero();

	const auto &assembler = AssemblerUtils::instance();

	Eigen::MatrixXd local_val;
	const auto &gbases = iso_parametric() ? bases : geom_bases;

	ElementAssemblyValues vals;
	for (int i = 0; i < int(bases.size()); ++i)
	{
		const ElementBases &bs = bases[i];
		const ElementBases &gbs = gbases[i];
		Eigen::MatrixXd local_pts;

		if (mesh->is_simplex(i))
		{
			if (mesh->dimension() == 3)
				autogen::p_nodes_3d(bs.bases.front().order(), local_pts);
			else
				autogen::p_nodes_2d(bs.bases.front().order(), local_pts);
		}
		else
		{
			if (mesh->dimension() == 3)
				autogen::q_nodes_3d(bs.bases.front().order(), local_pts);
			else
				autogen::q_nodes_2d(bs.bases.front().order(), local_pts);
		}
		// else if(mesh->is_cube(i))
		// 	local_pts = sampler.cube_points();
		// // else
		// 	// local_pts = vis_pts_poly[i];

		vals.compute(i, actual_dim == 3, bases[i], gbases[i]);
		const Quadrature &quadrature = vals.quadrature;
		const double area = (vals.det.array() * quadrature.weights.array()).sum();

		assembler.compute_scalar_value(formulation(), bs, gbs, local_pts, fun, local_val);
		// assembler.compute_tensor_value(formulation(), bs, gbs, local_pts, fun, local_val);

		for (size_t j = 0; j < bs.bases.size(); ++j)
		{
			const Basis &b = bs.bases[j];
			if (b.global().size() > 1)
				continue;

			auto &global = b.global().front();
			areas(global.index) += area;
			avg_scalar(global.index) += local_val(j) * area;
		}
	}

	avg_scalar.array() /= areas.array();

	interpolate_function(n_points, 1, bases, avg_scalar, result_scalar, boundary_only);
	// interpolate_function(n_points, actual_dim*actual_dim, bases, avg_tensor, result_tensor, boundary_only);
}

void State::compute_vertex_values(int actual_dim,
								  const std::vector<ElementBases> &basis,
								  const MatrixXd &fun,
								  Eigen::MatrixXd &result)
{
	if (!mesh)
	{
		logger().error("Load the mesh first!");
		return;
	}
	if (fun.size() <= 0)
	{
		logger().error("Solve the problem first!");
		return;
	}
	if (!mesh->is_volume())
	{
		logger().error("This function works only on volumetric meshes!");
		return;
	}

	if (!mesh)
	{
		return;
	}
	if (!mesh->is_volume())
	{
		return;
	}
	const Mesh3D &mesh3d = *dynamic_cast<const Mesh3D *>(mesh.get());

	result.resize(mesh3d.n_vertices(), actual_dim);
	result.setZero();

	// std::array<int, 8> get_ordered_vertices_from_hex(const int element_index) const;
	// std::array<int, 4> get_ordered_vertices_from_tet(const int element_index) const;

	const auto &sampler = RefElementSampler::sampler();
	std::vector<AssemblyValues> tmp;
	std::vector<bool> marked(mesh3d.n_vertices(), false);
	for (int i = 0; i < int(basis.size()); ++i)
	{
		const ElementBases &bs = basis[i];
		MatrixXd local_pts;
		std::vector<int> vertices;

		if (mesh->is_simplex(i))
		{
			local_pts = sampler.simplex_corners();
			auto vtx = mesh3d.get_ordered_vertices_from_tet(i);
			vertices.assign(vtx.begin(), vtx.end());
		}
		else if (mesh->is_cube(i))
		{
			local_pts = sampler.cube_corners();
			auto vtx = mesh3d.get_ordered_vertices_from_hex(i);
			vertices.assign(vtx.begin(), vtx.end());
		}
		//TODO poly?
		assert((int)vertices.size() == (int)local_pts.rows());

		MatrixXd local_res = MatrixXd::Zero(local_pts.rows(), actual_dim);
		bs.evaluate_bases(local_pts, tmp);
		for (size_t j = 0; j < bs.bases.size(); ++j)
		{
			const Basis &b = bs.bases[j];

			for (int d = 0; d < actual_dim; ++d)
			{
				for (size_t ii = 0; ii < b.global().size(); ++ii)
					local_res.col(d) += b.global()[ii].val * tmp[j].val * fun(b.global()[ii].index * actual_dim + d);
			}
		}

		for (size_t lv = 0; lv < vertices.size(); ++lv)
		{
			int v = vertices[lv];
			if (marked[v])
			{
				assert((result.row(v) - local_res.row(lv)).norm() < 1e-6);
			}
			else
			{
				result.row(v) = local_res.row(lv);
				marked[v] = true;
			}
		}
	}
}

void flattened_tensor_coeffs(const MatrixXd &S, MatrixXd &X)
{
	if (S.cols() == 4)
	{
		X.resize(S.rows(), 3);
		X.col(0) = S.col(0);
		X.col(1) = S.col(3);
		X.col(2) = S.col(1);
	}
	else if (S.cols() == 9)
	{
		// [S11, S22, S33, S12, S13, S23]
		X.resize(S.rows(), 6);
		X.col(0) = S.col(0);
		X.col(1) = S.col(4);
		X.col(2) = S.col(8);
		X.col(3) = S.col(1);
		X.col(4) = S.col(2);
		X.col(5) = S.col(5);
	}
	else
	{
		logger().error("Invalid tensor dimensions.");
	}
}

void State::compute_stress_at_quadrature_points(const MatrixXd &fun, Eigen::MatrixXd &result, Eigen::VectorXd &von_mises)
{
	if (!mesh)
	{
		logger().error("Load the mesh first!");
		return;
	}
	if (fun.size() <= 0)
	{
		logger().error("Solve the problem first!");
		return;
	}
	if (problem->is_scalar())
	{
		logger().error("Define a tensor problem!");
		return;
	}

	const int actual_dim = mesh->dimension();
	assert(!problem->is_scalar());

	const auto &assembler = AssemblerUtils::instance();

	Eigen::MatrixXd local_val, local_stress, local_mises;
	const auto &gbases = iso_parametric() ? bases : geom_bases;

	int num_quadr_pts = 0;
	result.resize(disc_orders.sum(), actual_dim == 2 ? 3 : 6);
	result.setZero();
	von_mises.resize(disc_orders.sum(), 1);
	von_mises.setZero();
	for (int e = 0; e < mesh->n_elements(); ++e)
	{
		// Compute quadrature points for element
		Quadrature quadr;
		if (mesh->is_simplex(e))
		{
			if (mesh->is_volume())
			{
				TetQuadrature f;
				f.get_quadrature(disc_orders(e), quadr);
			}
			else
			{
				TriQuadrature f;
				f.get_quadrature(disc_orders(e), quadr);
			}
		}
		else if (mesh->is_cube(e))
		{
			if (mesh->is_volume())
			{
				HexQuadrature f;
				f.get_quadrature(disc_orders(e), quadr);
			}
			else
			{
				QuadQuadrature f;
				f.get_quadrature(disc_orders(e), quadr);
			}
		}
		else
		{
			continue;
		}

		assembler.compute_scalar_value(formulation(), bases[e], gbases[e],
									   quadr.points, fun, local_mises);
		assembler.compute_tensor_value(formulation(), bases[e], gbases[e],
									   quadr.points, fun, local_val);

		if (num_quadr_pts + local_val.rows() >= result.rows())
		{
			result.conservativeResize(
				std::max(num_quadr_pts + local_val.rows() + 1, 2 * result.rows()),
				result.cols());
			von_mises.conservativeResize(result.rows(), von_mises.cols());
		}
		flattened_tensor_coeffs(local_val, local_stress);
		result.block(num_quadr_pts, 0, local_stress.rows(), local_stress.cols()) = local_stress;
		von_mises.block(num_quadr_pts, 0, local_mises.rows(), local_mises.cols()) = local_mises;
		num_quadr_pts += local_val.rows();
	}
	result.conservativeResize(num_quadr_pts, result.cols());
	von_mises.conservativeResize(num_quadr_pts, von_mises.cols());
}

void State::interpolate_function(const int n_points, const MatrixXd &fun, MatrixXd &result, const bool boundary_only)
{
	int actual_dim = 1;
	if (!problem->is_scalar())
		actual_dim = mesh->dimension();
	interpolate_function(n_points, actual_dim, bases, fun, result, boundary_only);
}

void State::interpolate_function(const int n_points, const int actual_dim, const std::vector<ElementBases> &basis, const MatrixXd &fun, MatrixXd &result, const bool boundary_only)
{
	if (!mesh)
	{
		logger().error("Load the mesh first!");
		return;
	}
	if (fun.size() <= 0)
	{
		logger().error("Solve the problem first!");
		return;
	}

	std::vector<AssemblyValues> tmp;

	result.resize(n_points, actual_dim);

	int index = 0;
	const auto &sampler = RefElementSampler::sampler();

	Eigen::MatrixXi vis_faces_poly;

	for (int i = 0; i < int(basis.size()); ++i)
	{
		const ElementBases &bs = basis[i];
		MatrixXd local_pts;

		if (boundary_only && mesh->is_volume() && !mesh->is_boundary_element(i))
			continue;

		if (mesh->is_simplex(i))
			local_pts = sampler.simplex_points();
		else if (mesh->is_cube(i))
			local_pts = sampler.cube_points();
		else
		{
			if (mesh->is_volume())
				sampler.sample_polyhedron(polys_3d[i].first, polys_3d[i].second, local_pts, vis_faces_poly);
			else
				sampler.sample_polygon(polys[i], local_pts, vis_faces_poly);
		}

		MatrixXd local_res = MatrixXd::Zero(local_pts.rows(), actual_dim);
		bs.evaluate_bases(local_pts, tmp);
		for (size_t j = 0; j < bs.bases.size(); ++j)
		{
			const Basis &b = bs.bases[j];

			for (int d = 0; d < actual_dim; ++d)
			{
				for (size_t ii = 0; ii < b.global().size(); ++ii)
					local_res.col(d) += b.global()[ii].val * tmp[j].val * fun(b.global()[ii].index * actual_dim + d);
			}
		}

		result.block(index, 0, local_res.rows(), actual_dim) = local_res;
		index += local_res.rows();
	}
}

void State::compute_scalar_value(const int n_points, const Eigen::MatrixXd &fun, Eigen::MatrixXd &result, const bool boundary_only)
{
	if (!mesh)
	{
		logger().error("Load the mesh first!");
		return;
	}
	if (fun.size() <= 0)
	{
		logger().error("Solve the problem first!");
		return;
	}

	result.resize(n_points, 1);
	assert(!problem->is_scalar());

	int index = 0;
	const auto &sampler = RefElementSampler::sampler();
	const auto &assembler = AssemblerUtils::instance();

	Eigen::MatrixXi vis_faces_poly;
	Eigen::MatrixXd local_val;
	const auto &gbases = iso_parametric() ? bases : geom_bases;

	for (int i = 0; i < int(bases.size()); ++i)
	{
		if (boundary_only && mesh->is_volume() && !mesh->is_boundary_element(i))
			continue;

		const ElementBases &bs = bases[i];
		const ElementBases &gbs = gbases[i];
		Eigen::MatrixXd local_pts;

		if (mesh->is_simplex(i))
			local_pts = sampler.simplex_points();
		else if (mesh->is_cube(i))
			local_pts = sampler.cube_points();
		else
		{
			if (mesh->is_volume())
				sampler.sample_polyhedron(polys_3d[i].first, polys_3d[i].second, local_pts, vis_faces_poly);
			else
				sampler.sample_polygon(polys[i], local_pts, vis_faces_poly);
		}

		assembler.compute_scalar_value(formulation(), bs, gbs, local_pts, fun, local_val);

		result.block(index, 0, local_val.rows(), 1) = local_val;
		index += local_val.rows();
	}
}

void State::compute_tensor_value(const int n_points, const Eigen::MatrixXd &fun, Eigen::MatrixXd &result, const bool boundary_only)
{
	if (!mesh)
	{
		logger().error("Load the mesh first!");
		return;
	}
	if (fun.size() <= 0)
	{
		logger().error("Solve the problem first!");
		return;
	}

	const int actual_dim = mesh->dimension();
	result.resize(n_points, actual_dim * actual_dim);
	assert(!problem->is_scalar());

	int index = 0;
	const auto &sampler = RefElementSampler::sampler();
	const auto &assembler = AssemblerUtils::instance();

	Eigen::MatrixXi vis_faces_poly;
	Eigen::MatrixXd local_val;
	const auto &gbases = iso_parametric() ? bases : geom_bases;

	for (int i = 0; i < int(bases.size()); ++i)
	{
		if (boundary_only && mesh->is_volume() && !mesh->is_boundary_element(i))
			continue;

		const ElementBases &bs = bases[i];
		const ElementBases &gbs = gbases[i];
		Eigen::MatrixXd local_pts;

		if (mesh->is_simplex(i))
			local_pts = sampler.simplex_points();
		else if (mesh->is_cube(i))
			local_pts = sampler.cube_points();
		else
		{
			if (mesh->is_volume())
				sampler.sample_polyhedron(polys_3d[i].first, polys_3d[i].second, local_pts, vis_faces_poly);
			else
				sampler.sample_polygon(polys[i], local_pts, vis_faces_poly);
		}

		assembler.compute_tensor_value(formulation(), bs, gbs, local_pts, fun, local_val);

		result.block(index, 0, local_val.rows(), local_val.cols()) = local_val;
		index += local_val.rows();
	}
}

void State::get_sidesets(Eigen::MatrixXd &pts, Eigen::MatrixXi &faces, Eigen::MatrixXd &sidesets)
{
	if (!mesh)
	{
		logger().error("Load the mesh first!");
		return;
	}

	if (mesh->is_volume())
	{
		const Mesh3D &tmp_mesh = *dynamic_cast<Mesh3D *>(mesh.get());
		int n_pts = 0;
		int n_faces = 0;
		for (int f = 0; f < tmp_mesh.n_faces(); ++f)
		{
			if (tmp_mesh.get_boundary_id(f) > 0)
			{
				n_pts += tmp_mesh.n_face_vertices(f) + 1;
				n_faces += tmp_mesh.n_face_vertices(f);
			}
		}

		pts.resize(n_pts, 3);
		faces.resize(n_faces, 3);
		sidesets.resize(n_pts, 1);

		n_pts = 0;
		n_faces = 0;
		for (int f = 0; f < tmp_mesh.n_faces(); ++f)
		{
			const int sideset = tmp_mesh.get_boundary_id(f);
			if (sideset > 0)
			{
				const int n_face_vertices = tmp_mesh.n_face_vertices(f);

				for (int i = 0; i < n_face_vertices; ++i)
				{
					if (n_face_vertices == 3)
						faces.row(n_faces) << ((i + 1) % n_face_vertices + n_pts), (i + n_pts), (n_pts + n_face_vertices);
					else
						faces.row(n_faces) << (i + n_pts), ((i + 1) % n_face_vertices + n_pts), (n_pts + n_face_vertices);
					++n_faces;
				}

				for (int i = 0; i < n_face_vertices; ++i)
				{
					pts.row(n_pts) = tmp_mesh.point(tmp_mesh.face_vertex(f, i));
					sidesets(n_pts) = sideset;

					++n_pts;
				}

				pts.row(n_pts) = tmp_mesh.face_barycenter(f);
				sidesets(n_pts) = sideset;
				++n_pts;
			}
		}
	}
	else
	{
		const Mesh2D &tmp_mesh = *dynamic_cast<Mesh2D *>(mesh.get());
		int n_siteset = 0;
		for (int e = 0; e < tmp_mesh.n_edges(); ++e)
		{
			if (tmp_mesh.get_boundary_id(e) > 0)
				++n_siteset;
		}

		pts.resize(n_siteset * 2, 2);
		faces.resize(n_siteset, 2);
		sidesets.resize(n_siteset, 1);

		n_siteset = 0;
		for (int e = 0; e < tmp_mesh.n_edges(); ++e)
		{
			const int sideset = tmp_mesh.get_boundary_id(e);
			if (sideset > 0)
			{
				pts.row(2 * n_siteset) = tmp_mesh.point(tmp_mesh.edge_vertex(e, 0));
				pts.row(2 * n_siteset + 1) = tmp_mesh.point(tmp_mesh.edge_vertex(e, 1));
				faces.row(n_siteset) << 2 * n_siteset, 2 * n_siteset + 1;
				sidesets(n_siteset) = sideset;
				++n_siteset;
			}
		}

		pts.conservativeResize(n_siteset * 2, 3);
		pts.col(2).setZero();
	}
}

void State::load_mesh(GEO::Mesh &meshin, const std::function<int(const RowVectorNd &)> &boundary_marker, bool skip_boundary_sideset)
{
	bases.clear();
	pressure_bases.clear();
	geom_bases.clear();
	boundary_nodes.clear();
	local_boundary.clear();
	local_neumann_boundary.clear();
	polys.clear();
	poly_edge_to_data.clear();
	parent_elements.clear();

	stiffness.resize(0, 0);
	rhs.resize(0, 0);
	sol.resize(0, 0);
	pressure.resize(0, 0);

	n_bases = 0;
	n_pressure_bases = 0;

	igl::Timer timer;
	timer.start();
	logger().info("Loading mesh...");
	mesh = Mesh::create(meshin);
	if (!mesh)
	{
		logger().error("Unable to load the mesh");
		return;
	}

	if (args["normalize_mesh"])
	{
		mesh->normalize();
	}
	RowVectorNd min, max;
	mesh->bounding_box(min, max);

	if (min.size() == 2)
		logger().info("mesh bb min [{} {}], max [{} {}]", min(0), min(1), max(0), max(1));
	else
		logger().info("mesh bb min [{} {} {}], max [{} {} {}]", min(0), min(1), min(2), max(0), max(1), max(2));

	int n_refs = args["n_refs"];

	if (n_refs <= 0 && args["poly_bases"] == "MFSHarmonic" && mesh->has_poly()){
		 if(args["force_no_ref_for_harmonic"])
		 	logger().warn("Using harmonic bases without refinement");
		else
			n_refs = 1;
	}

	if (n_refs > 0)
		mesh->refine(n_refs, args["refinenemt_location"], parent_elements);

	if (!skip_boundary_sideset)
		mesh->compute_boundary_ids(boundary_marker);

	timer.stop();
	logger().info(" took {}s", timer.getElapsedTime());

	RefElementSampler::sampler().init(mesh->is_volume(), mesh->n_elements(), args["vismesh_rel_area"]);
}

void State::load_mesh()
{
	bases.clear();
	pressure_bases.clear();
	geom_bases.clear();
	boundary_nodes.clear();
	local_boundary.clear();
	local_neumann_boundary.clear();
	polys.clear();
	poly_edge_to_data.clear();
	parent_elements.clear();

	stiffness.resize(0, 0);
	rhs.resize(0, 0);
	sol.resize(0, 0);
	pressure.resize(0, 0);

	n_bases = 0;
	n_pressure_bases = 0;

	igl::Timer timer;
	timer.start();
	logger().info("Loading mesh...");

	if (!mesh || !mesh_path().empty())
	{
		mesh = Mesh::create(mesh_path());
	}
	if (!mesh)
	{
		logger().error("unable to load the mesh!");
		return;
	}

	// if(!flipped_elements.empty())
	// {
	// 	mesh->compute_elements_tag();
	// 	for(auto el_id : flipped_elements)
	// 		mesh->set_tag(el_id, ElementType::InteriorPolytope);
	// }

	if (args["normalize_mesh"])
		mesh->normalize();

	RowVectorNd min, max;
	mesh->bounding_box(min, max);

	if (min.size() == 2)
		logger().info("mesh bb min [{}, {}], max [{}, {}]", min(0), min(1), max(0), max(1));
	else
		logger().info("mesh bb min [{}, {}, {}], max [{}, {}, {}]", min(0), min(1), min(2), max(0), max(1), max(2));

	int n_refs = args["n_refs"];

	if (n_refs <= 0 && args["poly_bases"] == "MFSHarmonic" && mesh->has_poly())
	{
		if (args["force_no_ref_for_harmonic"])
			logger().warn("Using harmonic bases without refinement");
		else
			n_refs = 1;
	}

	if (n_refs > 0)
		mesh->refine(n_refs, args["refinenemt_location"], parent_elements);

	// mesh->set_tag(1712, ElementType::InteriorPolytope);

	const std::string bc_tag_path = args["bc_tag"];

	double boundary_id_threshold = args["boundary_id_threshold"];
	if (boundary_id_threshold <= 0)
		boundary_id_threshold = mesh->is_volume() ? 1e-2 : 1e-7;

	if (bc_tag_path.empty())
		mesh->compute_boundary_ids(boundary_id_threshold);
	else
		mesh->load_boundary_ids(bc_tag_path);

	timer.stop();
	logger().info(" took {}s", timer.getElapsedTime());

	RefElementSampler::sampler().init(mesh->is_volume(), mesh->n_elements(), args["vismesh_rel_area"]);

	// const double poly_percentage = 0.05;
	// const double poly_percentage = 0;
	// const double perturb_t = 0.3;

	// if(poly_percentage > 0)
	// {
	// 	const int n_poly = std::max(1., mesh->n_elements()*poly_percentage);
	// 	int counter = 0;
	// 	srand(11);

	// 	for(int trial = 0; trial < n_poly*10; ++trial)
	// 	{
	// 		int el_id = rand() % mesh->n_elements();

	// 		auto tags = mesh->elements_tag();

	// 		if(mesh->is_volume())
	// 		{
	// 			assert(false);
	// 		}
	// 		else
	// 		{
	// 			const Mesh2D &tmp_mesh = *dynamic_cast<Mesh2D *>(mesh.get());
	// 			auto index = tmp_mesh.get_index_from_face(el_id);

	// 			bool stop = false;

	// 			for(int i = 0; i < tmp_mesh.n_face_vertices(el_id); ++i)
	// 			{
	// 				if(tmp_mesh.is_boundary_edge(index.edge))
	// 				{
	// 					stop = true;
	// 					break;
	// 				}

	// 				const auto neigh_index = tmp_mesh.switch_face(index);
	// 				if(tags[neigh_index.face] != ElementType::RegularInteriorCube)
	// 				{
	// 					stop = true;
	// 					break;
	// 				}

	// 				const auto f1 = tmp_mesh.switch_face(tmp_mesh.switch_edge(neigh_index						 )).face;
	// 				const auto f2 = tmp_mesh.switch_face(tmp_mesh.switch_edge(tmp_mesh.switch_vertex(neigh_index))).face;
	// 				if((f1 >= 0 && tags[f1] != ElementType::RegularInteriorCube) || (f2 >= 0 && tags[f2] != ElementType::RegularInteriorCube ))
	// 				{
	// 					stop = true;
	// 					break;
	// 				}

	// 				index = tmp_mesh.next_around_face(index);
	// 			}

	// 			if(stop) continue;
	// 		}

	// 		mesh->set_tag(el_id, ElementType::InteriorPolytope);
	// 		++counter;

	// 		mesh->update_elements_tag();

	// 		if(counter >= n_poly)
	// 			break;

	// 	}

	// 	if(perturb_t > 0)
	// 	{
	// 		if(mesh->is_volume())
	// 		{
	// 			assert(false);
	// 		}
	// 		else
	// 		{
	// 			Mesh2D &tmp_mesh = *dynamic_cast<Mesh2D *>(mesh.get());
	// 			for(int el_id = 0; el_id < tmp_mesh.n_elements(); ++el_id)
	// 			{
	// 				if(!tmp_mesh.is_polytope(el_id))
	// 					continue;

	// 				const int rand_index = rand() % tmp_mesh.n_face_vertices(el_id);
	// 				auto index = tmp_mesh.get_index_from_face(el_id);
	// 				for(int r = 0; r < rand_index; ++r)
	// 					index = tmp_mesh.next_around_face(index);

	// 				const auto v1 = tmp_mesh.point(index.vertex);
	// 				const auto v2 = tmp_mesh.point(tmp_mesh.next_around_face(tmp_mesh.next_around_face(index)).vertex);

	// 				const double t = perturb_t + ((double) rand() / (RAND_MAX)) * 0.2 - 0.1;
	// 				const RowVectorNd v = t * v1 + (1-t) * v2;
	// 				tmp_mesh.set_point(index.vertex, v);
	// 			}
	// 		}
	// 	}
	// }
}

void State::compute_mesh_stats()
{
	if (!mesh)
	{
		logger().error("Load the mesh first!");
		return;
	}

	bases.clear();
	pressure_bases.clear();
	geom_bases.clear();
	boundary_nodes.clear();
	local_boundary.clear();
	local_neumann_boundary.clear();
	polys.clear();
	poly_edge_to_data.clear();

	stiffness.resize(0, 0);
	rhs.resize(0, 0);
	sol.resize(0, 0);
	pressure.resize(0, 0);

	n_bases = 0;
	n_pressure_bases = 0;

	simplex_count = 0;
	regular_count = 0;
	regular_boundary_count = 0;
	simple_singular_count = 0;
	multi_singular_count = 0;
	boundary_count = 0;
	non_regular_boundary_count = 0;
	non_regular_count = 0;
	undefined_count = 0;
	multi_singular_boundary_count = 0;

	const auto &els_tag = mesh->elements_tag();

	for (size_t i = 0; i < els_tag.size(); ++i)
	{
		const ElementType type = els_tag[i];

		switch (type)
		{
		case ElementType::Simplex:
			simplex_count++;
			break;
		case ElementType::RegularInteriorCube:
			regular_count++;
			break;
		case ElementType::RegularBoundaryCube:
			regular_boundary_count++;
			break;
		case ElementType::SimpleSingularInteriorCube:
			simple_singular_count++;
			break;
		case ElementType::MultiSingularInteriorCube:
			multi_singular_count++;
			break;
		case ElementType::SimpleSingularBoundaryCube:
			boundary_count++;
			break;
		case ElementType::InterfaceCube:
		case ElementType::MultiSingularBoundaryCube:
			multi_singular_boundary_count++;
			break;
		case ElementType::BoundaryPolytope:
			non_regular_boundary_count++;
			break;
		case ElementType::InteriorPolytope:
			non_regular_count++;
			break;
		case ElementType::Undefined:
			undefined_count++;
			break;
		}
	}

	logger().info("simplex_count: \t{}", simplex_count);
	logger().info("regular_count: \t{}", regular_count);
	logger().info("regular_boundary_count: \t{}", regular_boundary_count);
	logger().info("simple_singular_count: \t{}", simple_singular_count);
	logger().info("multi_singular_count: \t{}", multi_singular_count);
	logger().info("boundary_count: \t{}", boundary_count);
	logger().info("multi_singular_boundary_count: \t{}", multi_singular_boundary_count);
	logger().info("non_regular_count: \t{}", non_regular_count);
	logger().info("non_regular_boundary_count: \t{}", non_regular_boundary_count);
	logger().info("undefined_count: \t{}", undefined_count);
	logger().info("total count:\t {}", mesh->n_elements());
}

void compute_integral_constraints(
	const Mesh3D &mesh,
	const int n_bases,
	const std::vector<ElementBases> &bases,
	const std::vector<ElementBases> &gbases,
	Eigen::MatrixXd &basis_integrals)
{
	if (!mesh.is_volume())
	{
		logger().error("Works only on volumetric meshes!");
		return;
	}
	assert(mesh.is_volume());

	basis_integrals.resize(n_bases, 9);
	basis_integrals.setZero();
	Eigen::MatrixXd rhs(n_bases, 9);
	rhs.setZero();

	const int n_elements = mesh.n_elements();
	for (int e = 0; e < n_elements; ++e)
	{
		// if (mesh.is_polytope(e)) {
		// 	continue;
		// }
		// ElementAssemblyValues vals = values[e];
		// const ElementAssemblyValues &gvals = gvalues[e];
		ElementAssemblyValues vals;
		vals.compute(e, mesh.is_volume(), bases[e], gbases[e]);

		// Computes the discretized integral of the PDE over the element
		const int n_local_bases = int(vals.basis_values.size());
		for (int j = 0; j < n_local_bases; ++j)
		{
			const AssemblyValues &v = vals.basis_values[j];
			const double integral_100 = (v.grad_t_m.col(0).array() * vals.det.array() * vals.quadrature.weights.array()).sum();
			const double integral_010 = (v.grad_t_m.col(1).array() * vals.det.array() * vals.quadrature.weights.array()).sum();
			const double integral_001 = (v.grad_t_m.col(2).array() * vals.det.array() * vals.quadrature.weights.array()).sum();

			const double integral_110 = ((vals.val.col(1).array() * v.grad_t_m.col(0).array() + vals.val.col(0).array() * v.grad_t_m.col(1).array()) * vals.det.array() * vals.quadrature.weights.array()).sum();
			const double integral_011 = ((vals.val.col(2).array() * v.grad_t_m.col(1).array() + vals.val.col(1).array() * v.grad_t_m.col(2).array()) * vals.det.array() * vals.quadrature.weights.array()).sum();
			const double integral_101 = ((vals.val.col(0).array() * v.grad_t_m.col(2).array() + vals.val.col(2).array() * v.grad_t_m.col(0).array()) * vals.det.array() * vals.quadrature.weights.array()).sum();

			const double integral_200 = 2 * (vals.val.col(0).array() * v.grad_t_m.col(0).array() * vals.det.array() * vals.quadrature.weights.array()).sum();
			const double integral_020 = 2 * (vals.val.col(1).array() * v.grad_t_m.col(1).array() * vals.det.array() * vals.quadrature.weights.array()).sum();
			const double integral_002 = 2 * (vals.val.col(2).array() * v.grad_t_m.col(2).array() * vals.det.array() * vals.quadrature.weights.array()).sum();

			const double area = (v.val.array() * vals.det.array() * vals.quadrature.weights.array()).sum();

			for (size_t ii = 0; ii < v.global.size(); ++ii)
			{
				basis_integrals(v.global[ii].index, 0) += integral_100 * v.global[ii].val;
				basis_integrals(v.global[ii].index, 1) += integral_010 * v.global[ii].val;
				basis_integrals(v.global[ii].index, 2) += integral_001 * v.global[ii].val;

				basis_integrals(v.global[ii].index, 3) += integral_110 * v.global[ii].val;
				basis_integrals(v.global[ii].index, 4) += integral_011 * v.global[ii].val;
				basis_integrals(v.global[ii].index, 5) += integral_101 * v.global[ii].val;

				basis_integrals(v.global[ii].index, 6) += integral_200 * v.global[ii].val;
				basis_integrals(v.global[ii].index, 7) += integral_020 * v.global[ii].val;
				basis_integrals(v.global[ii].index, 8) += integral_002 * v.global[ii].val;

				rhs(v.global[ii].index, 6) += -2.0 * area * v.global[ii].val;
				rhs(v.global[ii].index, 7) += -2.0 * area * v.global[ii].val;
				rhs(v.global[ii].index, 8) += -2.0 * area * v.global[ii].val;
			}
		}
	}

	basis_integrals -= rhs;
}

void State::build_basis()
{
	if (!mesh)
	{
		logger().error("Load the mesh first!");
		return;
	}

	bases.clear();
	pressure_bases.clear();
	geom_bases.clear();
	boundary_nodes.clear();
	local_boundary.clear();
	local_neumann_boundary.clear();
	polys.clear();
	poly_edge_to_data.clear();
	stiffness.resize(0, 0);
	rhs.resize(0, 0);
	sol.resize(0, 0);
	pressure.resize(0, 0);

	n_bases = 0;
	n_pressure_bases = 0;

	sigma_avg = 0;
	sigma_max = 0;
	sigma_min = 0;

	disc_orders.resize(mesh->n_elements());
	disc_orders.setConstant(args["discr_order"]);

	auto &assembler = AssemblerUtils::instance();
	const auto params = build_json_params();
	assembler.set_parameters(params);
	problem->init(*mesh);

	logger().info("Building {} basis...", (iso_parametric() ? "isoparametric" : "not isoparametric"));
	const bool has_polys = non_regular_count > 0 || non_regular_boundary_count > 0 || undefined_count > 0;

	local_boundary.clear();
	local_neumann_boundary.clear();
	std::map<int, InterfaceData> poly_edge_to_data_geom; //temp dummy variable

	const int base_p = args["discr_order"];
	disc_orders.setConstant(base_p);

	Eigen::MatrixXi geom_disc_orders;
	if (!iso_parametric())
	{
		if (args["force_linear_geometry"] || mesh->orders().size() <= 0)
		{
			geom_disc_orders.resizeLike(disc_orders);
			geom_disc_orders.setConstant(1);
		}
		else
			geom_disc_orders = mesh->orders();
	}

	igl::Timer timer;
	timer.start();
	if (args["use_p_ref"])
	{
		if (mesh->is_volume())
			p_refinement(*dynamic_cast<Mesh3D *>(mesh.get()));
		else
			p_refinement(*dynamic_cast<Mesh2D *>(mesh.get()));

		logger().info("min p: {} max p: {}", disc_orders.minCoeff(), disc_orders.maxCoeff());
	}

	if (mesh->is_volume())
	{
		const Mesh3D &tmp_mesh = *dynamic_cast<Mesh3D *>(mesh.get());
		if (args["use_spline"])
		{
			if (!iso_parametric())
			{
				logger().error("Splines must be isoparametric, ignoring...");
				// FEBasis3d::build_bases(tmp_mesh, args["quadrature_order"], geom_disc_orders, has_polys, geom_bases, local_boundary, poly_edge_to_data_geom);
				SplineBasis3d::build_bases(tmp_mesh, args["quadrature_order"], geom_bases, local_boundary, poly_edge_to_data);
			}

			n_bases = SplineBasis3d::build_bases(tmp_mesh, args["quadrature_order"], bases, local_boundary, poly_edge_to_data);

			if (iso_parametric() && args["fit_nodes"])
				SplineBasis3d::fit_nodes(tmp_mesh, n_bases, bases);
		}
		else
		{
			if (!iso_parametric())
				FEBasis3d::build_bases(tmp_mesh, args["quadrature_order"], geom_disc_orders, false, has_polys, true, geom_bases, local_boundary, poly_edge_to_data_geom);

			n_bases = FEBasis3d::build_bases(tmp_mesh, args["quadrature_order"], disc_orders, args["serendipity"], has_polys, false, bases, local_boundary, poly_edge_to_data);
		}

		// if(problem->is_mixed())
		if (assembler.is_mixed(formulation()))
		{
			n_pressure_bases = FEBasis3d::build_bases(tmp_mesh, args["quadrature_order"], int(args["pressure_discr_order"]), false, has_polys, false, pressure_bases, local_boundary, poly_edge_to_data_geom);
		}
	}
	else
	{
		const Mesh2D &tmp_mesh = *dynamic_cast<Mesh2D *>(mesh.get());
		if (args["use_spline"])
		{

			if (!iso_parametric())
			{
				logger().error("Splines must be isoparametric, ignoring...");
				// FEBasis2d::build_bases(tmp_mesh, args["quadrature_order"], disc_orders, has_polys, geom_bases, local_boundary, poly_edge_to_data_geom);
				n_bases = SplineBasis2d::build_bases(tmp_mesh, args["quadrature_order"], geom_bases, local_boundary, poly_edge_to_data);
			}

			n_bases = SplineBasis2d::build_bases(tmp_mesh, args["quadrature_order"], bases, local_boundary, poly_edge_to_data);

			if (iso_parametric() && args["fit_nodes"])
				SplineBasis2d::fit_nodes(tmp_mesh, n_bases, bases);
		}
		else
		{
			if (!iso_parametric())
				FEBasis2d::build_bases(tmp_mesh, args["quadrature_order"], geom_disc_orders, false, has_polys, true, geom_bases, local_boundary, poly_edge_to_data_geom);

			n_bases = FEBasis2d::build_bases(tmp_mesh, args["quadrature_order"], disc_orders, args["serendipity"], has_polys, false, bases, local_boundary, poly_edge_to_data);
		}

		// if(problem->is_mixed())
		if (assembler.is_mixed(formulation()))
		{
			n_pressure_bases = FEBasis2d::build_bases(tmp_mesh, args["quadrature_order"], int(args["pressure_discr_order"]), false, has_polys, false, pressure_bases, local_boundary, poly_edge_to_data_geom);
		}
	}
	timer.stop();

	build_polygonal_basis();


	auto &gbases = iso_parametric() ? bases : geom_bases;

	n_flipped = 0;

	if (args["count_flipped_els"])
	{
		logger().info("Counting flipped elements...");

		// flipped_elements.clear();
		for (size_t i = 0; i < gbases.size(); ++i)
		{
			if (mesh->is_polytope(i))
				continue;

			ElementAssemblyValues vals;
			if (!vals.is_geom_mapping_positive(mesh->is_volume(), gbases[i]))
			{
				++n_flipped;

				// if(!parent_elements.empty())
				// 	flipped_elements.push_back(parent_elements[i]);
			}
		}

		logger().info(" done");
	}

	// dynamic_cast<Mesh3D *>(mesh.get())->save({56}, 1, "mesh.HYBRID");

	// std::sort(flipped_elements.begin(), flipped_elements.end());
	// auto it = std::unique(flipped_elements.begin(), flipped_elements.end());
	// flipped_elements.resize(std::distance(flipped_elements.begin(), it));

	problem->setup_bc(*mesh, bases, local_boundary, boundary_nodes, local_neumann_boundary);

	//add a pressure node to avoid singular solution
	if (assembler.is_mixed(formulation())) // && !assembler.is_fluid(formulation()))
	{
		if (!use_avg_pressure){
			const int problem_dim = problem->is_scalar() ? 1 : mesh->dimension();
			boundary_nodes.push_back(n_bases * problem_dim + 0);

			// boundary_nodes.push_back(n_bases * problem_dim + 1);
			// boundary_nodes.push_back(n_bases * problem_dim + 2);
			// boundary_nodes.push_back(n_bases * problem_dim + 3);
			// boundary_nodes.push_back(n_bases * problem_dim + 4);
		}
	}


	const auto &curret_bases = iso_parametric() ? bases : geom_bases;
	const int n_samples = 10;
	compute_mesh_size(*mesh, curret_bases, n_samples);

	building_basis_time = timer.getElapsedTime();
	logger().info(" took {}s", building_basis_time);

	logger().info("flipped elements {}", n_flipped);
	logger().info("h: {}", mesh_size);
	logger().info("n bases: {}", n_bases);
	logger().info("n pressure bases: {}", n_pressure_bases);
}

void State::build_polygonal_basis()
{
	if (!mesh)
	{
		logger().error("Load the mesh first!");
		return;
	}
	if (n_bases <= 0)
	{
		logger().error("Build the bases first!");
		return;
	}

	stiffness.resize(0, 0);
	rhs.resize(0, 0);
	sol.resize(0, 0);
	pressure.resize(0, 0);

	igl::Timer timer;
	timer.start();
	logger().info("Computing polygonal basis...");

	// std::sort(boundary_nodes.begin(), boundary_nodes.end());

	//mixed not supports polygonal bases
	assert(n_pressure_bases == 0 || poly_edge_to_data.size() == 0);

	int new_bases = 0;

	if (iso_parametric())
	{
		if (mesh->is_volume())
		{
			if (args["poly_bases"] == "MeanValue")
				logger().error("MeanValue bases not supported in 3D");
			new_bases = PolygonalBasis3d::build_bases(formulation(), args["n_harmonic_samples"], *dynamic_cast<Mesh3D *>(mesh.get()), n_bases, args["quadrature_order"], args["integral_constraints"], bases, bases, poly_edge_to_data, polys_3d);
		}
		else
		{
			if (args["poly_bases"] == "MeanValue")
			{
				new_bases = MVPolygonalBasis2d::build_bases(formulation(), *dynamic_cast<Mesh2D *>(mesh.get()), n_bases, args["quadrature_order"], bases, bases, poly_edge_to_data, local_boundary, polys);
			}
			else
				new_bases = PolygonalBasis2d::build_bases(formulation(), args["n_harmonic_samples"], *dynamic_cast<Mesh2D *>(mesh.get()), n_bases, args["quadrature_order"], args["integral_constraints"], bases, bases, poly_edge_to_data, polys);
		}
	}
	else
	{
		if (mesh->is_volume())
		{
			if (args["poly_bases"] == "MeanValue")
				logger().error("MeanValue bases not supported in 3D");
			new_bases = PolygonalBasis3d::build_bases(formulation(), args["n_harmonic_samples"], *dynamic_cast<Mesh3D *>(mesh.get()), n_bases, args["quadrature_order"], args["integral_constraints"], bases, geom_bases, poly_edge_to_data, polys_3d);
		}
		else
		{
			if (args["poly_bases"] == "MeanValue")
				new_bases = MVPolygonalBasis2d::build_bases(formulation(), *dynamic_cast<Mesh2D *>(mesh.get()), n_bases, args["quadrature_order"], bases, geom_bases, poly_edge_to_data, local_boundary, polys);
			else
				new_bases = PolygonalBasis2d::build_bases(formulation(), args["n_harmonic_samples"], *dynamic_cast<Mesh2D *>(mesh.get()), n_bases, args["quadrature_order"], args["integral_constraints"], bases, geom_bases, poly_edge_to_data, polys);
		}
	}

	timer.stop();
	computing_poly_basis_time = timer.getElapsedTime();
	logger().info(" took {}s", computing_poly_basis_time);

	n_bases += new_bases;
}

json State::build_json_params()
{
	json params = args["params"];
	params["size"] = mesh->dimension();

	return params;
}

void State::assemble_stiffness_mat()
{
	if (!mesh)
	{
		logger().error("Load the mesh first!");
		return;
	}
	if (n_bases <= 0)
	{
		logger().error("Build the bases first!");
		return;
	}

	stiffness.resize(0, 0);
	sol.resize(0, 0);
	pressure.resize(0, 0);

	igl::Timer timer;
	timer.start();
	logger().info("Assembling stiffness mat...");

	auto &assembler = AssemblerUtils::instance();

	// if(problem->is_mixed())
	if (assembler.is_mixed(formulation()))
	{
		if (assembler.is_linear(formulation()))
		{
			StiffnessMatrix velocity_stiffness, mixed_stiffness, pressure_stiffness;
			assembler.assemble_problem(formulation(), mesh->is_volume(), n_bases, bases, iso_parametric() ? bases : geom_bases, velocity_stiffness);
			assembler.assemble_mixed_problem(formulation(), mesh->is_volume(), n_pressure_bases, n_bases, pressure_bases, bases, iso_parametric() ? bases : geom_bases, mixed_stiffness);
			assembler.assemble_pressure_problem(formulation(), mesh->is_volume(), n_pressure_bases, pressure_bases, iso_parametric() ? bases : geom_bases, pressure_stiffness);

			const int problem_dim = problem->is_scalar() ? 1 : mesh->dimension();

			AssemblerUtils::merge_mixed_matrices(n_bases, n_pressure_bases, problem_dim, use_avg_pressure ? assembler.is_fluid(formulation()) : false,
												 velocity_stiffness, mixed_stiffness, pressure_stiffness,
												 stiffness);

			if (problem->is_time_dependent())
			{
				StiffnessMatrix velocity_mass;
				assembler.assemble_mass_matrix(formulation(), mesh->is_volume(), n_bases, bases, iso_parametric() ? bases : geom_bases, velocity_mass);

				std::vector<Eigen::Triplet<double>> mass_blocks;
				mass_blocks.reserve(velocity_mass.nonZeros());

				for (int k = 0; k < velocity_mass.outerSize(); ++k)
				{
					for (StiffnessMatrix::InnerIterator it(velocity_mass, k); it; ++it)
					{
						mass_blocks.emplace_back(it.row(), it.col(), it.value());
					}
				}

				mass.resize(stiffness.rows(), stiffness.cols());
				mass.setFromTriplets(mass_blocks.begin(), mass_blocks.end());
				mass.makeCompressed();
			}
		}
	}
	else
	{
		assembler.assemble_problem(formulation(), mesh->is_volume(), n_bases, bases, iso_parametric() ? bases : geom_bases, stiffness);
		if (problem->is_time_dependent())
		{
			assembler.assemble_mass_matrix(formulation(), mesh->is_volume(), n_bases, bases, iso_parametric() ? bases : geom_bases, mass);
		}
	}

	timer.stop();
	assembling_stiffness_mat_time = timer.getElapsedTime();
	logger().info(" took {}s", assembling_stiffness_mat_time);

	nn_zero = stiffness.nonZeros();
	num_dofs = stiffness.rows();
	mat_size = (long long)stiffness.rows() * (long long)stiffness.cols();
	logger().info("sparsity: {}/{}", nn_zero, mat_size);
}

void State::assemble_rhs()
{
	if (!mesh)
	{
		logger().error("Load the mesh first!");
		return;
	}
	if (n_bases <= 0)
	{
		logger().error("Build the bases first!");
		return;
	}

	igl::Timer timer;
	const std::string rhs_path = args["rhs_path"];

	auto p_params = args["problem_params"];
	p_params["formulation"] = formulation();
	{
		RowVectorNd min, max, delta;
		mesh->bounding_box(min, max);
		delta = (max - min) / 2. + min;
		if (mesh->is_volume())
			p_params["bbox_center"] = {delta(0), delta(1), delta(2)};
		else
			p_params["bbox_center"] = {delta(0), delta(1)};
	}
	problem->set_parameters(p_params);

	// const auto params = build_json_params();
	auto &assembler = AssemblerUtils::instance();
	// assembler.set_parameters(params);

	// stiffness.resize(0, 0);
	rhs.resize(0, 0);
	sol.resize(0, 0);
	pressure.resize(0, 0);

	timer.start();
	logger().info("Assigning rhs...");

	const int size = problem->is_scalar() ? 1 : mesh->dimension();

	RhsAssembler rhs_assembler(*mesh, n_bases, size, bases, iso_parametric() ? bases : geom_bases, formulation(), *problem);
	if (!rhs_path.empty() || rhs_in.size() > 0)
	{
		logger().debug("Loading rhs...");

		if (rhs_in.size())
			rhs = rhs_in;
		else
			read_matrix(args["rhs_path"], rhs);

		StiffnessMatrix tmp_mass;
		assembler.assemble_mass_matrix(formulation(), mesh->is_volume(), n_bases, bases, iso_parametric() ? bases : geom_bases, tmp_mass);
		rhs = tmp_mass * rhs;
		logger().debug("done!");
	}
	else
	{
		rhs_assembler.assemble(rhs);
		rhs *= -1;
	}

	if (formulation() != "Bilaplacian")
		rhs_assembler.set_bc(local_boundary, boundary_nodes, args["n_boundary_samples"], local_neumann_boundary, rhs);
	else
		rhs_assembler.set_bc(local_boundary, boundary_nodes, args["n_boundary_samples"], std::vector<LocalBoundary>(), rhs);

	// if(problem->is_mixed())
	if (assembler.is_mixed(formulation()))
	{
		const int prev_size = rhs.size();
		const int n_larger = n_pressure_bases + (use_avg_pressure ? (assembler.is_fluid(formulation()) ? 1 : 0) : 0);
		rhs.conservativeResize(prev_size + n_larger, rhs.cols());
		//Divergence free rhs
		if (formulation() != "Bilaplacian" || local_neumann_boundary.empty())
		{
			rhs.block(prev_size, 0, n_larger, rhs.cols()).setZero();
		}
		else
		{
			Eigen::MatrixXd tmp(n_pressure_bases, 1);
			tmp.setZero();
			RhsAssembler rhs_assembler1(*mesh, n_pressure_bases, size, pressure_bases, iso_parametric() ? bases : geom_bases, formulation(), *problem);
			rhs_assembler1.set_bc(std::vector<LocalBoundary>(), std::vector<int>(), args["n_boundary_samples"], local_neumann_boundary, tmp);
			rhs.block(prev_size, 0, n_larger, rhs.cols()) = tmp;
		}
	}

	timer.stop();
	assigning_rhs_time = timer.getElapsedTime();
	logger().info(" took {}s", assigning_rhs_time);
}

void State::solve_problem()
{
	if (!mesh)
	{
		logger().error("Load the mesh first!");
		return;
	}
	if (n_bases <= 0)
	{
		logger().error("Build the bases first!");
		return;
	}

	const auto &assembler = AssemblerUtils::instance();

	if (assembler.is_linear(formulation()) && stiffness.rows() <= 0)
	{
		logger().error("Assemble the stiffness matrix first!");
		return;
	}
	if (rhs.size() <= 0)
	{
		logger().error("Assemble the rhs first!");
		return;
	}

	sol.resize(0, 0);
	pressure.resize(0, 0);
	spectrum.setZero();

	igl::Timer timer;
	timer.start();
	logger().info("Solving {} with", formulation());

	const json &params = solver_params();

	const std::string full_mat_path = args["export"]["full_mat"];
	if (!full_mat_path.empty())
	{
		Eigen::saveMarket(stiffness, full_mat_path);
	}

	if (problem->is_time_dependent())
	{

		const double tend = args["tend"];
		const int time_steps = args["time_steps"];
		const double dt = tend / time_steps;

		const auto &gbases = iso_parametric() ? bases : geom_bases;
		RhsAssembler rhs_assembler(*mesh, n_bases, problem->is_scalar() ? 1 : mesh->dimension(), bases, gbases, formulation(), *problem);
		rhs_assembler.initial_solution(sol);

<<<<<<< HEAD
		if (formulation() == "OperatorSplitting")
		{
			const int dim = mesh->dimension();
			const int n_el = int(bases.size());				// number of elements
			const int shape = gbases[0].bases.size();		// number of geometry vertices in an element
			const double viscosity_ = args["viscosity"];	

			StiffnessMatrix stiffness_viscosity, mixed_stiffness;
			if(args["separate"])
			{
				// coefficient matrix of viscosity
				assembler.assemble_problem("Laplacian", mesh->is_volume(), n_bases, bases, gbases, stiffness_viscosity);
				assembler.assemble_mass_matrix("Laplacian", mesh->is_volume(), n_bases, bases, gbases, mass);

				// coefficient matrix of pressure projection
				assembler.assemble_problem("Laplacian", mesh->is_volume(), n_pressure_bases, pressure_bases, gbases, stiffness);
				
				// matrix used to calculate divergence of velocity
				assembler.assemble_mixed_problem("Stokes", mesh->is_volume(), n_pressure_bases, n_bases, pressure_bases, bases, gbases, mixed_stiffness);
				mixed_stiffness = mixed_stiffness.transpose();
			}

			// barycentric coordinates of FEM nodes
			Eigen::MatrixXd local_pts;
			if (dim == 2)
			{
				if (shape == 3)
					autogen::p_nodes_2d(args["discr_order"], local_pts);
				else
					autogen::q_nodes_2d(args["discr_order"], local_pts);
			}
			else
			{
				if (shape == 3)
					autogen::p_nodes_3d(args["discr_order"], local_pts);
				else
					autogen::q_nodes_3d(args["discr_order"], local_pts);
			}

			OperatorSplittingSolver ss(*mesh, shape, n_el);

			std::vector<int> bnd_nodes;
			bnd_nodes.reserve(boundary_nodes.size() / dim);
			for (auto it = boundary_nodes.begin(); it != boundary_nodes.end(); it++)
			{
				if (!(*it % dim)) continue;
				bnd_nodes.push_back(*it / dim);
			}

			/* initialize solution */

			ss.initialize_solution(*mesh, gbases, bases, problem, sol, local_pts);

			for (int t = 1; t <= time_steps; t++)
			{
				double time = t * dt;
				logger().info("{}/{} steps, t={}s", t, time_steps, time);
				
				/* advection */
				if(args["particle"])
					ss.advection_FLIP(*mesh, gbases, bases, sol, dt, local_pts, args["spatial_hash"], args["advection_order"]);
				else
					ss.advection(*mesh, gbases, bases, sol, dt, local_pts, args["spatial_hash"], args["advection_order"], args["advection_RK"]);

				/* apply boundary condition */
				ss.set_bc(*mesh, local_boundary, bnd_nodes, gbases, bases, sol, local_pts, problem, time);

				/* Stokes */
				if(!args["separate"])
					ss.solve_stokes_1st(args["solver_type"], args["precond_type"], params,mass,stiffness,boundary_nodes,dt,viscosity_,args["export"]["stiffness_mat"], args["export"]["spectrum"],sol, pressure,n_pressure_bases);
				else
				{
					/* viscosity */
					if(viscosity_ > 0)
						ss.solve_diffusion_1st(args["solver_type"], args["precond_type"], params,mass,stiffness_viscosity,bnd_nodes,dt,viscosity_,args["export"]["stiffness_mat"], args["export"]["spectrum"],sol);

					/* external force */
					ss.external_force(*mesh, gbases, bases, dt, sol, local_pts, problem, time);
					
					/* incompressibility */
					ss.solve_pressure(args["solver_type"], args["precond_type"], params,stiffness,mixed_stiffness,args["export"]["stiffness_mat"], args["export"]["spectrum"],sol, pressure);
					
					Eigen::VectorXd grad_pressure;
					ss.projection(*mesh, n_bases, gbases, bases, pressure_bases, local_pts, pressure, sol);

					/* apply boundary condition */

					ss.set_bc(*mesh, local_boundary, bnd_nodes, gbases, bases, sol, local_pts, problem, time);
				}

				/* export to vtu */

				// if (!solve_export_to_file)
				// 	solution_frames.emplace_back();
				// save_vtu("step_" + std::to_string(t) + ".vtu", time);
			}
		}
		else if (formulation() == "NavierStokes")
=======
		Eigen::MatrixXd current_rhs = rhs;

		if (formulation() == "NavierStokes")
>>>>>>> f3dcd818
		{
			StiffnessMatrix velocity_mass;
			assembler.assemble_mass_matrix(formulation(), mesh->is_volume(), n_bases, bases, gbases, velocity_mass);

			StiffnessMatrix velocity_stiffness, mixed_stiffness, pressure_stiffness;

			const int prev_size = sol.size();
			sol.conservativeResize(rhs.size(), sol.cols());
			//Zero initial pressure
			sol.block(prev_size, 0, n_pressure_bases, sol.cols()).setZero();
			sol(sol.size()-1) = 0;
			Eigen::VectorXd c_sol = sol;

			Eigen::VectorXd prev_sol;

			int BDF_order = args["BDF_order"];
			// int aux_steps = BDF_order-1;
			BDF bdf(BDF_order);
			bdf.new_solution(c_sol);

			sol = c_sol;
			sol_to_pressure();
			if (args["save_time_sequence"]){
				if (!solve_export_to_file)
					solution_frames.emplace_back();
				save_vtu("step_" + std::to_string(0) + ".vtu", 0);
				save_wire("step_" + std::to_string(0) + ".obj");
			}

			assembler.assemble_problem(formulation(), mesh->is_volume(), n_bases, bases, gbases, velocity_stiffness);
			assembler.assemble_mixed_problem(formulation(), mesh->is_volume(), n_pressure_bases, n_bases, pressure_bases, bases, gbases, mixed_stiffness);
			assembler.assemble_pressure_problem(formulation(), mesh->is_volume(), n_pressure_bases, pressure_bases, gbases, pressure_stiffness);

			TransientNavierStokesSolver ns_solver(solver_params(), build_json_params(), solver_type(), precond_type());
			const int n_larger = n_pressure_bases + (use_avg_pressure ? 1 : 0);

			for (int t = 1; t <= time_steps; ++t)
			{
				double time = t * dt;
				double current_dt = dt;

				logger().info("{}/{} steps, dt={}s t={}s", t, time_steps, current_dt, time);

				bdf.rhs(prev_sol);
				rhs_assembler.compute_energy_grad(local_boundary, boundary_nodes, args["n_boundary_samples"], local_neumann_boundary, rhs, time, current_rhs);
				rhs_assembler.set_bc(local_boundary, boundary_nodes, args["n_boundary_samples"], local_neumann_boundary, current_rhs, time);

				const int prev_size = current_rhs.size();
				if (prev_size != n_larger){
					current_rhs.conservativeResize(prev_size + n_larger, current_rhs.cols());
					current_rhs.block(prev_size, 0, n_larger, current_rhs.cols()).setZero();
				}

				ns_solver.minimize(*this, bdf.alpha(), current_dt, prev_sol,
								   velocity_stiffness, mixed_stiffness, pressure_stiffness,
								   velocity_mass, current_rhs, c_sol);
				bdf.new_solution(c_sol);
				sol = c_sol;
				sol_to_pressure();

				if (args["save_time_sequence"])
				{
					if (!solve_export_to_file)
						solution_frames.emplace_back();
					save_vtu("step_" + std::to_string(t) + ".vtu", time);
					save_wire("step_" + std::to_string(t) + ".obj");
				}
			}
		}
		else
		{
			if (assembler.is_mixed(formulation()))
			{
				pressure.resize(n_pressure_bases, 1);
				pressure.setZero();
			}

			auto solver = LinearSolver::create(args["solver_type"], args["precond_type"]);
			solver->setParameters(params);
			logger().info("{}...", solver->name());

			if (args["save_time_sequence"])
			{
				if (!solve_export_to_file)
					solution_frames.emplace_back();
				save_vtu("step_" + std::to_string(0) + ".vtu", 0);
				save_wire("step_" + std::to_string(0) + ".obj");
			}

			if (assembler.is_mixed(formulation()))
			{
				pressure.resize(0, 0);
				const int prev_size = sol.size();
				sol.conservativeResize(rhs.size(), sol.cols());
				//Zero initial pressure
				sol.block(prev_size, 0, n_pressure_bases, sol.cols()).setZero();
				sol(sol.size()-1) = 0;
			}

			if (problem->is_scalar() || assembler.is_mixed(formulation()))
			{
				StiffnessMatrix A;
				Eigen::VectorXd b, x;


				const int BDF_order = args["BDF_order"];
				// const int aux_steps = BDF_order-1;
				BDF bdf(BDF_order);
				x = sol;
				bdf.new_solution(x);

				const int problem_dim = problem->is_scalar() ? 1 : mesh->dimension();
				const int precond_num = problem_dim * n_bases;

				for (int t = 1; t <= time_steps; ++t)
				{
					double time = t * dt;
					double current_dt = dt;

					logger().info("{}/{} {}s", t, time_steps, time);
					rhs_assembler.compute_energy_grad(local_boundary, boundary_nodes, args["n_boundary_samples"], local_neumann_boundary, rhs, time, current_rhs);
					rhs_assembler.set_bc(local_boundary, boundary_nodes, args["n_boundary_samples"], local_neumann_boundary, current_rhs, time);

					if (assembler.is_mixed(formulation()))
					{
						//divergence free
						int fluid_offset = use_avg_pressure ? (assembler.is_fluid(formulation()) ? 1 : 0) : 0;

						current_rhs.block(current_rhs.rows() - n_pressure_bases - use_avg_pressure, 0, n_pressure_bases + use_avg_pressure, current_rhs.cols()).setZero();
					}

					A = (bdf.alpha() / current_dt) * mass + stiffness;
					bdf.rhs(x);
					b = (mass * x) / current_dt;
					for (int i : boundary_nodes)
						b[i] = 0;
					b += current_rhs;

					spectrum = dirichlet_solve(*solver, A, b, boundary_nodes, x, precond_num, args["export"]["stiffness_mat"], t == time_steps && args["export"]["spectrum"]);
					bdf.new_solution(x);
					sol = x;

					if (assembler.is_mixed(formulation()))
					{
						sol_to_pressure();
					}

					if (args["save_time_sequence"])
					{
						if (!solve_export_to_file)
							solution_frames.emplace_back();

						save_vtu("step_" + std::to_string(t) + ".vtu", time);
						save_wire("step_" + std::to_string(t) + ".obj");
					}
				}
			}
			else //newmark
			{
				assert(assembler.is_linear(formulation()));

				//Newmark
				const double beta1 = 0.5;
				const double beta2 = 0.5;

				Eigen::MatrixXd temp, b;
				StiffnessMatrix A;
				Eigen::VectorXd x, btmp;

				Eigen::MatrixXd velocity, acceleration;
				rhs_assembler.initial_velocity(velocity);
				rhs_assembler.initial_acceleration(acceleration);

				const int problem_dim = problem->is_scalar() ? 1 : mesh->dimension();
				const int precond_num = problem_dim * n_bases;

				for (int t = 1; t <= time_steps; ++t)
				{
					const double dt2 = dt * dt;

					const Eigen::MatrixXd aOld = acceleration;
					const Eigen::MatrixXd vOld = velocity;
					const Eigen::MatrixXd uOld = sol;

					if (!problem->is_linear_in_time())
					{
						rhs_assembler.assemble(current_rhs, dt*t);
						current_rhs *= -1;
					}

					// if(!assembler.is_linear(formulation()))
					// {
					// 	assembler.assemble_tensor_energy_hessian(rhs_assembler.formulation(), mesh->is_volume(), n_bases, bases, bases, uOld, stiffness);
					// }

					temp = -(uOld + dt * vOld + ((1 - beta1) * dt2 / 2.0) * aOld);
					b = stiffness * temp + current_rhs;

					rhs_assembler.set_acceleration_bc(local_boundary, boundary_nodes, args["n_boundary_samples"], local_neumann_boundary, b, dt * t);

					A = stiffness * 0.5 * beta2 * dt2 + mass;
					btmp = b;
					spectrum = dirichlet_solve(*solver, A, btmp, boundary_nodes, x, precond_num, args["export"]["stiffness_mat"], t == 1 && args["export"]["spectrum"]);
					acceleration = x;

					sol += dt * vOld + 0.5 * dt2 * ((1 - beta2) * aOld + beta2 * acceleration);
					velocity += dt * ((1 - beta1) * aOld + beta1 * acceleration);

					rhs_assembler.set_bc(local_boundary, boundary_nodes, args["n_boundary_samples"], local_neumann_boundary, sol, dt * t);
					rhs_assembler.set_velocity_bc(local_boundary, boundary_nodes, args["n_boundary_samples"], local_neumann_boundary, velocity, dt * t);
					rhs_assembler.set_acceleration_bc(local_boundary, boundary_nodes, args["n_boundary_samples"], local_neumann_boundary, acceleration, dt * t);

					if (args["save_time_sequence"])
					{
						if (!solve_export_to_file)
							solution_frames.emplace_back();
						save_vtu("step_" + std::to_string(t) + ".vtu", dt * t);
						save_wire("step_" + std::to_string(t) + ".obj");
					}

					logger().info("{}/{}", t, time_steps);
				}
			}
		}
	}
	else
	{
		if (assembler.is_linear(formulation()))
		{
			auto solver = LinearSolver::create(args["solver_type"], args["precond_type"]);
			solver->setParameters(params);
			StiffnessMatrix A;
			Eigen::VectorXd b;
			logger().info("{}...", solver->name());

			const int problem_dim = problem->is_scalar() ? 1 : mesh->dimension();
			const int precond_num = problem_dim * n_bases;

			A = stiffness;
			Eigen::VectorXd x;
			b = rhs;
			spectrum = dirichlet_solve(*solver, A, b, boundary_nodes, x, precond_num, args["export"]["stiffness_mat"], args["export"]["spectrum"]);
			sol = x;
			solver->getInfo(solver_info);

			logger().debug("Solver error: {}", (A * sol - b).norm());
			// sol = rhs;

			// std::ofstream of("sol.txt");
			// of<<sol<<std::endl;
			// of.close();

			// if(problem->is_mixed())
			if (assembler.is_mixed(formulation()))
			{
				sol_to_pressure();
			}
		}
		else
		{
			if (formulation() == "NavierStokes")
			{
				auto params = build_json_params();
				const double viscosity = params.count("viscosity") ? double(params["viscosity"]) : 1.;
				NavierStokesSolver ns_solver(viscosity, solver_params(), build_json_params(), solver_type(), precond_type());
				Eigen::VectorXd x;
				ns_solver.minimize(*this, rhs, x);
				sol = x;
				sol_to_pressure();
			}
			else
			{
				const int full_size = n_bases * mesh->dimension();
				const int reduced_size = n_bases * mesh->dimension() - boundary_nodes.size();
				const double tend = args["tend"];

				const int problem_dim = problem->is_scalar() ? 1 : mesh->dimension();
				const int precond_num = problem_dim * n_bases;

				int steps = args["nl_solver_rhs_steps"];
				if (steps <= 0)
				{
					RowVectorNd min, max;
					mesh->bounding_box(min, max);
					steps = problem->n_incremental_load_steps((max - min).norm());
				}
				steps = std::max(steps, 1);

				RhsAssembler rhs_assembler(*mesh, n_bases, mesh->dimension(), bases, iso_parametric() ? bases : geom_bases, formulation(), *problem);

				StiffnessMatrix nlstiffness;
				auto solver = LinearSolver::create(args["solver_type"], args["precond_type"]);
				Eigen::VectorXd x, b;
				Eigen::MatrixXd grad;
				Eigen::MatrixXd prev_rhs;

				VectorXd tmp_sol;

				double step_t = 1.0 / steps;
				double t = step_t;
				double prev_t = 0;

				sol.resizeLike(rhs);
				sol.setZero();

				prev_rhs.resizeLike(rhs);
				prev_rhs.setZero();

				x.resizeLike(sol);
				x.setZero();

				b.resizeLike(sol);
				b.setZero();

				if (args["save_solve_sequence"])
				{
					if (!solve_export_to_file)
						solution_frames.emplace_back();
					save_vtu("step_" + std::to_string(prev_t) + ".vtu",tend);
					// save_wire("step_" + std::to_string(prev_t) + ".obj");
				}

				const auto &gbases = iso_parametric() ? bases : geom_bases;
				igl::Timer update_timer;
				while (t <= 1)
				{
					if (step_t < 1e-10)
					{
						logger().error("Step too small, giving up");
						break;
					}

					logger().info("t: {} prev: {} step: {}", t, prev_t, step_t);

					NLProblem nl_problem(*this, rhs_assembler, t);

					logger().debug("Updating starting point...");
					update_timer.start();
					{
						// nl_problem.hessian(sol, nlstiffness);
						// nl_problem.full_to_reduced(sol, tmp_sol);
						// nl_problem.gradient(tmp_sol, grad);
						// solver->analyzePattern(nlstiffness);
						// solver->factorize(nlstiffness);
						// x.resizeLike(grad);
						// solver->solve(grad, x);

						// tmp_sol -= x;
						// nl_problem.reduced_to_full(tmp_sol, temp);
						// x = temp;

						// assembler.assemble_energy_hessian(formulation(), mesh->is_volume(), n_bases, bases, gbases, sol, nlstiffness);
						nl_problem.hessian_full(sol, nlstiffness);
						// assembler.assemble_energy_gradient(formulation(), mesh->is_volume(), n_bases, bases, gbases, sol, grad);
						nl_problem.gradient_no_rhs(sol, grad);

						b = grad;
						for (int bId : boundary_nodes)
							b(bId) = -(nl_problem.current_rhs()(bId) - prev_rhs(bId));
						dirichlet_solve(*solver, nlstiffness, b, boundary_nodes, x, precond_num, args["export"]["stiffness_mat"], args["export"]["spectrum"]);
						// logger().debug("Solver error: {}", (nlstiffness * sol - b).norm());
						x = sol - x;
						nl_problem.full_to_reduced(x, tmp_sol);
						// nl_problem.reduced_to_full(tmp_sol, grad);
						// x = grad;
					}
					update_timer.stop();
					logger().debug("done!, took {}s", update_timer.getElapsedTime());

					if (args["save_solve_sequence_debug"])
					{
						Eigen::MatrixXd xxx = sol;
						sol = x;
						if (assembler.is_mixed(formulation()))
							sol_to_pressure();
						if (!solve_export_to_file)
							solution_frames.emplace_back();

						save_vtu("step_s_" + std::to_string(t) + ".vtu", tend);
						// save_wire("step_s_" + std::to_string(t) + ".obj");

						sol = xxx;
					}

					bool has_nan = false;
					for (int k = 0; k < tmp_sol.size(); ++k)
					{
						if (std::isnan(tmp_sol[k]))
						{
							has_nan = true;
							break;
						}
					}

					if (has_nan)
					{
						do
						{
							step_t /= 2;
							t = prev_t + step_t;
						} while (t >= 1);
						continue;
					}

					if (args["nl_solver"] == "newton")
					{
						cppoptlib::SparseNewtonDescentSolver<NLProblem> nlsolver(solver_params(), solver_type(), precond_type());
						nlsolver.setLineSearch(args["line_search"]);
						nlsolver.minimize(nl_problem, tmp_sol);

						if (nlsolver.error_code() == -10) //Nan
						{
							do
							{
								step_t /= 2;
								t = prev_t + step_t;
							} while (t >= 1);
							continue;
						}
						else
						{
							prev_t = t;
							step_t *= 2;
						}

						if (step_t > 1.0 / steps)
							step_t = 1.0 / steps;

						nlsolver.getInfo(solver_info);
					}
					else if (args["nl_solver"] == "lbfgs")
					{
						cppoptlib::LbfgsSolverL2<NLProblem> nlsolver;
						nlsolver.setLineSearch(args["line_search"]);
						nlsolver.setDebug(cppoptlib::DebugLevel::High);
						nlsolver.minimize(nl_problem, tmp_sol);

						prev_t = t;
					}
					else
					{
						throw std::invalid_argument("[State] invalid solver type for non-linear problem");
					}

					t = prev_t + step_t;
					if ((prev_t < 1 && t > 1) || abs(t - 1) < 1e-10)
						t = 1;

					nl_problem.reduced_to_full(tmp_sol, sol);

					// std::ofstream of("sol.txt");
					// of<<sol<<std::endl;
					// of.close();
					prev_rhs = nl_problem.current_rhs();
					if (args["save_solve_sequence"])
					{
						if (!solve_export_to_file)
							solution_frames.emplace_back();
						save_vtu("step_" + std::to_string(prev_t) + ".vtu", tend);
						// save_wire("step_" + std::to_string(prev_t) + ".obj");
					}
				}

				if (assembler.is_mixed(formulation()))
				{
					sol_to_pressure();
				}

				// {
				// 	boundary_nodes.clear();
				// 	NLProblem nl_problem(*this, rhs_assembler, t);
				// 	tmp_sol = rhs;

				// 	// tmp_sol.setRandom();
				// 	tmp_sol.setOnes();
				// 	Eigen::Matrix<double, Eigen::Dynamic, 1> actual_grad;
				// 	nl_problem.gradient(tmp_sol, actual_grad);

				// 	StiffnessMatrix hessian;
				// 	// Eigen::MatrixXd expected_hessian;
				// 	nl_problem.hessian(tmp_sol, hessian);
				// 	// nl_problem.finiteGradient(tmp_sol, expected_grad, 0);

				// 	Eigen::MatrixXd actual_hessian = Eigen::MatrixXd(hessian);
				// 	// std::cout << "hhh\n"<< actual_hessian<<std::endl;

				// 		for (int i = 0; i < actual_hessian.rows(); ++i)
				// 	{
				// 		double hhh = 1e-7;
				// 		VectorXd xp = tmp_sol; xp(i) += hhh;
				// 		VectorXd xm = tmp_sol; xm(i) -= hhh;

				// 		Eigen::Matrix<double, Eigen::Dynamic, 1> tmp_grad_p;
				// 		nl_problem.gradient(xp, tmp_grad_p);

				// 		Eigen::Matrix<double, Eigen::Dynamic, 1> tmp_grad_m;
				// 		nl_problem.gradient(xm, tmp_grad_m);

				// 		Eigen::Matrix<double, Eigen::Dynamic, 1> fd_h = (tmp_grad_p - tmp_grad_m)/(hhh*2.);

				// 		const double vp = nl_problem.value(xp);
				// 		const double vm = nl_problem.value(xm);

				// 		const double fd = (vp-vm)/(hhh*2.);
				// 		const double  diff = std::abs(actual_grad(i) - fd);
				// 		// if(diff > 1e-6)
				// 		// 	std::cout<<"diff grad "<<i<<": "<<actual_grad(i)<<" vs "<<fd <<" error: " <<diff<<" rrr: "<<actual_grad(i)/fd<<std::endl;

				// 		for(int j = 0; j < actual_hessian.rows(); ++j)
				// 		{
				// 			const double diff = std::abs(actual_hessian(i,j) - fd_h(j));

				// 			if(diff > 1e-5)
				// 				std::cout<<"diff H "<<i<<", "<<j<<": "<<actual_hessian(i,j)<<" vs "<<fd_h(j)<<" error: " <<diff<<" rrr: "<<actual_hessian(i,j)/fd_h(j)<<std::endl;

				// 		}
				// 	}

				// 	// std::cout<<"diff grad max "<<(actual_grad - expected_grad).array().abs().maxCoeff()<<std::endl;
				// 	// std::cout<<"diff \n"<<(actual_grad - expected_grad)<<std::endl;
				// 	exit(0);
				// }

				// NLProblem::reduced_to_full_aux(full_size, reduced_size, tmp_sol, rhs, sol);
			}
		}
	}

	timer.stop();
	solving_time = timer.getElapsedTime();
	logger().info(" took {}s", solving_time);
}

void State::compute_errors()
{
	if (!mesh)
	{
		logger().error("Load the mesh first!");
		return;
	}
	if (n_bases <= 0)
	{
		logger().error("Build the bases first!");
		return;
	}
	// if (stiffness.rows() <= 0) { logger().error("Assemble the stiffness matrix first!"); return; }
	if (rhs.size() <= 0)
	{
		logger().error("Assemble the rhs first!");
		return;
	}
	if (sol.size() <= 0)
	{
		logger().error("Solve the problem first!");
		return;
	}

	int actual_dim = 1;
	if (!problem->is_scalar())
		actual_dim = mesh->dimension();

	igl::Timer timer;
	timer.start();
	logger().info("Computing errors...");
	using std::max;

	const int n_el = int(bases.size());

	MatrixXd v_exact, v_approx;
	MatrixXd v_exact_grad(0, 0), v_approx_grad;

	l2_err = 0;
	h1_err = 0;
	grad_max_err = 0;
	h1_semi_err = 0;
	linf_err = 0;
	lp_err = 0;
	// double pred_norm = 0;
	double div_l2 = 0;

	static const int p = 8;

	// Eigen::MatrixXd err_per_el(n_el, 5);
	ElementAssemblyValues vals;

	const double tend = args["tend"];

	for (int e = 0; e < n_el; ++e)
	{
		// const auto &vals    = values[e];
		// const auto &gvalues = iso_parametric() ? values[e] : geom_values[e];

		if (iso_parametric())
			vals.compute(e, mesh->is_volume(), bases[e], bases[e]);
		else
			vals.compute(e, mesh->is_volume(), bases[e], geom_bases[e]);

		if (problem->has_exact_sol())
		{
			problem->exact(vals.val, tend, v_exact);
			problem->exact_grad(vals.val, tend, v_exact_grad);
		}

		v_approx.resize(vals.val.rows(), actual_dim);
		v_approx.setZero();

		v_approx_grad.resize(vals.val.rows(), mesh->dimension() * actual_dim);
		v_approx_grad.setZero();

		const int n_loc_bases = int(vals.basis_values.size());

		for (int i = 0; i < n_loc_bases; ++i)
		{
			auto val = vals.basis_values[i];

			for (size_t ii = 0; ii < val.global.size(); ++ii)
			{
				for (int d = 0; d < actual_dim; ++d)
				{
					v_approx.col(d) += val.global[ii].val * sol(val.global[ii].index * actual_dim + d) * val.val;
					v_approx_grad.block(0, d * val.grad_t_m.cols(), v_approx_grad.rows(), val.grad_t_m.cols()) += val.global[ii].val * sol(val.global[ii].index * actual_dim + d) * val.grad_t_m;
				}
			}
		}

		const auto err = problem->has_exact_sol() ? (v_exact - v_approx).eval().rowwise().norm().eval() : (v_approx).eval().rowwise().norm().eval();
		const auto err_grad = problem->has_exact_sol() ? (v_exact_grad - v_approx_grad).eval().rowwise().norm().eval() : (v_approx_grad).eval().rowwise().norm().eval();
		const auto div = (v_approx_grad).eval().rowwise().sum().eval();
		// for(long i = 0; i < err.size(); ++i)
		// errors.push_back(err(i));

		linf_err = max(linf_err, err.maxCoeff());
		grad_max_err = max(linf_err, err_grad.maxCoeff());

		// {
		// 	const auto &mesh3d = *dynamic_cast<Mesh3D *>(mesh.get());
		// 	const auto v0 = mesh3d.point(mesh3d.cell_vertex(e, 0));
		// 	const auto v1 = mesh3d.point(mesh3d.cell_vertex(e, 1));
		// 	const auto v2 = mesh3d.point(mesh3d.cell_vertex(e, 2));
		// 	const auto v3 = mesh3d.point(mesh3d.cell_vertex(e, 3));

		// 	Eigen::Matrix<double, 6, 3> ee;
		// 	ee.row(0) = v0 - v1;
		// 	ee.row(1) = v1 - v2;
		// 	ee.row(2) = v2 - v0;

		// 	ee.row(3) = v0 - v3;
		// 	ee.row(4) = v1 - v3;
		// 	ee.row(5) = v2 - v3;

		// 	Eigen::Matrix<double, 6, 1> en = ee.rowwise().norm();

		// 	// Eigen::Matrix<double, 3*4, 1> alpha;
		// 	// alpha(0) = angle3(e.row(0), -e.row(1));	 	alpha(1) = angle3(e.row(1), -e.row(2));	 	alpha(2) = angle3(e.row(2), -e.row(0));
		// 	// alpha(3) = angle3(e.row(0), -e.row(4));	 	alpha(4) = angle3(e.row(4), e.row(3));	 	alpha(5) = angle3(-e.row(3), -e.row(0));
		// 	// alpha(6) = angle3(-e.row(4), -e.row(1));	alpha(7) = angle3(e.row(1), -e.row(5));	 	alpha(8) = angle3(e.row(5), e.row(4));
		// 	// alpha(9) = angle3(-e.row(2), -e.row(5));	alpha(10) = angle3(e.row(5), e.row(3));		alpha(11) = angle3(-e.row(3), e.row(2));

		// 	const double S = (ee.row(0).cross(ee.row(1)).norm() + ee.row(0).cross(ee.row(4)).norm() + ee.row(4).cross(ee.row(1)).norm() + ee.row(2).cross(ee.row(5)).norm()) / 2;
		// 	const double V = std::abs(ee.row(3).dot(ee.row(2).cross(-ee.row(0))))/6;
		// 	const double rho = 3 * V / S;
		// 	const double hp = en.maxCoeff();
		// 	const int pp = disc_orders(e);
		// 	const int p_ref = args["discr_order"];

		// 	err_per_el(e, 0) = err.mean();
		// 	err_per_el(e, 1) = err.maxCoeff();
		// 	err_per_el(e, 2) = std::pow(hp, pp+1)/(rho/hp); // /std::pow(average_edge_length, p_ref+1) * (sqrt(6)/12);
		// 	err_per_el(e, 3) = rho/hp;
		// 	err_per_el(e, 4) = (vals.det.array() * vals.quadrature.weights.array()).sum();

		// 	// pred_norm += (pow(std::pow(hp, pp+1)/(rho/hp),p) * vals.det.array() * vals.quadrature.weights.array()).sum();
		// }

		l2_err += (err.array() * err.array() * vals.det.array() * vals.quadrature.weights.array()).sum();
		h1_err += (err_grad.array() * err_grad.array() * vals.det.array() * vals.quadrature.weights.array()).sum();
		lp_err += (err.array().pow(p) * vals.det.array() * vals.quadrature.weights.array()).sum();
		div_l2 += (div.array().pow(2) * vals.det.array() * vals.quadrature.weights.array()).sum();
	}

	h1_semi_err = sqrt(fabs(h1_err));
	h1_err = sqrt(fabs(l2_err) + fabs(h1_err));
	l2_err = sqrt(fabs(l2_err));

	lp_err = pow(fabs(lp_err), 1. / p);
	div_l2 = pow(fabs(div_l2), 1. / 2);

	// pred_norm = pow(fabs(pred_norm), 1./p);

	timer.stop();
	computing_errors_time = timer.getElapsedTime();
	logger().info(" took {}s", computing_errors_time);

	logger().info("-- L2 error: {}", l2_err);
	logger().info("-- Lp error: {}", lp_err);
	logger().info("-- H1 error: {}", h1_err);
	logger().info("-- H1 semi error: {}", h1_semi_err);
	// logger().info("-- Perd norm: {}", pred_norm);

	logger().info("-- Linf error: {}", linf_err);
	logger().info("-- grad max error: {}", grad_max_err);
	logger().info("-- div l2 norm: {}", div_l2);

	logger().info("total time: {}s", (building_basis_time + assembling_stiffness_mat_time + solving_time));

	// {
	// 	std::ofstream out("errs.txt");
	// 	out<<err_per_el;
	// 	out.close();
	// }
}

void State::init(const json &args_in)
{
	this->args.merge_patch(args_in);

	if (args_in.find("stiffness_mat_save_path") != args_in.end() && !args_in["stiffness_mat_save_path"].empty())
	{
		logger().warn("use export: { stiffness_mat: 'path' } instead of stiffness_mat_save_path");
		this->args["export"]["stiffness_mat"] = args_in["stiffness_mat_save_path"];
	}

	if (args_in.find("solution") != args_in.end() && !args_in["solution"].empty())
	{
		logger().warn("use export: { solution: 'path' } instead of solution");
		this->args["export"]["solution"] = args_in["solution"];
	}

	problem = ProblemFactory::factory().get_problem(args["problem"]);
	//important for the BC
	problem->set_parameters(args["problem_params"]);

	if (args["use_spline"] && args["n_refs"] == 0)
	{
		logger().warn("n_refs > 0 with spline");
	}
}

void State::export_data()
{
	if (!mesh)
	{
		logger().error("Load the mesh first!");
		return;
	}
	if (n_bases <= 0)
	{
		logger().error("Build the bases first!");
		return;
	}
	// if (stiffness.rows() <= 0) { logger().error("Assemble the stiffness matrix first!"); return; }
	if (rhs.size() <= 0)
	{
		logger().error("Assemble the rhs first!");
		return;
	}
	if (sol.size() <= 0)
	{
		logger().error("Solve the problem first!");
		return;
	}

	// Export vtu mesh of solution + wire mesh of deformed input
	// + mesh colored with the bases
	const std::string vis_mesh_path = args["export"]["vis_mesh"];
	const std::string wire_mesh_path = args["export"]["wire_mesh"];
	const std::string iso_mesh_path = args["export"]["iso_mesh"];
	const std::string nodes_path = args["export"]["nodes"];
	const std::string solution_path = args["export"]["solution"];
	const std::string solmat_path = args["export"]["solution_mat"];
	const std::string stress_path = args["export"]["stress_mat"];
	const std::string mises_path = args["export"]["mises"];

	if (!solution_path.empty())
	{
		std::ofstream out(solution_path);
		out.precision(100);
		out << std::scientific;
		out << sol << std::endl;
		out.close();
	}

	const double tend = args["tend"];

	if (!vis_mesh_path.empty())
	{
		save_vtu(vis_mesh_path, tend);
	}
	if (!wire_mesh_path.empty())
	{
		save_wire(wire_mesh_path);
	}
	if (!iso_mesh_path.empty())
	{
		save_wire(iso_mesh_path, true);
	}
	if (!nodes_path.empty())
	{
		MatrixXd nodes(n_bases, mesh->dimension());
		for (const ElementBases &eb : bases)
		{
			for (const Basis &b : eb.bases)
			{
				// for(const auto &lg : b.global())
				for (size_t ii = 0; ii < b.global().size(); ++ii)
				{
					const auto &lg = b.global()[ii];
					nodes.row(lg.index) = lg.node;
				}
			}
		}
		std::ofstream out(nodes_path);
		out.precision(100);
		out << nodes;
		out.close();
	}
	if (!solmat_path.empty())
	{
		Eigen::MatrixXd result;
		int problem_dim = (problem->is_scalar() ? 1 : mesh->dimension());
		compute_vertex_values(problem_dim, bases, sol, result);
		std::ofstream out(solmat_path);
		out.precision(20);
		out << result;
	}
	if (!stress_path.empty())
	{
		Eigen::MatrixXd result;
		Eigen::VectorXd mises;
		compute_stress_at_quadrature_points(sol, result, mises);
		std::ofstream out(stress_path);
		out.precision(20);
		out << result;
	}
	if (!mises_path.empty())
	{
		Eigen::MatrixXd result;
		Eigen::VectorXd mises;
		compute_stress_at_quadrature_points(sol, result, mises);
		std::ofstream out(mises_path);
		out.precision(20);
		out << mises;
	}
}

void State::build_vis_mesh(Eigen::MatrixXd &points, Eigen::MatrixXi &tets, Eigen::MatrixXd &discr)
{
	if (!mesh)
	{
		logger().error("Load the mesh first!");
		return;
	}
	if (n_bases <= 0)
	{
		logger().error("Build the bases first!");
		return;
	}

	const auto &sampler = RefElementSampler::sampler();

	const auto &current_bases = iso_parametric() ? bases : geom_bases;
	int tet_total_size = 0;
	int pts_total_size = 0;

	const bool boundary_only = args["export"]["vis_boundary_only"];

	Eigen::MatrixXd vis_pts_poly;
	Eigen::MatrixXi vis_faces_poly;

	for (size_t i = 0; i < current_bases.size(); ++i)
	{
		const auto &bs = current_bases[i];

		if (boundary_only && mesh->is_volume() && !mesh->is_boundary_element(i))
			continue;

		if (mesh->is_simplex(i))
		{
			tet_total_size += sampler.simplex_volume().rows();
			pts_total_size += sampler.simplex_points().rows();
		}
		else if (mesh->is_cube(i))
		{
			tet_total_size += sampler.cube_volume().rows();
			pts_total_size += sampler.cube_points().rows();
		}
		else
		{
			if (mesh->is_volume())
			{
				sampler.sample_polyhedron(polys_3d[i].first, polys_3d[i].second, vis_pts_poly, vis_faces_poly);

				tet_total_size += vis_faces_poly.rows();
				pts_total_size += vis_pts_poly.rows();
			}
			else
			{
				sampler.sample_polygon(polys[i], vis_pts_poly, vis_faces_poly);

				tet_total_size += vis_faces_poly.rows();
				pts_total_size += vis_pts_poly.rows();
			}
		}
	}

	points.resize(pts_total_size, mesh->dimension());
	tets.resize(tet_total_size, mesh->is_volume() ? 4 : 3);

	discr.resize(pts_total_size, 1);

	Eigen::MatrixXd mapped, tmp;
	int tet_index = 0, pts_index = 0;

	for (size_t i = 0; i < current_bases.size(); ++i)
	{
		const auto &bs = current_bases[i];

		if (boundary_only && mesh->is_volume() && !mesh->is_boundary_element(i))
			continue;

		if (mesh->is_simplex(i))
		{
			bs.eval_geom_mapping(sampler.simplex_points(), mapped);

			tets.block(tet_index, 0, sampler.simplex_volume().rows(), tets.cols()) = sampler.simplex_volume().array() + pts_index;
			tet_index += sampler.simplex_volume().rows();

			points.block(pts_index, 0, mapped.rows(), points.cols()) = mapped;
			discr.block(pts_index, 0, mapped.rows(), 1).setConstant(disc_orders(i));
			pts_index += mapped.rows();
		}
		else if (mesh->is_cube(i))
		{
			bs.eval_geom_mapping(sampler.cube_points(), mapped);

			tets.block(tet_index, 0, sampler.cube_volume().rows(), tets.cols()) = sampler.cube_volume().array() + pts_index;
			tet_index += sampler.cube_volume().rows();

			points.block(pts_index, 0, mapped.rows(), points.cols()) = mapped;
			discr.block(pts_index, 0, mapped.rows(), 1).setConstant(disc_orders(i));
			pts_index += mapped.rows();
		}
		else
		{
			if (mesh->is_volume())
			{
				sampler.sample_polyhedron(polys_3d[i].first, polys_3d[i].second, vis_pts_poly, vis_faces_poly);
				bs.eval_geom_mapping(vis_pts_poly, mapped);

				tets.block(tet_index, 0, vis_faces_poly.rows(), tets.cols()) = vis_faces_poly.array() + pts_index;
				tet_index += vis_faces_poly.rows();

				points.block(pts_index, 0, mapped.rows(), points.cols()) = mapped;
				discr.block(pts_index, 0, mapped.rows(), 1).setConstant(-1);
				pts_index += mapped.rows();
			}
			else
			{
				sampler.sample_polygon(polys[i], vis_pts_poly, vis_faces_poly);
				bs.eval_geom_mapping(vis_pts_poly, mapped);

				tets.block(tet_index, 0, vis_faces_poly.rows(), tets.cols()) = vis_faces_poly.array() + pts_index;
				tet_index += vis_faces_poly.rows();

				points.block(pts_index, 0, mapped.rows(), points.cols()) = mapped;
				discr.block(pts_index, 0, mapped.rows(), 1).setConstant(-1);
				pts_index += mapped.rows();
			}
		}
	}

	assert(pts_index == points.rows());
	assert(tet_index == tets.rows());
}

void State::save_vtu(const std::string &path, const double t)
{
	if (!mesh)
	{
		logger().error("Load the mesh first!");
		return;
	}
	if (n_bases <= 0)
	{
		logger().error("Build the bases first!");
		return;
	}
	// if (stiffness.rows() <= 0) { logger().error("Assemble the stiffness matrix first!"); return; }
	if (rhs.size() <= 0)
	{
		logger().error("Assemble the rhs first!");
		return;
	}
	if (sol.size() <= 0)
	{
		logger().error("Solve the problem first!");
		return;
	}

	const auto &assembler = AssemblerUtils::instance();

	Eigen::MatrixXd points;
	Eigen::MatrixXi tets;
	Eigen::MatrixXd discr;

	build_vis_mesh(points, tets, discr);

	Eigen::MatrixXd fun, exact_fun, err;
	const bool boundary_only = args["export"]["vis_boundary_only"];

	interpolate_function(points.rows(), sol, fun, boundary_only);

	if (problem->has_exact_sol())
	{
		problem->exact(points, t, exact_fun);
		err = (fun - exact_fun).eval().rowwise().norm();
	}

	VTUWriter writer;

	if (solve_export_to_file && fun.cols() != 1 && !mesh->is_volume())
	{
		fun.conservativeResize(fun.rows(), 3);
		fun.col(2).setZero();

		exact_fun.conservativeResize(exact_fun.rows(), 3);
		exact_fun.col(2).setZero();
	}

	if (solve_export_to_file)
		writer.add_field("solution", fun);
	else
		solution_frames.back().solution = fun;

	// if(problem->is_mixed())
	if (assembler.is_mixed(formulation()))
	{
		Eigen::MatrixXd interp_p;
		interpolate_function(points.rows(), 1, pressure_bases, pressure, interp_p, boundary_only);
		if (solve_export_to_file)
			writer.add_field("pressure", interp_p);
		else
			solution_frames.back().pressure = fun;
	}

	if (solve_export_to_file)
		writer.add_field("discr", discr);
	if (problem->has_exact_sol())
	{
		if (solve_export_to_file)
		{
			writer.add_field("exact", exact_fun);
			writer.add_field("error", err);
		}
		else
		{
			solution_frames.back().exact = exact_fun;
			solution_frames.back().error = err;
		}
	}

	if (fun.cols() != 1)
	{
		Eigen::MatrixXd vals, tvals;
		compute_scalar_value(points.rows(), sol, vals, boundary_only);
		if (solve_export_to_file)
			writer.add_field("scalar_value", vals);
		else
			solution_frames.back().scalar_value = vals;

		if (solve_export_to_file)
		{
			compute_tensor_value(points.rows(), sol, tvals, boundary_only);
			for (int i = 0; i < tvals.cols(); ++i)
			{
				const int ii = (i / mesh->dimension()) + 1;
				const int jj = (i % mesh->dimension()) + 1;
				writer.add_field("tensor_value_" + std::to_string(ii) + std::to_string(jj), tvals.col(i));
			}
		}

		if (!args["use_spline"])
		{
			average_grad_based_function(points.rows(), sol, vals, tvals, boundary_only);
			if (solve_export_to_file)
				writer.add_field("scalar_value_avg", vals);
			else
				solution_frames.back().scalar_value_avg = vals;
			// for(int i = 0; i < tvals.cols(); ++i){
			// 	const int ii = (i / mesh->dimension()) + 1;
			// 	const int jj = (i % mesh->dimension()) + 1;
			// 	writer.add_field("tensor_value_avg_" + std::to_string(ii) + std::to_string(jj), tvals.col(i));
			// }
		}
	}

	// interpolate_function(pts_index, rhs, fun, boundary_only);
	// writer.add_field("rhs", fun);
	if (solve_export_to_file)
		writer.write_tet_mesh(path, points, tets);
	else
	{
		solution_frames.back().name = path;
		solution_frames.back().points = points;
		solution_frames.back().connectivity = tets;
	}
}

void State::save_wire(const std::string &name, bool isolines)
{
	if (!solve_export_to_file) //TODO?
		return;
	const auto &sampler = RefElementSampler::sampler();

	const auto &current_bases = iso_parametric() ? bases : geom_bases;
	int seg_total_size = 0;
	int pts_total_size = 0;
	int faces_total_size = 0;

	for (size_t i = 0; i < current_bases.size(); ++i)
	{
		const auto &bs = current_bases[i];

		if (mesh->is_simplex(i))
		{
			pts_total_size += sampler.simplex_points().rows();
			seg_total_size += sampler.simplex_edges().rows();
			faces_total_size += sampler.simplex_faces().rows();
		}
		else if (mesh->is_cube(i))
		{
			pts_total_size += sampler.cube_points().rows();
			seg_total_size += sampler.cube_edges().rows();
		}
		//TODO add edges for poly
	}

	Eigen::MatrixXd points(pts_total_size, mesh->dimension());
	Eigen::MatrixXi edges(seg_total_size, 2);
	Eigen::MatrixXi faces(faces_total_size, 3);
	points.setZero();

	MatrixXd mapped, tmp;
	int seg_index = 0, pts_index = 0, face_index = 0;
	for (size_t i = 0; i < current_bases.size(); ++i)
	{
		const auto &bs = current_bases[i];

		if (mesh->is_simplex(i))
		{
			bs.eval_geom_mapping(sampler.simplex_points(), mapped);
			edges.block(seg_index, 0, sampler.simplex_edges().rows(), edges.cols()) = sampler.simplex_edges().array() + pts_index;
			seg_index += sampler.simplex_edges().rows();

			faces.block(face_index, 0, sampler.simplex_faces().rows(), 3) = sampler.simplex_faces().array() + pts_index;
			face_index += sampler.simplex_faces().rows();

			points.block(pts_index, 0, mapped.rows(), points.cols()) = mapped;
			pts_index += mapped.rows();
		}
		else if (mesh->is_cube(i))
		{
			bs.eval_geom_mapping(sampler.cube_points(), mapped);
			edges.block(seg_index, 0, sampler.cube_edges().rows(), edges.cols()) = sampler.cube_edges().array() + pts_index;
			seg_index += sampler.cube_edges().rows();

			points.block(pts_index, 0, mapped.rows(), points.cols()) = mapped;
			pts_index += mapped.rows();
		}
	}

	assert(pts_index == points.rows());
	assert(face_index == faces.rows());

	if (mesh->is_volume())
	{
		//reverse all faces
		for (long i = 0; i < faces.rows(); ++i)
		{
			const int v0 = faces(i, 0);
			const int v1 = faces(i, 1);
			const int v2 = faces(i, 2);

			int tmpc = faces(i, 2);
			faces(i, 2) = faces(i, 1);
			faces(i, 1) = tmpc;
		}
	}
	else
	{
		Matrix2d mmat;
		for (long i = 0; i < faces.rows(); ++i)
		{
			const int v0 = faces(i, 0);
			const int v1 = faces(i, 1);
			const int v2 = faces(i, 2);

			mmat.row(0) = points.row(v2) - points.row(v0);
			mmat.row(1) = points.row(v1) - points.row(v0);

			if (mmat.determinant() > 0)
			{
				int tmpc = faces(i, 2);
				faces(i, 2) = faces(i, 1);
				faces(i, 1) = tmpc;
			}
		}
	}

	Eigen::MatrixXd fun;
	interpolate_function(pts_index, sol, fun);

	// Eigen::MatrixXd exact_fun, err;


	// if (problem->has_exact_sol())
	// {
	// 	problem->exact(points, exact_fun);
	// 	err = (fun - exact_fun).eval().rowwise().norm();
	// }

	if (fun.cols() != 1 && !mesh->is_volume())
	{
		fun.conservativeResize(fun.rows(), 3);
		fun.col(2).setZero();

	// 	exact_fun.conservativeResize(exact_fun.rows(), 3);
	// 	exact_fun.col(2).setZero();
	}

	if (!mesh->is_volume())
	{
		points.conservativeResize(points.rows(), 3);
		points.col(2).setZero();
	}

	// writer.add_field("solution", fun);
	// if (problem->has_exact_sol()) {
	// 	writer.add_field("exact", exact_fun);
	// 	writer.add_field("error", err);
	// }

	// if (fun.cols() != 1) {
	// 	Eigen::MatrixXd scalar_val;
	// 	compute_scalar_value(pts_index, sol, scalar_val);
	// 	writer.add_field("scalar_value", scalar_val);
	// }

	if (fun.cols() != 1)
	{
		assert(points.rows() == fun.rows());
		assert(points.cols() == fun.cols());
		points += fun;
	}
	else
	{
		if (isolines)
			points.col(2) += fun;
	}

	if (isolines)
	{
		Eigen::MatrixXd isoV;
		Eigen::MatrixXi isoE;
		igl::isolines(points, faces, Eigen::VectorXd(fun), 20, isoV, isoE);
		igl::write_triangle_mesh("foo.obj", points, faces);
		points = isoV;
		edges = isoE;
	}

	Eigen::MatrixXd V;
	Eigen::MatrixXi E;
	Eigen::VectorXi I, J;
	igl::remove_unreferenced(points, edges, V, E, I);
	igl::remove_duplicate_vertices(V, E, 1e-14, points, I, J, edges);

	// Remove loops
	int last = edges.rows() - 1;
	int new_size = edges.rows();
	for (int i = 0; i <= last; ++i)
	{
		if (edges(i, 0) == edges(i, 1))
		{
			edges.row(i) = edges.row(last);
			--last;
			--i;
			--new_size;
		}
	}
	edges.conservativeResize(new_size, edges.cols());

	save_edges(name, points, edges);
}

// void State::compute_poly_basis_error(const std::string &path)
// {

// 	MatrixXd fun = MatrixXd::Zero(n_bases, 1);
// 	MatrixXd tmp, mapped;
// 	MatrixXd v_approx, v_exact;

// 	int poly_index = -1;

// 	for(size_t i = 0; i < bases.size(); ++i)
// 	{
// 		const ElementBases &basis = bases[i];
// 		if(!basis.has_parameterization){
// 			poly_index = i;
// 			continue;
// 		}

// 		for(std::size_t j = 0; j < basis.bases.size(); ++j)
// 		{
// 			for(std::size_t kk = 0; kk < basis.bases[j].global().size(); ++kk)
// 			{
// 				const Local2Global &l2g = basis.bases[j].global()[kk];
// 				const int g_index = l2g.index;

// 				const auto &node = l2g.node;
// 				problem->exact(node, tmp);

// 				fun(g_index) = tmp(0);
// 			}
// 		}
// 	}

// 	if(poly_index == -1)
// 		poly_index = 0;

// 	auto &poly_basis = bases[poly_index];
// 	ElementAssemblyValues vals;
// 	vals.compute(poly_index, true, poly_basis, poly_basis);

// 	// problem.exact(vals.val, v_exact);
// 	v_exact.resize(vals.val.rows(), vals.val.cols());
// 	dx(vals.val, tmp); v_exact.col(0) = tmp;
// 	dy(vals.val, tmp); v_exact.col(1) = tmp;
// 	dz(vals.val, tmp); v_exact.col(2) = tmp;

// 	v_approx = MatrixXd::Zero(v_exact.rows(), v_exact.cols());

// 	const int n_loc_bases=int(vals.basis_values.size());

// 	for(int i = 0; i < n_loc_bases; ++i)
// 	{
// 		auto &val=vals.basis_values[i];

// 		for(std::size_t ii = 0; ii < val.global.size(); ++ii)
// 		{
// 			// v_approx += val.global[ii].val * fun(val.global[ii].index) * val.val;
// 			v_approx += val.global[ii].val * fun(val.global[ii].index) * val.grad;
// 		}
// 	}

// 	const Eigen::MatrixXd err = (v_exact-v_approx).cwiseAbs();

// 	using json = nlohmann::json;
// 	json j;
// 	j["mesh_path"] = mesh_path;

// 	for(long c = 0; c < v_approx.cols();++c){
// 		double l2_err_interp = 0;
// 		double lp_err_interp = 0;

// 		l2_err_interp += (err.col(c).array() * err.col(c).array() * vals.det.array() * vals.quadrature.weights.array()).sum();
// 		lp_err_interp += (err.col(c).array().pow(8.) * vals.det.array() * vals.quadrature.weights.array()).sum();

// 		l2_err_interp = sqrt(fabs(l2_err_interp));
// 		lp_err_interp = pow(fabs(lp_err_interp), 1./8.);

// 		j["err_l2_"+std::to_string(c)] = l2_err_interp;
// 		j["err_lp_"+std::to_string(c)] = lp_err_interp;
// 	}

// 	std::ofstream out(path);
// 	out << j.dump(4) << std::endl;
// 	out.close();
// }

} // namespace polyfem<|MERGE_RESOLUTION|>--- conflicted
+++ resolved
@@ -2512,7 +2512,8 @@
 		RhsAssembler rhs_assembler(*mesh, n_bases, problem->is_scalar() ? 1 : mesh->dimension(), bases, gbases, formulation(), *problem);
 		rhs_assembler.initial_solution(sol);
 
-<<<<<<< HEAD
+		Eigen::MatrixXd current_rhs = rhs;
+
 		if (formulation() == "OperatorSplitting")
 		{
 			const int dim = mesh->dimension();
@@ -2611,11 +2612,6 @@
 			}
 		}
 		else if (formulation() == "NavierStokes")
-=======
-		Eigen::MatrixXd current_rhs = rhs;
-
-		if (formulation() == "NavierStokes")
->>>>>>> f3dcd818
 		{
 			StiffnessMatrix velocity_mass;
 			assembler.assemble_mass_matrix(formulation(), mesh->is_volume(), n_bases, bases, gbases, velocity_mass);
