#include <polyfem/State.hpp>

#include <polyfem/Mesh2D.hpp>
#include <polyfem/Mesh3D.hpp>

#include <polyfem/FEBasis2d.hpp>
#include <polyfem/FEBasis3d.hpp>

#include <polyfem/SpectralBasis2d.hpp>

#include <polyfem/SplineBasis2d.hpp>
#include <polyfem/SplineBasis3d.hpp>

#include <polyfem/EdgeSampler.hpp>
#include <polyfem/BoundarySampler.hpp>

#include <polyfem/PolygonalBasis2d.hpp>
#include <polyfem/PolygonalBasis3d.hpp>

#include <polyfem/MVPolygonalBasis2d.hpp>

#include <polyfem/AssemblerUtils.hpp>
#include <polyfem/RhsAssembler.hpp>

#include <polyfem/LinearSolver.hpp>
#include <polyfem/FEMSolver.hpp>

#include <polyfem/RefElementSampler.hpp>

#include <polyfem/Common.hpp>

#include <polyfem/VTUWriter.hpp>
#include <polyfem/MeshUtils.hpp>

#include <polyfem/NLProblem.hpp>
#include <polyfem/LbfgsSolver.hpp>
#include <polyfem/SparseNewtonDescentSolver.hpp>
#include <polyfem/NavierStokesSolver.hpp>
#include <polyfem/TransientNavierStokesSolver.hpp>
#include <polyfem/OperatorSplittingSolver.hpp>

#include <polyfem/auto_p_bases.hpp>
#include <polyfem/auto_q_bases.hpp>

#include <polyfem/HexQuadrature.hpp>
#include <polyfem/QuadQuadrature.hpp>
#include <polyfem/TetQuadrature.hpp>
#include <polyfem/TriQuadrature.hpp>
#include <polyfem/BDF.hpp>

#include <polyfem/Logger.hpp>

#ifdef POLYFEM_WITH_TBB
#include <tbb/task_scheduler_init.h>
#endif

#include <igl/Timer.h>
#include <igl/remove_unreferenced.h>
#include <igl/remove_duplicate_vertices.h>
#include <igl/isolines.h>
#include <igl/write_triangle_mesh.h>

#include <igl/per_face_normals.h>
#include <igl/AABB.h>
#include <igl/in_element.h>

#include <unsupported/Eigen/SparseExtra>

#include <iostream>
#include <algorithm>
#include <memory>
#include <math.h>

#include <polyfem/autodiff.h>
#include <geogram/basic/logger.h>
#include <geogram/basic/command_line.h>
#include <geogram/basic/command_line_args.h>
DECLARE_DIFFSCALAR_BASE();

using namespace Eigen;

extern "C" size_t getPeakRSS();

namespace polyfem
{
namespace
{
template <typename V1, typename V2>
double angle2(const V1 &v1, const V2 &v2)
{
	assert(v1.size() == 2);
	assert(v2.size() == 2);
	return std::abs(atan2(v1(0) * v2(1) - v1(1) * v2(0), v1.dot(v2)));
}

template <typename V1, typename V2>
double angle3(const V1 &v1, const V2 &v2)
{
	assert(v1.size() == 3);
	assert(v2.size() == 3);
	return std::abs(atan2(v1.cross(v2).norm(), v1.dot(v2)));
}

class GeoLoggerForward : public GEO::LoggerClient
{
	std::shared_ptr<spdlog::logger> logger_;

public:
	template <typename T>
	GeoLoggerForward(T logger) : logger_(logger) {}

private:
	std::string truncate(const std::string &msg)
	{
		static size_t prefix_len = GEO::CmdLine::ui_feature(" ", false).size();
		return msg.substr(prefix_len, msg.size() - 1 - prefix_len);
	}

protected:
	void div(const std::string &title) override
	{
		logger_->trace(title.substr(0, title.size() - 1));
	}

	void out(const std::string &str) override
	{
		logger_->info(truncate(str));
	}

	void warn(const std::string &str) override
	{
		logger_->warn(truncate(str));
	}

	void err(const std::string &str) override
	{
		logger_->error(truncate(str));
	}

	void status(const std::string &str) override
	{
		// Errors and warnings are also dispatched as status by geogram, but without
		// the "feature" header. We thus forward them as trace, to avoid duplicated
		// logger info...
		logger_->trace(str.substr(0, str.size() - 1));
	}
};

} // namespace

State::State()
{
#ifndef WIN32
	setenv("GEO_NO_SIGNAL_HANDLER", "1", 1);
#endif

	GEO::initialize();

#ifdef USE_TBB
	const size_t MB = 1024 * 1024;
	const size_t stack_size = 64 * MB;
	unsigned int num_threads = std::max(1u, std::thread::hardware_concurrency());
	tbb::task_scheduler_init scheduler(num_threads, stack_size);
#endif

	// Import standard command line arguments, and custom ones
	GEO::CmdLine::import_arg_group("standard");
	GEO::CmdLine::import_arg_group("pre");
	GEO::CmdLine::import_arg_group("algo");

	problem = ProblemFactory::factory().get_problem("Linear");

	use_avg_pressure = true;

	this->args = {
		{"mesh", ""},
		{"force_linear_geometry", false},
		{"bc_tag", ""},
		{"boundary_id_threshold", -1.0},
		{"n_refs", 0},
		{"vismesh_rel_area", 0.00001},
		{"refinenemt_location", 0.5},
		{"n_boundary_samples", 6},
		{"problem", "Franke"},
		{"normalize_mesh", true},

		{"curved_mesh_size", false},

		{"count_flipped_els", false},

		{"tend", 1},
		{"time_steps", 10},

		{"scalar_formulation", "Laplacian"},
		{"tensor_formulation", "LinearElasticity"},

		{"B", 3},
		{"h1_formula", false},

		{"BDF_order", 1},
		{"quadrature_order", 4},
		{"discr_order", 1},
		{"poly_bases", "MFSHarmonic"},
		{"serendipity", false},
		{"discr_order_max", autogen::MAX_P_BASES},
		{"pressure_discr_order", 1},
		{"use_p_ref", false},
		{"use_spline", false},
		{"iso_parametric", false},
		{"integral_constraints", 2},

		{"fit_nodes", false},

		{"n_harmonic_samples", 10},

		{"solver_type", LinearSolver::defaultSolver()},
		{"precond_type", LinearSolver::defaultPrecond()},

		{"solver_params", json({})},
		{"line_search", "armijo"},
		{"nl_solver", "newton"},
		{"nl_solver_rhs_steps", 1},
		{"save_solve_sequence", false},
		{"save_solve_sequence_debug", false},
		{"save_time_sequence", true},

		{"force_no_ref_for_harmonic", false},

		{"rhs_path", ""},

		{"params", {{"lambda", 0.32967032967032966}, {"mu", 0.3846153846153846}, {"k", 1.0}, {"elasticity_tensor", json({})},
					// {"young", 1.0},
					// {"nu", 0.3},
					{"alphas", {2.13185026692482, -0.600299816209491}},
					{"mus", {0.00407251192475097, 0.000167202574129608}},
					{"Ds", {9.4979, 1000000}}}},

		{"problem_params", json({})},

		{"output", ""},
		// {"solution", ""},
		// {"stiffness_mat_save_path", ""},

		{"export", {{"sol_at_node", -1}, {"vis_mesh", ""}, {"vis_boundary_only", false}, {"nodes", ""}, {"wire_mesh", ""}, {"iso_mesh", ""}, {"spectrum", false}, {"solution", ""}, {"full_mat", ""}, {"stiffness_mat", ""}, {"solution_mat", ""}, {"stress_mat", ""}, {"mises", ""}}}};
}

void State::init_logger(const std::string &log_file, int log_level, const bool is_quiet)
{
	Logger::init(!is_quiet, log_file);
	log_level = std::max(0, std::min(6, log_level));
	spdlog::set_level(static_cast<spdlog::level::level_enum>(log_level));
	spdlog::flush_every(std::chrono::seconds(3));

	GEO::Logger *geo_logger = GEO::Logger::instance();
	geo_logger->unregister_all_clients();
	geo_logger->register_client(new GeoLoggerForward(logger().clone("geogram")));
	geo_logger->set_pretty(false);
}

void State::init_logger(std::ostream &os, int log_level)
{
	Logger::init(os);
	log_level = std::max(0, std::min(6, log_level));
	spdlog::set_level(static_cast<spdlog::level::level_enum>(log_level));
	spdlog::flush_every(std::chrono::seconds(3));

	GEO::Logger *geo_logger = GEO::Logger::instance();
	geo_logger->unregister_all_clients();
	geo_logger->register_client(new GeoLoggerForward(logger().clone("geogram")));
	geo_logger->set_pretty(false);
}

void State::init_logger(std::vector<spdlog::sink_ptr> &sinks, int log_level)
{
	Logger::init(sinks);
	log_level = std::max(0, std::min(6, log_level));
	spdlog::set_level(static_cast<spdlog::level::level_enum>(log_level));

	GEO::Logger *geo_logger = GEO::Logger::instance();
	geo_logger->unregister_all_clients();
	geo_logger->register_client(new GeoLoggerForward(logger().clone("geogram")));
	geo_logger->set_pretty(false);
}

void State::sol_to_pressure()
{
	if (n_pressure_bases <= 0)
	{
		logger().error("No pressure bases defined!");
		return;
	}

	// assert(problem->is_mixed());
	assert(AssemblerUtils::instance().is_mixed(formulation()));
	Eigen::MatrixXd tmp = sol;

	int fluid_offset = use_avg_pressure ? (AssemblerUtils::instance().is_fluid(formulation()) ? 1 : 0) : 0;
	sol = tmp.block(0, 0, tmp.rows() - n_pressure_bases - fluid_offset, tmp.cols());
	assert(sol.size() == n_bases * (problem->is_scalar() ? 1 : mesh->dimension()));
	pressure = tmp.block(tmp.rows() - n_pressure_bases - fluid_offset, 0, n_pressure_bases, tmp.cols());
	assert(pressure.size() == n_pressure_bases);
}

void State::compute_mesh_size(const Mesh &mesh_in, const std::vector<ElementBases> &bases_in, const int n_samples)
{
	Eigen::MatrixXd samples_simplex, samples_cube, mapped, p0, p1, p;

	mesh_size = 0;
	average_edge_length = 0;
	min_edge_length = std::numeric_limits<double>::max();

	if (!args["curved_mesh_size"])
	{
		mesh_in.get_edges(p0, p1);
		p = p0 - p1;
		min_edge_length = p.rowwise().norm().minCoeff();
		average_edge_length = p.rowwise().norm().mean();
		mesh_size = p.rowwise().norm().maxCoeff();

		logger().info("hmin: {}", min_edge_length);
		logger().info("hmax: {}", mesh_size);
		logger().info("havg: {}", average_edge_length);

		return;
	}

	if (mesh_in.is_volume())
	{
		EdgeSampler::sample_3d_simplex(n_samples, samples_simplex);
		EdgeSampler::sample_3d_cube(n_samples, samples_cube);
	}
	else
	{
		EdgeSampler::sample_2d_simplex(n_samples, samples_simplex);
		EdgeSampler::sample_2d_cube(n_samples, samples_cube);
	}

	int n = 0;
	for (size_t i = 0; i < bases_in.size(); ++i)
	{
		if (mesh_in.is_polytope(i))
			continue;
		int n_edges;

		if (mesh_in.is_simplex(i))
		{
			n_edges = mesh_in.is_volume() ? 6 : 3;
			bases_in[i].eval_geom_mapping(samples_simplex, mapped);
		}
		else
		{
			n_edges = mesh_in.is_volume() ? 12 : 4;
			bases_in[i].eval_geom_mapping(samples_cube, mapped);
		}

		for (int j = 0; j < n_edges; ++j)
		{
			double current_edge = 0;
			for (int k = 0; k < n_samples - 1; ++k)
			{
				p0 = mapped.row(j * n_samples + k);
				p1 = mapped.row(j * n_samples + k + 1);
				p = p0 - p1;

				current_edge += p.norm();
			}

			mesh_size = std::max(current_edge, mesh_size);
			min_edge_length = std::min(current_edge, min_edge_length);
			average_edge_length += current_edge;
			++n;
		}
	}

	average_edge_length /= n;

	logger().info("hmin: {}", min_edge_length);
	logger().info("hmax: {}", mesh_size);
	logger().info("havg: {}", average_edge_length);
}

void State::save_json()
{
	const std::string out_path = args["output"];
	if (!out_path.empty())
	{
		std::ofstream out(out_path);
		save_json(out);
		out.close();
	}
}

void State::save_json(std::ostream &out)
{
	using json = nlohmann::json;
	json j;
	save_json(j);
	out << j.dump(4) << std::endl;
}

void State::save_json(nlohmann::json &j)
{
	if (!mesh)
	{
		logger().error("Load the mesh first!");
		return;
	}
	if (sol.size() <= 0)
	{
		logger().error("Solve the problem first!");
		return;
	}

	logger().info("Saving json...");

	j["args"] = args;
	j["quadrature_order"] = args["quadrature_order"];
	j["mesh_path"] = mesh_path();
	j["discr_order"] = args["discr_order"];
	j["geom_order"] = mesh->orders().size() > 0 ? mesh->orders().maxCoeff() : 1;
	j["geom_order_min"] = mesh->orders().size() > 0 ? mesh->orders().minCoeff() : 1;
	j["discr_order_min"] = disc_orders.minCoeff();
	j["discr_order_max"] = disc_orders.maxCoeff();
	j["harmonic_samples_res"] = args["n_harmonic_samples"];
	j["use_splines"] = args["use_spline"];
	j["iso_parametric"] = iso_parametric();
	j["problem"] = problem->name();
	j["mat_size"] = mat_size;
	j["solver_type"] = args["solver_type"];
	j["precond_type"] = args["precond_type"];
	j["line_search"] = args["line_search"];
	j["nl_solver"] = args["nl_solver"];
	j["params"] = args["params"];

	j["refinenemt_location"] = args["refinenemt_location"];

	j["num_boundary_samples"] = args["n_boundary_samples"];
	j["num_refs"] = args["n_refs"];
	j["num_bases"] = n_bases;
	j["num_pressure_bases"] = n_pressure_bases;
	j["num_non_zero"] = nn_zero;
	j["num_flipped"] = n_flipped;
	j["num_dofs"] = num_dofs;
	j["num_vertices"] = mesh->n_vertices();
	j["num_elements"] = mesh->n_elements();

	j["num_p1"] = (disc_orders.array() == 1).count();
	j["num_p2"] = (disc_orders.array() == 2).count();
	j["num_p3"] = (disc_orders.array() == 3).count();
	j["num_p4"] = (disc_orders.array() == 4).count();
	j["num_p5"] = (disc_orders.array() == 5).count();

	j["mesh_size"] = mesh_size;
	j["max_angle"] = max_angle;

	j["sigma_max"] = sigma_max;
	j["sigma_min"] = sigma_min;
	j["sigma_avg"] = sigma_avg;

	j["min_edge_length"] = min_edge_length;
	j["average_edge_length"] = average_edge_length;

	j["err_l2"] = l2_err;
	j["err_h1"] = h1_err;
	j["err_h1_semi"] = h1_semi_err;
	j["err_linf"] = linf_err;
	j["err_linf_grad"] = grad_max_err;
	j["err_lp"] = lp_err;

	j["spectrum"] = {spectrum(0), spectrum(1), spectrum(2), spectrum(3)};
	j["spectrum_condest"] = std::abs(spectrum(3)) / std::abs(spectrum(0));

	// j["errors"] = errors;

	j["time_building_basis"] = building_basis_time;
	j["time_loading_mesh"] = loading_mesh_time;
	j["time_computing_poly_basis"] = computing_poly_basis_time;
	j["time_assembling_stiffness_mat"] = assembling_stiffness_mat_time;
	j["time_assigning_rhs"] = assigning_rhs_time;
	j["time_solving"] = solving_time;
	j["time_computing_errors"] = computing_errors_time;

	j["solver_info"] = solver_info;

	j["count_simplex"] = simplex_count;
	j["count_regular"] = regular_count;
	j["count_regular_boundary"] = regular_boundary_count;
	j["count_simple_singular"] = simple_singular_count;
	j["count_multi_singular"] = multi_singular_count;
	j["count_boundary"] = boundary_count;
	j["count_non_regular_boundary"] = non_regular_boundary_count;
	j["count_non_regular"] = non_regular_count;
	j["count_undefined"] = undefined_count;
	j["count_multi_singular_boundary"] = multi_singular_boundary_count;

	j["is_simplicial"] = mesh->n_elements() == simplex_count;

	j["peak_memory"] = getPeakRSS() / (1024 * 1024);

	const int actual_dim = problem->is_scalar() ? 1 : mesh->dimension();

	std::vector<double> mmin(actual_dim);
	std::vector<double> mmax(actual_dim);

	for (int d = 0; d < actual_dim; ++d)
	{
		mmin[d] = std::numeric_limits<double>::max();
		mmax[d] = -std::numeric_limits<double>::max();
	}

	for (int i = 0; i < sol.size(); i += actual_dim)
	{
		for (int d = 0; d < actual_dim; ++d)
		{
			mmin[d] = std::min(mmin[d], sol(i + d));
			mmax[d] = std::max(mmax[d], sol(i + d));
		}
	}

	std::vector<double> sol_at_node(actual_dim);

	if (args["export"]["sol_at_node"] >= 0)
	{
		const int node_id = args["export"]["sol_at_node"];

		for (int d = 0; d < actual_dim; ++d)
		{
			sol_at_node[d] = sol(node_id * actual_dim + d);
		}
	}

	j["sol_at_node"] = sol_at_node;
	j["sol_min"] = mmin;
	j["sol_max"] = mmax;

#ifdef POLYFEM_WITH_TBB
	j["num_threads"] = tbb::task_scheduler_init::default_num_threads();
#else
	j["num_threads"] = 1;
#endif

	j["formulation"] = formulation();

	logger().info("done");
}

double get_opt_p(bool h1_formula, double B,
				 double h_ref, int p_ref, double rho_ref,
				 double h, double rho, int p_max)
{
	const double sigma_ref = rho_ref / h_ref;
	const double sigma = rho / h;

	const double ptmp = h1_formula ? (std::log(B * std::pow(h_ref, p_ref + 1) * rho / (h * rho_ref)) / std::log(h)) : (std::log(B * std::pow(h_ref, p_ref + 1) * sigma * sigma / sigma_ref / sigma_ref) - std::log(h)) / std::log(h);
	// (std::log(B*std::pow(h_ref, p_ref + 2)*rho*rho / (h * h *rho_ref*rho_ref))/std::log(h));

	return std::min(std::max(p_ref, (int)std::round(ptmp)), p_max);
}

void State::p_refinement(const Mesh2D &mesh2d)
{
	max_angle = 0;
	// static const int max_angles = 5;
	// static const double angles[max_angles] = {0, 170./180.*M_PI, 179./180.*M_PI, 179.9/180.* M_PI, M_PI};

	Eigen::MatrixXd p0, p1;
	mesh2d.get_edges(p0, p1);
	const auto tmp = p0 - p1;
	const double h_ref = tmp.rowwise().norm().mean();
	const double B = args["B"];
	const bool h1_formula = args["h1_formula"];
	const int p_ref = args["discr_order"];
	const double rho_ref = sqrt(3.0) / 6.0 * h_ref;
	const int p_max = std::min(autogen::MAX_P_BASES, args["discr_order_max"].get<int>());

	sigma_avg = 0;
	sigma_max = 0;
	sigma_min = std::numeric_limits<double>::max();

	for (int f = 0; f < mesh2d.n_faces(); ++f)
	{
		if (!mesh2d.is_simplex(f))
			continue;

		auto v0 = mesh2d.point(mesh2d.face_vertex(f, 0));
		auto v1 = mesh2d.point(mesh2d.face_vertex(f, 1));
		auto v2 = mesh2d.point(mesh2d.face_vertex(f, 2));

		const RowVectorNd e0 = v1 - v0;
		const RowVectorNd e1 = v2 - v1;
		const RowVectorNd e2 = v0 - v2;

		const double e0n = e0.norm();
		const double e1n = e1.norm();
		const double e2n = e2.norm();

		const double alpha0 = angle2(e0, -e2);
		const double alpha1 = angle2(e1, -e0);
		const double alpha2 = angle2(e2, -e1);

		const double P = e0n + e1n + e2n;
		const double A = std::abs(e1(0) * e2(1) - e1(1) * e2(0)) / 2;
		const double rho = 2 * A / P;
		const double hp = std::max(e0n, std::max(e1n, e2n));
		const double sigma = rho / hp;

		sigma_avg += sigma;
		sigma_max = std::max(sigma_max, sigma);
		sigma_min = std::min(sigma_min, sigma);

		const int p = get_opt_p(h1_formula, B, h_ref, p_ref, rho_ref, hp, rho, p_max);

		if (p > disc_orders[f])
			disc_orders[f] = p;
		auto index = mesh2d.get_index_from_face(f);

		for (int lv = 0; lv < 3; ++lv)
		{
			auto nav = mesh2d.switch_face(index);

			if (nav.face >= 0)
			{
				if (p > disc_orders[nav.face])
					disc_orders[nav.face] = p;
			}

			index = mesh2d.next_around_face(index);
		}

		max_angle = std::max(max_angle, alpha0);
		max_angle = std::max(max_angle, alpha1);
		max_angle = std::max(max_angle, alpha2);
	}

	sigma_avg /= mesh2d.n_faces();
	max_angle = max_angle / M_PI * 180.;
	logger().info("using B={} with {} estimate max_angle {}", B, (h1_formula ? "H1" : "L2"), max_angle);
	logger().info("average sigma: {}", sigma_avg);
	logger().info("min sigma: {}", sigma_min);
	logger().info("max sigma: {}", sigma_max);

	logger().info("num_p1 {}", (disc_orders.array() == 1).count());
	logger().info("num_p2 {}", (disc_orders.array() == 2).count());
	logger().info("num_p3 {}", (disc_orders.array() == 3).count());
	logger().info("num_p4 {}", (disc_orders.array() == 4).count());
	logger().info("num_p5 {}", (disc_orders.array() == 5).count());
}

void State::p_refinement(const Mesh3D &mesh3d)
{
	max_angle = 0;

	Eigen::MatrixXd p0, p1;
	mesh3d.get_edges(p0, p1);
	const auto tmp = p0 - p1;
	const double h_ref = tmp.rowwise().norm().mean();
	const double B = args["B"];
	const bool h1_formula = args["h1_formula"];
	const int p_ref = args["discr_order"];
	const double rho_ref = sqrt(6.) / 12. * h_ref;
	const int p_max = std::min(autogen::MAX_P_BASES, args["discr_order_max"].get<int>());

	sigma_avg = 0;
	sigma_max = 0;
	sigma_min = std::numeric_limits<double>::max();

	for (int c = 0; c < mesh3d.n_cells(); ++c)
	{
		if (!mesh3d.is_simplex(c))
			continue;

		const auto v0 = mesh3d.point(mesh3d.cell_vertex(c, 0));
		const auto v1 = mesh3d.point(mesh3d.cell_vertex(c, 1));
		const auto v2 = mesh3d.point(mesh3d.cell_vertex(c, 2));
		const auto v3 = mesh3d.point(mesh3d.cell_vertex(c, 3));

		Eigen::Matrix<double, 6, 3> e;
		e.row(0) = v0 - v1;
		e.row(1) = v1 - v2;
		e.row(2) = v2 - v0;

		e.row(3) = v0 - v3;
		e.row(4) = v1 - v3;
		e.row(5) = v2 - v3;

		Eigen::Matrix<double, 6, 1> en = e.rowwise().norm();

		Eigen::Matrix<double, 3 * 4, 1> alpha;
		alpha(0) = angle3(e.row(0), -e.row(1));
		alpha(1) = angle3(e.row(1), -e.row(2));
		alpha(2) = angle3(e.row(2), -e.row(0));
		alpha(3) = angle3(e.row(0), -e.row(4));
		alpha(4) = angle3(e.row(4), e.row(3));
		alpha(5) = angle3(-e.row(3), -e.row(0));
		alpha(6) = angle3(-e.row(4), -e.row(1));
		alpha(7) = angle3(e.row(1), -e.row(5));
		alpha(8) = angle3(e.row(5), e.row(4));
		alpha(9) = angle3(-e.row(2), -e.row(5));
		alpha(10) = angle3(e.row(5), e.row(3));
		alpha(11) = angle3(-e.row(3), e.row(2));

		const double S = (e.row(0).cross(e.row(1)).norm() + e.row(0).cross(e.row(4)).norm() + e.row(4).cross(e.row(1)).norm() + e.row(2).cross(e.row(5)).norm()) / 2;
		const double V = std::abs(e.row(3).dot(e.row(2).cross(-e.row(0)))) / 6;
		const double rho = 3 * V / S;
		const double hp = en.maxCoeff();

		sigma_avg += rho / hp;
		sigma_max = std::max(sigma_max, rho / hp);
		sigma_min = std::min(sigma_min, rho / hp);

		const int p = get_opt_p(h1_formula, B, h_ref, p_ref, rho_ref, hp, rho, p_max);

		if (p > disc_orders[c])
			disc_orders[c] = p;

		for (int le = 0; le < 6; ++le)
		{
			const int e_id = mesh3d.cell_edge(c, le);
			const auto cells = mesh3d.edge_neighs(e_id);

			for (auto c_id : cells)
			{
				if (p > disc_orders[c_id])
					disc_orders[c_id] = p;
			}
		}

		max_angle = std::max(max_angle, alpha.maxCoeff());
	}

	max_angle = max_angle / M_PI * 180.;
	sigma_avg /= mesh3d.n_elements();

	logger().info("using B={} with {} estimate max_angle {}", B, (h1_formula ? "H1" : "L2"), max_angle);
	logger().info("average sigma: {}", sigma_avg);
	logger().info("min sigma: {}", sigma_min);
	logger().info("max sigma: {}", sigma_max);

	logger().info("num_p1 {}", (disc_orders.array() == 1).count());
	logger().info("num_p2 {}", (disc_orders.array() == 2).count());
	logger().info("num_p3 {}", (disc_orders.array() == 3).count());
	logger().info("num_p4 {}", (disc_orders.array() == 4).count());
	logger().info("num_p5 {}", (disc_orders.array() == 5).count());
}

void State::interpolate_boundary_function(const MatrixXd &pts, const MatrixXi &faces, const MatrixXd &fun, const bool compute_avg, MatrixXd &result)
{
	if (!mesh)
	{
		logger().error("Load the mesh first!");
		return;
	}
	if (fun.size() <= 0)
	{
		logger().error("Solve the problem first!");
		return;
	}
	assert(mesh->is_volume());

	const Mesh3D &mesh3d = *dynamic_cast<Mesh3D *>(mesh.get());

	Eigen::MatrixXd points, uv;
	Eigen::VectorXd weights;

	int actual_dim = 1;
	if (!problem->is_scalar())
		actual_dim = 3;

	igl::AABB<Eigen::MatrixXd, 3> tree;
	tree.init(pts, faces);

	const auto &gbases = iso_parametric() ? bases : geom_bases;
	result.resize(faces.rows(), actual_dim);
	result.setConstant(std::numeric_limits<double>::quiet_NaN());

	int counter = 0;

	for (int e = 0; e < mesh3d.n_elements(); ++e)
	{
		const ElementBases &gbs = gbases[e];
		const ElementBases &bs = bases[e];

		for (int lf = 0; lf < mesh3d.n_cell_faces(e); ++lf)
		{
			const int face_id = mesh3d.cell_face(e, lf);
			if (!mesh3d.is_boundary_face(face_id))
				continue;

			if (mesh3d.is_simplex(e))
				BoundarySampler::quadrature_for_tri_face(lf, 4, face_id, mesh3d, uv, points, weights);
			else if (mesh3d.is_cube(e))
				BoundarySampler::quadrature_for_quad_face(lf, 4, face_id, mesh3d, uv, points, weights);
			else
				assert(false);

			ElementAssemblyValues vals;
			vals.compute(e, true, points, bs, gbs);
			RowVectorNd loc_val(actual_dim);
			loc_val.setZero();

			// UIState::ui_state().debug_data().add_points(vals.val, Eigen::RowVector3d(1,0,0));

			// const auto nodes = bs.local_nodes_for_primitive(face_id, mesh3d);

			// for(long n = 0; n < nodes.size(); ++n)
			for (size_t j = 0; j < bs.bases.size(); ++j)
			{
				// const auto &b = bs.bases[nodes(n)];
				// const AssemblyValues &v = vals.basis_values[nodes(n)];
				const AssemblyValues &v = vals.basis_values[j];
				for (int d = 0; d < actual_dim; ++d)
				{
					for (size_t g = 0; g < v.global.size(); ++g)
					{
						loc_val(d) += (v.global[g].val * v.val.array() * fun(v.global[g].index * actual_dim + d) * weights.array()).sum();
					}
				}
			}

			int I;
			Eigen::RowVector3d C;
			const Eigen::RowVector3d bary = mesh3d.face_barycenter(face_id);

			const double dist = tree.squared_distance(pts, faces, bary, I, C);
			assert(dist < 1e-16);

			assert(std::isnan(result(I, 0)));
			if (compute_avg)
				result.row(I) = loc_val / weights.sum();
			else
				result.row(I) = loc_val;
			++counter;
		}
	}

	assert(counter == result.rows());
}

void State::interpolate_boundary_function_at_vertices(const MatrixXd &pts, const MatrixXi &faces, const MatrixXd &fun, MatrixXd &result)
{
	if (!mesh)
	{
		logger().error("Load the mesh first!");
		return;
	}
	if (fun.size() <= 0)
	{
		logger().error("Solve the problem first!");
		return;
	}
	if (!mesh->is_volume())
	{
		logger().error("This function works only on volumetric meshes!");
		return;
	}

	assert(mesh->is_volume());

	const Mesh3D &mesh3d = *dynamic_cast<Mesh3D *>(mesh.get());

	Eigen::MatrixXd points;

	int actual_dim = 1;
	if (!problem->is_scalar())
		actual_dim = 3;

	igl::AABB<Eigen::MatrixXd, 3> tree;
	tree.init(pts, faces);

	const auto &gbases = iso_parametric() ? bases : geom_bases;
	result.resize(pts.rows(), actual_dim);
	result.setZero();

	for (int e = 0; e < mesh3d.n_elements(); ++e)
	{
		const ElementBases &gbs = gbases[e];
		const ElementBases &bs = bases[e];

		for (int lf = 0; lf < mesh3d.n_cell_faces(e); ++lf)
		{
			const int face_id = mesh3d.cell_face(e, lf);
			if (!mesh3d.is_boundary_face(face_id))
				continue;

			if (mesh3d.is_simplex(e))
				autogen::p_nodes_3d(1, points);
			else if (mesh3d.is_cube(e))
				autogen::q_nodes_3d(1, points);
			else
				assert(false);

			ElementAssemblyValues vals;
			vals.compute(e, true, points, bs, gbs);
			MatrixXd loc_val(points.rows(), actual_dim);
			loc_val.setZero();

			// UIState::ui_state().debug_data().add_points(vals.val, Eigen::RowVector3d(1,0,0));

			for (size_t j = 0; j < bs.bases.size(); ++j)
			{
				const Basis &b = bs.bases[j];
				const AssemblyValues &v = vals.basis_values[j];

				for (int d = 0; d < actual_dim; ++d)
				{
					for (size_t ii = 0; ii < b.global().size(); ++ii)
						loc_val.col(d) += b.global()[ii].val * v.val * fun(b.global()[ii].index * actual_dim + d);
				}
			}

			int I;
			Eigen::RowVector3d C;
			const Eigen::RowVector3d bary = mesh3d.face_barycenter(face_id);

			const double dist = tree.squared_distance(pts, faces, bary, I, C);
			assert(dist < 1e-16);

			for (int lv_id = 0; lv_id < faces.cols(); ++lv_id)
			{
				const int v_id = faces(I, lv_id);
				const auto p = pts.row(v_id);
				const auto &mapped = vals.val;

				bool found = false;

				for (int n = 0; n < mapped.rows(); ++n)
				{
					if ((p - mapped.row(n)).norm() < 1e-10)
					{
						result.row(v_id) = loc_val.row(n);
						found = true;
						break;
					}
				}

				assert(found);
			}
		}
	}
}

void State::interpolate_boundary_tensor_function(const MatrixXd &pts, const MatrixXi &faces, const MatrixXd &fun, const bool compute_avg, MatrixXd &result)
{
	interpolate_boundary_tensor_function(pts, faces, fun, Eigen::MatrixXd::Zero(pts.rows(), pts.cols()), compute_avg, result);
}

void State::interpolate_boundary_tensor_function(const MatrixXd &pts, const MatrixXi &faces, const MatrixXd &fun, const MatrixXd &disp, const bool compute_avg, MatrixXd &result)
{
	if (!mesh)
	{
		logger().error("Load the mesh first!");
		return;
	}
	if (fun.size() <= 0)
	{
		logger().error("Solve the problem first!");
		return;
	}
	if (disp.size() <= 0)
	{
		logger().error("Solve the problem first!");
		return;
	}
	if (!mesh->is_volume())
	{
		logger().error("This function works only on volumetric meshes!");
		return;
	}
	if (problem->is_scalar())
	{
		logger().error("Define a tensor problem!");
		return;
	}

	assert(mesh->is_volume());
	assert(!problem->is_scalar());

	const Mesh3D &mesh3d = *dynamic_cast<Mesh3D *>(mesh.get());

	MatrixXd normals;
	igl::per_face_normals((pts + disp).eval(), faces, normals);
	// std::cout<<normals<<std::endl;

	Eigen::MatrixXd points, uv;
	Eigen::VectorXd weights;

	const int actual_dim = 3;

	igl::AABB<Eigen::MatrixXd, 3> tree;
	tree.init(pts, faces);

	const auto &gbases = iso_parametric() ? bases : geom_bases;
	result.resize(faces.rows(), actual_dim);
	result.setConstant(std::numeric_limits<double>::quiet_NaN());

	int counter = 0;

	const auto &assembler = AssemblerUtils::instance();

	for (int e = 0; e < mesh3d.n_elements(); ++e)
	{
		const ElementBases &gbs = gbases[e];
		const ElementBases &bs = bases[e];

		for (int lf = 0; lf < mesh3d.n_cell_faces(e); ++lf)
		{
			const int face_id = mesh3d.cell_face(e, lf);
			if (!mesh3d.is_boundary_face(face_id))
				continue;

			if (mesh->is_simplex(e))
				BoundarySampler::quadrature_for_tri_face(lf, 4, face_id, mesh3d, uv, points, weights);
			else if (mesh->is_cube(e))
				BoundarySampler::quadrature_for_quad_face(lf, 4, face_id, mesh3d, uv, points, weights);
			else
				assert(false);

			// ElementAssemblyValues vals;
			// vals.compute(e, true, points, bs, gbs);
			Eigen::MatrixXd loc_val;

			// UIState::ui_state().debug_data().add_points(vals.val, Eigen::RowVector3d(1,0,0));

			// const auto nodes = bs.local_nodes_for_primitive(face_id, mesh3d);
			assembler.compute_tensor_value(formulation(), bs, gbs, points, fun, loc_val);
			Eigen::VectorXd tmp(loc_val.cols());
			for (int d = 0; d < loc_val.cols(); ++d)
				tmp(d) = (loc_val.col(d).array() * weights.array()).sum();
			const Eigen::MatrixXd tensor = Eigen::Map<Eigen::MatrixXd>(tmp.data(), 3, 3);

			int I;
			Eigen::RowVector3d C;
			const Eigen::RowVector3d bary = mesh3d.face_barycenter(face_id);

			const double dist = tree.squared_distance(pts, faces, bary, I, C);
			assert(dist < 1e-16);

			assert(std::isnan(result(I, 0)));
			result.row(I) = normals.row(I) * tensor;
			if (compute_avg)
				result.row(I) /= weights.sum();
			++counter;
		}
	}

	assert(counter == result.rows());
}

void State::average_grad_based_function(const int n_points, const MatrixXd &fun, MatrixXd &result_scalar, MatrixXd &result_tensor, const bool boundary_only)
{
	if (!mesh)
	{
		logger().error("Load the mesh first!");
		return;
	}
	if (fun.size() <= 0)
	{
		logger().error("Solve the problem first!");
		return;
	}
	if (problem->is_scalar())
	{
		logger().error("Define a tensor problem!");
		return;
	}

	assert(!problem->is_scalar());
	const int actual_dim = mesh->dimension();

	MatrixXd avg_scalar(n_bases, 1);
	// MatrixXd avg_tensor(n_points * actual_dim*actual_dim, 1);
	MatrixXd areas(n_bases, 1);
	avg_scalar.setZero();
	// avg_tensor.setZero();
	areas.setZero();

	const auto &assembler = AssemblerUtils::instance();

	Eigen::MatrixXd local_val;
	const auto &gbases = iso_parametric() ? bases : geom_bases;

	ElementAssemblyValues vals;
	for (int i = 0; i < int(bases.size()); ++i)
	{
		const ElementBases &bs = bases[i];
		const ElementBases &gbs = gbases[i];
		Eigen::MatrixXd local_pts;

		if (mesh->is_simplex(i))
		{
			if (mesh->dimension() == 3)
				autogen::p_nodes_3d(bs.bases.front().order(), local_pts);
			else
				autogen::p_nodes_2d(bs.bases.front().order(), local_pts);
		}
		else
		{
			if (mesh->dimension() == 3)
				autogen::q_nodes_3d(bs.bases.front().order(), local_pts);
			else
				autogen::q_nodes_2d(bs.bases.front().order(), local_pts);
		}
		// else if(mesh->is_cube(i))
		// 	local_pts = sampler.cube_points();
		// // else
		// 	// local_pts = vis_pts_poly[i];

		vals.compute(i, actual_dim == 3, bases[i], gbases[i]);
		const Quadrature &quadrature = vals.quadrature;
		const double area = (vals.det.array() * quadrature.weights.array()).sum();

		assembler.compute_scalar_value(formulation(), bs, gbs, local_pts, fun, local_val);
		// assembler.compute_tensor_value(formulation(), bs, gbs, local_pts, fun, local_val);

		for (size_t j = 0; j < bs.bases.size(); ++j)
		{
			const Basis &b = bs.bases[j];
			if (b.global().size() > 1)
				continue;

			auto &global = b.global().front();
			areas(global.index) += area;
			avg_scalar(global.index) += local_val(j) * area;
		}
	}

	avg_scalar.array() /= areas.array();

	interpolate_function(n_points, 1, bases, avg_scalar, result_scalar, boundary_only);
	// interpolate_function(n_points, actual_dim*actual_dim, bases, avg_tensor, result_tensor, boundary_only);
}

void State::compute_vertex_values(int actual_dim,
								  const std::vector<ElementBases> &basis,
								  const MatrixXd &fun,
								  Eigen::MatrixXd &result)
{
	if (!mesh)
	{
		logger().error("Load the mesh first!");
		return;
	}
	if (fun.size() <= 0)
	{
		logger().error("Solve the problem first!");
		return;
	}
	if (!mesh->is_volume())
	{
		logger().error("This function works only on volumetric meshes!");
		return;
	}

	if (!mesh)
	{
		return;
	}
	if (!mesh->is_volume())
	{
		return;
	}
	const Mesh3D &mesh3d = *dynamic_cast<const Mesh3D *>(mesh.get());

	result.resize(mesh3d.n_vertices(), actual_dim);
	result.setZero();

	// std::array<int, 8> get_ordered_vertices_from_hex(const int element_index) const;
	// std::array<int, 4> get_ordered_vertices_from_tet(const int element_index) const;

	const auto &sampler = RefElementSampler::sampler();
	std::vector<AssemblyValues> tmp;
	std::vector<bool> marked(mesh3d.n_vertices(), false);
	for (int i = 0; i < int(basis.size()); ++i)
	{
		const ElementBases &bs = basis[i];
		MatrixXd local_pts;
		std::vector<int> vertices;

		if (mesh->is_simplex(i))
		{
			local_pts = sampler.simplex_corners();
			auto vtx = mesh3d.get_ordered_vertices_from_tet(i);
			vertices.assign(vtx.begin(), vtx.end());
		}
		else if (mesh->is_cube(i))
		{
			local_pts = sampler.cube_corners();
			auto vtx = mesh3d.get_ordered_vertices_from_hex(i);
			vertices.assign(vtx.begin(), vtx.end());
		}
		//TODO poly?
		assert((int)vertices.size() == (int)local_pts.rows());

		MatrixXd local_res = MatrixXd::Zero(local_pts.rows(), actual_dim);
		bs.evaluate_bases(local_pts, tmp);
		for (size_t j = 0; j < bs.bases.size(); ++j)
		{
			const Basis &b = bs.bases[j];

			for (int d = 0; d < actual_dim; ++d)
			{
				for (size_t ii = 0; ii < b.global().size(); ++ii)
					local_res.col(d) += b.global()[ii].val * tmp[j].val * fun(b.global()[ii].index * actual_dim + d);
			}
		}

		for (size_t lv = 0; lv < vertices.size(); ++lv)
		{
			int v = vertices[lv];
			if (marked[v])
			{
				assert((result.row(v) - local_res.row(lv)).norm() < 1e-6);
			}
			else
			{
				result.row(v) = local_res.row(lv);
				marked[v] = true;
			}
		}
	}
}

void flattened_tensor_coeffs(const MatrixXd &S, MatrixXd &X)
{
	if (S.cols() == 4)
	{
		X.resize(S.rows(), 3);
		X.col(0) = S.col(0);
		X.col(1) = S.col(3);
		X.col(2) = S.col(1);
	}
	else if (S.cols() == 9)
	{
		// [S11, S22, S33, S12, S13, S23]
		X.resize(S.rows(), 6);
		X.col(0) = S.col(0);
		X.col(1) = S.col(4);
		X.col(2) = S.col(8);
		X.col(3) = S.col(1);
		X.col(4) = S.col(2);
		X.col(5) = S.col(5);
	}
	else
	{
		logger().error("Invalid tensor dimensions.");
	}
}

void State::compute_stress_at_quadrature_points(const MatrixXd &fun, Eigen::MatrixXd &result, Eigen::VectorXd &von_mises)
{
	if (!mesh)
	{
		logger().error("Load the mesh first!");
		return;
	}
	if (fun.size() <= 0)
	{
		logger().error("Solve the problem first!");
		return;
	}
	if (problem->is_scalar())
	{
		logger().error("Define a tensor problem!");
		return;
	}

	const int actual_dim = mesh->dimension();
	assert(!problem->is_scalar());

	const auto &assembler = AssemblerUtils::instance();

	Eigen::MatrixXd local_val, local_stress, local_mises;
	const auto &gbases = iso_parametric() ? bases : geom_bases;

	int num_quadr_pts = 0;
	result.resize(disc_orders.sum(), actual_dim == 2 ? 3 : 6);
	result.setZero();
	von_mises.resize(disc_orders.sum(), 1);
	von_mises.setZero();
	for (int e = 0; e < mesh->n_elements(); ++e)
	{
		// Compute quadrature points for element
		Quadrature quadr;
		if (mesh->is_simplex(e))
		{
			if (mesh->is_volume())
			{
				TetQuadrature f;
				f.get_quadrature(disc_orders(e), quadr);
			}
			else
			{
				TriQuadrature f;
				f.get_quadrature(disc_orders(e), quadr);
			}
		}
		else if (mesh->is_cube(e))
		{
			if (mesh->is_volume())
			{
				HexQuadrature f;
				f.get_quadrature(disc_orders(e), quadr);
			}
			else
			{
				QuadQuadrature f;
				f.get_quadrature(disc_orders(e), quadr);
			}
		}
		else
		{
			continue;
		}

		assembler.compute_scalar_value(formulation(), bases[e], gbases[e],
									   quadr.points, fun, local_mises);
		assembler.compute_tensor_value(formulation(), bases[e], gbases[e],
									   quadr.points, fun, local_val);

		if (num_quadr_pts + local_val.rows() >= result.rows())
		{
			result.conservativeResize(
				std::max(num_quadr_pts + local_val.rows() + 1, 2 * result.rows()),
				result.cols());
			von_mises.conservativeResize(result.rows(), von_mises.cols());
		}
		flattened_tensor_coeffs(local_val, local_stress);
		result.block(num_quadr_pts, 0, local_stress.rows(), local_stress.cols()) = local_stress;
		von_mises.block(num_quadr_pts, 0, local_mises.rows(), local_mises.cols()) = local_mises;
		num_quadr_pts += local_val.rows();
	}
	result.conservativeResize(num_quadr_pts, result.cols());
	von_mises.conservativeResize(num_quadr_pts, von_mises.cols());
}

void State::interpolate_function(const int n_points, const MatrixXd &fun, MatrixXd &result, const bool boundary_only)
{
	int actual_dim = 1;
	if (!problem->is_scalar())
		actual_dim = mesh->dimension();
	interpolate_function(n_points, actual_dim, bases, fun, result, boundary_only);
}

void State::interpolate_function(const int n_points, const int actual_dim, const std::vector<ElementBases> &basis, const MatrixXd &fun, MatrixXd &result, const bool boundary_only)
{
	if (!mesh)
	{
		logger().error("Load the mesh first!");
		return;
	}
	if (fun.size() <= 0)
	{
		logger().error("Solve the problem first!");
		return;
	}

	std::vector<AssemblyValues> tmp;

	result.resize(n_points, actual_dim);

	int index = 0;
	const auto &sampler = RefElementSampler::sampler();

	Eigen::MatrixXi vis_faces_poly;

	for (int i = 0; i < int(basis.size()); ++i)
	{
		const ElementBases &bs = basis[i];
		MatrixXd local_pts;

		if (boundary_only && mesh->is_volume() && !mesh->is_boundary_element(i))
			continue;

		if (mesh->is_simplex(i))
			local_pts = sampler.simplex_points();
		else if (mesh->is_cube(i))
			local_pts = sampler.cube_points();
		else
		{
			if (mesh->is_volume())
				sampler.sample_polyhedron(polys_3d[i].first, polys_3d[i].second, local_pts, vis_faces_poly);
			else
				sampler.sample_polygon(polys[i], local_pts, vis_faces_poly);
		}

		MatrixXd local_res = MatrixXd::Zero(local_pts.rows(), actual_dim);
		bs.evaluate_bases(local_pts, tmp);
		for (size_t j = 0; j < bs.bases.size(); ++j)
		{
			const Basis &b = bs.bases[j];

			for (int d = 0; d < actual_dim; ++d)
			{
				for (size_t ii = 0; ii < b.global().size(); ++ii)
					local_res.col(d) += b.global()[ii].val * tmp[j].val * fun(b.global()[ii].index * actual_dim + d);
			}
		}

		result.block(index, 0, local_res.rows(), actual_dim) = local_res;
		index += local_res.rows();
	}
}

void State::compute_scalar_value(const int n_points, const Eigen::MatrixXd &fun, Eigen::MatrixXd &result, const bool boundary_only)
{
	if (!mesh)
	{
		logger().error("Load the mesh first!");
		return;
	}
	if (fun.size() <= 0)
	{
		logger().error("Solve the problem first!");
		return;
	}

	result.resize(n_points, 1);
	assert(!problem->is_scalar());

	int index = 0;
	const auto &sampler = RefElementSampler::sampler();
	const auto &assembler = AssemblerUtils::instance();

	Eigen::MatrixXi vis_faces_poly;
	Eigen::MatrixXd local_val;
	const auto &gbases = iso_parametric() ? bases : geom_bases;

	for (int i = 0; i < int(bases.size()); ++i)
	{
		if (boundary_only && mesh->is_volume() && !mesh->is_boundary_element(i))
			continue;

		const ElementBases &bs = bases[i];
		const ElementBases &gbs = gbases[i];
		Eigen::MatrixXd local_pts;

		if (mesh->is_simplex(i))
			local_pts = sampler.simplex_points();
		else if (mesh->is_cube(i))
			local_pts = sampler.cube_points();
		else
		{
			if (mesh->is_volume())
				sampler.sample_polyhedron(polys_3d[i].first, polys_3d[i].second, local_pts, vis_faces_poly);
			else
				sampler.sample_polygon(polys[i], local_pts, vis_faces_poly);
		}

		assembler.compute_scalar_value(formulation(), bs, gbs, local_pts, fun, local_val);

		result.block(index, 0, local_val.rows(), 1) = local_val;
		index += local_val.rows();
	}
}

void State::compute_tensor_value(const int n_points, const Eigen::MatrixXd &fun, Eigen::MatrixXd &result, const bool boundary_only)
{
	if (!mesh)
	{
		logger().error("Load the mesh first!");
		return;
	}
	if (fun.size() <= 0)
	{
		logger().error("Solve the problem first!");
		return;
	}

	const int actual_dim = mesh->dimension();
	result.resize(n_points, actual_dim * actual_dim);
	assert(!problem->is_scalar());

	int index = 0;
	const auto &sampler = RefElementSampler::sampler();
	const auto &assembler = AssemblerUtils::instance();

	Eigen::MatrixXi vis_faces_poly;
	Eigen::MatrixXd local_val;
	const auto &gbases = iso_parametric() ? bases : geom_bases;

	for (int i = 0; i < int(bases.size()); ++i)
	{
		if (boundary_only && mesh->is_volume() && !mesh->is_boundary_element(i))
			continue;

		const ElementBases &bs = bases[i];
		const ElementBases &gbs = gbases[i];
		Eigen::MatrixXd local_pts;

		if (mesh->is_simplex(i))
			local_pts = sampler.simplex_points();
		else if (mesh->is_cube(i))
			local_pts = sampler.cube_points();
		else
		{
			if (mesh->is_volume())
				sampler.sample_polyhedron(polys_3d[i].first, polys_3d[i].second, local_pts, vis_faces_poly);
			else
				sampler.sample_polygon(polys[i], local_pts, vis_faces_poly);
		}

		assembler.compute_tensor_value(formulation(), bs, gbs, local_pts, fun, local_val);

		result.block(index, 0, local_val.rows(), local_val.cols()) = local_val;
		index += local_val.rows();
	}
}

void State::get_sidesets(Eigen::MatrixXd &pts, Eigen::MatrixXi &faces, Eigen::MatrixXd &sidesets)
{
	if (!mesh)
	{
		logger().error("Load the mesh first!");
		return;
	}

	if (mesh->is_volume())
	{
		const Mesh3D &tmp_mesh = *dynamic_cast<Mesh3D *>(mesh.get());
		int n_pts = 0;
		int n_faces = 0;
		for (int f = 0; f < tmp_mesh.n_faces(); ++f)
		{
			if (tmp_mesh.get_boundary_id(f) > 0)
			{
				n_pts += tmp_mesh.n_face_vertices(f) + 1;
				n_faces += tmp_mesh.n_face_vertices(f);
			}
		}

		pts.resize(n_pts, 3);
		faces.resize(n_faces, 3);
		sidesets.resize(n_pts, 1);

		n_pts = 0;
		n_faces = 0;
		for (int f = 0; f < tmp_mesh.n_faces(); ++f)
		{
			const int sideset = tmp_mesh.get_boundary_id(f);
			if (sideset > 0)
			{
				const int n_face_vertices = tmp_mesh.n_face_vertices(f);

				for (int i = 0; i < n_face_vertices; ++i)
				{
					if (n_face_vertices == 3)
						faces.row(n_faces) << ((i + 1) % n_face_vertices + n_pts), (i + n_pts), (n_pts + n_face_vertices);
					else
						faces.row(n_faces) << (i + n_pts), ((i + 1) % n_face_vertices + n_pts), (n_pts + n_face_vertices);
					++n_faces;
				}

				for (int i = 0; i < n_face_vertices; ++i)
				{
					pts.row(n_pts) = tmp_mesh.point(tmp_mesh.face_vertex(f, i));
					sidesets(n_pts) = sideset;

					++n_pts;
				}

				pts.row(n_pts) = tmp_mesh.face_barycenter(f);
				sidesets(n_pts) = sideset;
				++n_pts;
			}
		}
	}
	else
	{
		const Mesh2D &tmp_mesh = *dynamic_cast<Mesh2D *>(mesh.get());
		int n_siteset = 0;
		for (int e = 0; e < tmp_mesh.n_edges(); ++e)
		{
			if (tmp_mesh.get_boundary_id(e) > 0)
				++n_siteset;
		}

		pts.resize(n_siteset * 2, 2);
		faces.resize(n_siteset, 2);
		sidesets.resize(n_siteset, 1);

		n_siteset = 0;
		for (int e = 0; e < tmp_mesh.n_edges(); ++e)
		{
			const int sideset = tmp_mesh.get_boundary_id(e);
			if (sideset > 0)
			{
				pts.row(2 * n_siteset) = tmp_mesh.point(tmp_mesh.edge_vertex(e, 0));
				pts.row(2 * n_siteset + 1) = tmp_mesh.point(tmp_mesh.edge_vertex(e, 1));
				faces.row(n_siteset) << 2 * n_siteset, 2 * n_siteset + 1;
				sidesets(n_siteset) = sideset;
				++n_siteset;
			}
		}

		pts.conservativeResize(n_siteset * 2, 3);
		pts.col(2).setZero();
	}
}

void State::load_mesh(GEO::Mesh &meshin, const std::function<int(const RowVectorNd &)> &boundary_marker, bool skip_boundary_sideset)
{
	bases.clear();
	pressure_bases.clear();
	geom_bases.clear();
	boundary_nodes.clear();
	local_boundary.clear();
	local_neumann_boundary.clear();
	polys.clear();
	poly_edge_to_data.clear();
	parent_elements.clear();

	stiffness.resize(0, 0);
	rhs.resize(0, 0);
	sol.resize(0, 0);
	pressure.resize(0, 0);

	n_bases = 0;
	n_pressure_bases = 0;

	igl::Timer timer;
	timer.start();
	logger().info("Loading mesh...");
	mesh = Mesh::create(meshin);
	if (!mesh)
	{
		logger().error("Unable to load the mesh");
		return;
	}

	if (args["normalize_mesh"])
	{
		mesh->normalize();
	}
	RowVectorNd min, max;
	mesh->bounding_box(min, max);

	if (min.size() == 2)
		logger().info("mesh bb min [{} {}], max [{} {}]", min(0), min(1), max(0), max(1));
	else
		logger().info("mesh bb min [{} {} {}], max [{} {} {}]", min(0), min(1), min(2), max(0), max(1), max(2));

	int n_refs = args["n_refs"];

	if (n_refs <= 0 && args["poly_bases"] == "MFSHarmonic" && mesh->has_poly()){
		 if(args["force_no_ref_for_harmonic"])
		 	logger().warn("Using harmonic bases without refinement");
		else
			n_refs = 1;
	}

	if (n_refs > 0)
		mesh->refine(n_refs, args["refinenemt_location"], parent_elements);

	if (!skip_boundary_sideset)
		mesh->compute_boundary_ids(boundary_marker);

	timer.stop();
	logger().info(" took {}s", timer.getElapsedTime());

	RefElementSampler::sampler().init(mesh->is_volume(), mesh->n_elements(), args["vismesh_rel_area"]);
}

void State::load_mesh()
{
	bases.clear();
	pressure_bases.clear();
	geom_bases.clear();
	boundary_nodes.clear();
	local_boundary.clear();
	local_neumann_boundary.clear();
	polys.clear();
	poly_edge_to_data.clear();
	parent_elements.clear();

	stiffness.resize(0, 0);
	rhs.resize(0, 0);
	sol.resize(0, 0);
	pressure.resize(0, 0);

	n_bases = 0;
	n_pressure_bases = 0;

	igl::Timer timer;
	timer.start();
	logger().info("Loading mesh...");

	if (!mesh || !mesh_path().empty())
	{
		mesh = Mesh::create(mesh_path());
	}
	if (!mesh)
	{
		logger().error("unable to load the mesh!");
		return;
	}

	// if(!flipped_elements.empty())
	// {
	// 	mesh->compute_elements_tag();
	// 	for(auto el_id : flipped_elements)
	// 		mesh->set_tag(el_id, ElementType::InteriorPolytope);
	// }

	if (args["normalize_mesh"])
		mesh->normalize();

	RowVectorNd min, max;
	mesh->bounding_box(min, max);

	if (min.size() == 2)
		logger().info("mesh bb min [{}, {}], max [{}, {}]", min(0), min(1), max(0), max(1));
	else
		logger().info("mesh bb min [{}, {}, {}], max [{}, {}, {}]", min(0), min(1), min(2), max(0), max(1), max(2));

	int n_refs = args["n_refs"];

	if (n_refs <= 0 && args["poly_bases"] == "MFSHarmonic" && mesh->has_poly())
	{
		if (args["force_no_ref_for_harmonic"])
			logger().warn("Using harmonic bases without refinement");
		else
			n_refs = 1;
	}

	if (n_refs > 0)
		mesh->refine(n_refs, args["refinenemt_location"], parent_elements);

	// mesh->set_tag(1712, ElementType::InteriorPolytope);

	const std::string bc_tag_path = args["bc_tag"];

	double boundary_id_threshold = args["boundary_id_threshold"];
	if (boundary_id_threshold <= 0)
		boundary_id_threshold = mesh->is_volume() ? 1e-2 : 1e-7;

	if (bc_tag_path.empty())
		mesh->compute_boundary_ids(boundary_id_threshold);
	else
		mesh->load_boundary_ids(bc_tag_path);

	timer.stop();
	logger().info(" took {}s", timer.getElapsedTime());

	RefElementSampler::sampler().init(mesh->is_volume(), mesh->n_elements(), args["vismesh_rel_area"]);

	// const double poly_percentage = 0.05;
	// const double poly_percentage = 0;
	// const double perturb_t = 0.3;

	// if(poly_percentage > 0)
	// {
	// 	const int n_poly = std::max(1., mesh->n_elements()*poly_percentage);
	// 	int counter = 0;
	// 	srand(11);

	// 	for(int trial = 0; trial < n_poly*10; ++trial)
	// 	{
	// 		int el_id = rand() % mesh->n_elements();

	// 		auto tags = mesh->elements_tag();

	// 		if(mesh->is_volume())
	// 		{
	// 			assert(false);
	// 		}
	// 		else
	// 		{
	// 			const Mesh2D &tmp_mesh = *dynamic_cast<Mesh2D *>(mesh.get());
	// 			auto index = tmp_mesh.get_index_from_face(el_id);

	// 			bool stop = false;

	// 			for(int i = 0; i < tmp_mesh.n_face_vertices(el_id); ++i)
	// 			{
	// 				if(tmp_mesh.is_boundary_edge(index.edge))
	// 				{
	// 					stop = true;
	// 					break;
	// 				}

	// 				const auto neigh_index = tmp_mesh.switch_face(index);
	// 				if(tags[neigh_index.face] != ElementType::RegularInteriorCube)
	// 				{
	// 					stop = true;
	// 					break;
	// 				}

	// 				const auto f1 = tmp_mesh.switch_face(tmp_mesh.switch_edge(neigh_index						 )).face;
	// 				const auto f2 = tmp_mesh.switch_face(tmp_mesh.switch_edge(tmp_mesh.switch_vertex(neigh_index))).face;
	// 				if((f1 >= 0 && tags[f1] != ElementType::RegularInteriorCube) || (f2 >= 0 && tags[f2] != ElementType::RegularInteriorCube ))
	// 				{
	// 					stop = true;
	// 					break;
	// 				}

	// 				index = tmp_mesh.next_around_face(index);
	// 			}

	// 			if(stop) continue;
	// 		}

	// 		mesh->set_tag(el_id, ElementType::InteriorPolytope);
	// 		++counter;

	// 		mesh->update_elements_tag();

	// 		if(counter >= n_poly)
	// 			break;

	// 	}

	// 	if(perturb_t > 0)
	// 	{
	// 		if(mesh->is_volume())
	// 		{
	// 			assert(false);
	// 		}
	// 		else
	// 		{
	// 			Mesh2D &tmp_mesh = *dynamic_cast<Mesh2D *>(mesh.get());
	// 			for(int el_id = 0; el_id < tmp_mesh.n_elements(); ++el_id)
	// 			{
	// 				if(!tmp_mesh.is_polytope(el_id))
	// 					continue;

	// 				const int rand_index = rand() % tmp_mesh.n_face_vertices(el_id);
	// 				auto index = tmp_mesh.get_index_from_face(el_id);
	// 				for(int r = 0; r < rand_index; ++r)
	// 					index = tmp_mesh.next_around_face(index);

	// 				const auto v1 = tmp_mesh.point(index.vertex);
	// 				const auto v2 = tmp_mesh.point(tmp_mesh.next_around_face(tmp_mesh.next_around_face(index)).vertex);

	// 				const double t = perturb_t + ((double) rand() / (RAND_MAX)) * 0.2 - 0.1;
	// 				const RowVectorNd v = t * v1 + (1-t) * v2;
	// 				tmp_mesh.set_point(index.vertex, v);
	// 			}
	// 		}
	// 	}
	// }
}

void State::compute_mesh_stats()
{
	if (!mesh)
	{
		logger().error("Load the mesh first!");
		return;
	}

	bases.clear();
	pressure_bases.clear();
	geom_bases.clear();
	boundary_nodes.clear();
	local_boundary.clear();
	local_neumann_boundary.clear();
	polys.clear();
	poly_edge_to_data.clear();

	stiffness.resize(0, 0);
	rhs.resize(0, 0);
	sol.resize(0, 0);
	pressure.resize(0, 0);

	n_bases = 0;
	n_pressure_bases = 0;

	simplex_count = 0;
	regular_count = 0;
	regular_boundary_count = 0;
	simple_singular_count = 0;
	multi_singular_count = 0;
	boundary_count = 0;
	non_regular_boundary_count = 0;
	non_regular_count = 0;
	undefined_count = 0;
	multi_singular_boundary_count = 0;

	const auto &els_tag = mesh->elements_tag();

	for (size_t i = 0; i < els_tag.size(); ++i)
	{
		const ElementType type = els_tag[i];

		switch (type)
		{
		case ElementType::Simplex:
			simplex_count++;
			break;
		case ElementType::RegularInteriorCube:
			regular_count++;
			break;
		case ElementType::RegularBoundaryCube:
			regular_boundary_count++;
			break;
		case ElementType::SimpleSingularInteriorCube:
			simple_singular_count++;
			break;
		case ElementType::MultiSingularInteriorCube:
			multi_singular_count++;
			break;
		case ElementType::SimpleSingularBoundaryCube:
			boundary_count++;
			break;
		case ElementType::InterfaceCube:
		case ElementType::MultiSingularBoundaryCube:
			multi_singular_boundary_count++;
			break;
		case ElementType::BoundaryPolytope:
			non_regular_boundary_count++;
			break;
		case ElementType::InteriorPolytope:
			non_regular_count++;
			break;
		case ElementType::Undefined:
			undefined_count++;
			break;
		}
	}

	logger().info("simplex_count: \t{}", simplex_count);
	logger().info("regular_count: \t{}", regular_count);
	logger().info("regular_boundary_count: \t{}", regular_boundary_count);
	logger().info("simple_singular_count: \t{}", simple_singular_count);
	logger().info("multi_singular_count: \t{}", multi_singular_count);
	logger().info("boundary_count: \t{}", boundary_count);
	logger().info("multi_singular_boundary_count: \t{}", multi_singular_boundary_count);
	logger().info("non_regular_count: \t{}", non_regular_count);
	logger().info("non_regular_boundary_count: \t{}", non_regular_boundary_count);
	logger().info("undefined_count: \t{}", undefined_count);
	logger().info("total count:\t {}", mesh->n_elements());
}

void compute_integral_constraints(
	const Mesh3D &mesh,
	const int n_bases,
	const std::vector<ElementBases> &bases,
	const std::vector<ElementBases> &gbases,
	Eigen::MatrixXd &basis_integrals)
{
	if (!mesh.is_volume())
	{
		logger().error("Works only on volumetric meshes!");
		return;
	}
	assert(mesh.is_volume());

	basis_integrals.resize(n_bases, 9);
	basis_integrals.setZero();
	Eigen::MatrixXd rhs(n_bases, 9);
	rhs.setZero();

	const int n_elements = mesh.n_elements();
	for (int e = 0; e < n_elements; ++e)
	{
		// if (mesh.is_polytope(e)) {
		// 	continue;
		// }
		// ElementAssemblyValues vals = values[e];
		// const ElementAssemblyValues &gvals = gvalues[e];
		ElementAssemblyValues vals;
		vals.compute(e, mesh.is_volume(), bases[e], gbases[e]);

		// Computes the discretized integral of the PDE over the element
		const int n_local_bases = int(vals.basis_values.size());
		for (int j = 0; j < n_local_bases; ++j)
		{
			const AssemblyValues &v = vals.basis_values[j];
			const double integral_100 = (v.grad_t_m.col(0).array() * vals.det.array() * vals.quadrature.weights.array()).sum();
			const double integral_010 = (v.grad_t_m.col(1).array() * vals.det.array() * vals.quadrature.weights.array()).sum();
			const double integral_001 = (v.grad_t_m.col(2).array() * vals.det.array() * vals.quadrature.weights.array()).sum();

			const double integral_110 = ((vals.val.col(1).array() * v.grad_t_m.col(0).array() + vals.val.col(0).array() * v.grad_t_m.col(1).array()) * vals.det.array() * vals.quadrature.weights.array()).sum();
			const double integral_011 = ((vals.val.col(2).array() * v.grad_t_m.col(1).array() + vals.val.col(1).array() * v.grad_t_m.col(2).array()) * vals.det.array() * vals.quadrature.weights.array()).sum();
			const double integral_101 = ((vals.val.col(0).array() * v.grad_t_m.col(2).array() + vals.val.col(2).array() * v.grad_t_m.col(0).array()) * vals.det.array() * vals.quadrature.weights.array()).sum();

			const double integral_200 = 2 * (vals.val.col(0).array() * v.grad_t_m.col(0).array() * vals.det.array() * vals.quadrature.weights.array()).sum();
			const double integral_020 = 2 * (vals.val.col(1).array() * v.grad_t_m.col(1).array() * vals.det.array() * vals.quadrature.weights.array()).sum();
			const double integral_002 = 2 * (vals.val.col(2).array() * v.grad_t_m.col(2).array() * vals.det.array() * vals.quadrature.weights.array()).sum();

			const double area = (v.val.array() * vals.det.array() * vals.quadrature.weights.array()).sum();

			for (size_t ii = 0; ii < v.global.size(); ++ii)
			{
				basis_integrals(v.global[ii].index, 0) += integral_100 * v.global[ii].val;
				basis_integrals(v.global[ii].index, 1) += integral_010 * v.global[ii].val;
				basis_integrals(v.global[ii].index, 2) += integral_001 * v.global[ii].val;

				basis_integrals(v.global[ii].index, 3) += integral_110 * v.global[ii].val;
				basis_integrals(v.global[ii].index, 4) += integral_011 * v.global[ii].val;
				basis_integrals(v.global[ii].index, 5) += integral_101 * v.global[ii].val;

				basis_integrals(v.global[ii].index, 6) += integral_200 * v.global[ii].val;
				basis_integrals(v.global[ii].index, 7) += integral_020 * v.global[ii].val;
				basis_integrals(v.global[ii].index, 8) += integral_002 * v.global[ii].val;

				rhs(v.global[ii].index, 6) += -2.0 * area * v.global[ii].val;
				rhs(v.global[ii].index, 7) += -2.0 * area * v.global[ii].val;
				rhs(v.global[ii].index, 8) += -2.0 * area * v.global[ii].val;
			}
		}
	}

	basis_integrals -= rhs;
}

void State::build_basis()
{
	if (!mesh)
	{
		logger().error("Load the mesh first!");
		return;
	}

	bases.clear();
	pressure_bases.clear();
	geom_bases.clear();
	boundary_nodes.clear();
	local_boundary.clear();
	local_neumann_boundary.clear();
	polys.clear();
	poly_edge_to_data.clear();
	stiffness.resize(0, 0);
	rhs.resize(0, 0);
	sol.resize(0, 0);
	pressure.resize(0, 0);

	n_bases = 0;
	n_pressure_bases = 0;

	sigma_avg = 0;
	sigma_max = 0;
	sigma_min = 0;

	disc_orders.resize(mesh->n_elements());
	disc_orders.setConstant(args["discr_order"]);

	auto &assembler = AssemblerUtils::instance();
	const auto params = build_json_params();
	assembler.set_parameters(params);
	problem->init(*mesh);

	logger().info("Building {} basis...", (iso_parametric() ? "isoparametric" : "not isoparametric"));
	const bool has_polys = non_regular_count > 0 || non_regular_boundary_count > 0 || undefined_count > 0;

	local_boundary.clear();
	local_neumann_boundary.clear();
	std::map<int, InterfaceData> poly_edge_to_data_geom; //temp dummy variable

	const int base_p = args["discr_order"];
	disc_orders.setConstant(base_p);

	Eigen::MatrixXi geom_disc_orders;
	if (!iso_parametric())
	{
		if (args["force_linear_geometry"] || mesh->orders().size() <= 0)
		{
			geom_disc_orders.resizeLike(disc_orders);
			geom_disc_orders.setConstant(1);
		}
		else
			geom_disc_orders = mesh->orders();
	}

	igl::Timer timer;
	timer.start();
	if (args["use_p_ref"])
	{
		if (mesh->is_volume())
			p_refinement(*dynamic_cast<Mesh3D *>(mesh.get()));
		else
			p_refinement(*dynamic_cast<Mesh2D *>(mesh.get()));

		logger().info("min p: {} max p: {}", disc_orders.minCoeff(), disc_orders.maxCoeff());
	}

	if (mesh->is_volume())
	{
		const Mesh3D &tmp_mesh = *dynamic_cast<Mesh3D *>(mesh.get());
		if (args["use_spline"])
		{
			if (!iso_parametric())
			{
				logger().error("Splines must be isoparametric, ignoring...");
				// FEBasis3d::build_bases(tmp_mesh, args["quadrature_order"], geom_disc_orders, has_polys, geom_bases, local_boundary, poly_edge_to_data_geom);
				SplineBasis3d::build_bases(tmp_mesh, args["quadrature_order"], geom_bases, local_boundary, poly_edge_to_data);
			}

			n_bases = SplineBasis3d::build_bases(tmp_mesh, args["quadrature_order"], bases, local_boundary, poly_edge_to_data);

			if (iso_parametric() && args["fit_nodes"])
				SplineBasis3d::fit_nodes(tmp_mesh, n_bases, bases);
		}
		else
		{
			if (!iso_parametric())
				FEBasis3d::build_bases(tmp_mesh, args["quadrature_order"], geom_disc_orders, false, has_polys, true, geom_bases, local_boundary, poly_edge_to_data_geom);

			n_bases = FEBasis3d::build_bases(tmp_mesh, args["quadrature_order"], disc_orders, args["serendipity"], has_polys, false, bases, local_boundary, poly_edge_to_data);
		}

		// if(problem->is_mixed())
		if (assembler.is_mixed(formulation()))
		{
			n_pressure_bases = FEBasis3d::build_bases(tmp_mesh, args["quadrature_order"], int(args["pressure_discr_order"]), false, has_polys, false, pressure_bases, local_boundary, poly_edge_to_data_geom);
		}
	}
	else
	{
		const Mesh2D &tmp_mesh = *dynamic_cast<Mesh2D *>(mesh.get());
		if (args["use_spline"])
		{

			if (!iso_parametric())
			{
				logger().error("Splines must be isoparametric, ignoring...");
				// FEBasis2d::build_bases(tmp_mesh, args["quadrature_order"], disc_orders, has_polys, geom_bases, local_boundary, poly_edge_to_data_geom);
				n_bases = SplineBasis2d::build_bases(tmp_mesh, args["quadrature_order"], geom_bases, local_boundary, poly_edge_to_data);
			}

			n_bases = SplineBasis2d::build_bases(tmp_mesh, args["quadrature_order"], bases, local_boundary, poly_edge_to_data);

			if (iso_parametric() && args["fit_nodes"])
				SplineBasis2d::fit_nodes(tmp_mesh, n_bases, bases);
		}
		else
		{
			if (!iso_parametric())
				FEBasis2d::build_bases(tmp_mesh, args["quadrature_order"], geom_disc_orders, false, has_polys, true, geom_bases, local_boundary, poly_edge_to_data_geom);

			n_bases = FEBasis2d::build_bases(tmp_mesh, args["quadrature_order"], disc_orders, args["serendipity"], has_polys, false, bases, local_boundary, poly_edge_to_data);
		}

		// if(problem->is_mixed())
		if (assembler.is_mixed(formulation()))
		{
			n_pressure_bases = FEBasis2d::build_bases(tmp_mesh, args["quadrature_order"], int(args["pressure_discr_order"]), false, has_polys, false, pressure_bases, local_boundary, poly_edge_to_data_geom);
		}
	}
	timer.stop();

	build_polygonal_basis();


	auto &gbases = iso_parametric() ? bases : geom_bases;

	n_flipped = 0;

	if (args["count_flipped_els"])
	{
		logger().info("Counting flipped elements...");

		// flipped_elements.clear();
		for (size_t i = 0; i < gbases.size(); ++i)
		{
			if (mesh->is_polytope(i))
				continue;

			ElementAssemblyValues vals;
			if (!vals.is_geom_mapping_positive(mesh->is_volume(), gbases[i]))
			{
				++n_flipped;

				// if(!parent_elements.empty())
				// 	flipped_elements.push_back(parent_elements[i]);
			}
		}

		logger().info(" done");
	}

	// dynamic_cast<Mesh3D *>(mesh.get())->save({56}, 1, "mesh.HYBRID");

	// std::sort(flipped_elements.begin(), flipped_elements.end());
	// auto it = std::unique(flipped_elements.begin(), flipped_elements.end());
	// flipped_elements.resize(std::distance(flipped_elements.begin(), it));

	problem->setup_bc(*mesh, bases, local_boundary, boundary_nodes, local_neumann_boundary);

	//add a pressure node to avoid singular solution
	if (assembler.is_mixed(formulation())) // && !assembler.is_fluid(formulation()))
	{
		if (!use_avg_pressure){
			const int problem_dim = problem->is_scalar() ? 1 : mesh->dimension();
			boundary_nodes.push_back(n_bases * problem_dim + 0);

			// boundary_nodes.push_back(n_bases * problem_dim + 1);
			// boundary_nodes.push_back(n_bases * problem_dim + 2);
			// boundary_nodes.push_back(n_bases * problem_dim + 3);
			// boundary_nodes.push_back(n_bases * problem_dim + 4);
		}
	}


	const auto &curret_bases = iso_parametric() ? bases : geom_bases;
	const int n_samples = 10;
	compute_mesh_size(*mesh, curret_bases, n_samples);

	building_basis_time = timer.getElapsedTime();
	logger().info(" took {}s", building_basis_time);

	logger().info("flipped elements {}", n_flipped);
	logger().info("h: {}", mesh_size);
	logger().info("n bases: {}", n_bases);
	logger().info("n pressure bases: {}", n_pressure_bases);
}

void State::build_polygonal_basis()
{
	if (!mesh)
	{
		logger().error("Load the mesh first!");
		return;
	}
	if (n_bases <= 0)
	{
		logger().error("Build the bases first!");
		return;
	}

	stiffness.resize(0, 0);
	rhs.resize(0, 0);
	sol.resize(0, 0);
	pressure.resize(0, 0);

	igl::Timer timer;
	timer.start();
	logger().info("Computing polygonal basis...");

	// std::sort(boundary_nodes.begin(), boundary_nodes.end());

	//mixed not supports polygonal bases
	assert(n_pressure_bases == 0 || poly_edge_to_data.size() == 0);

	int new_bases = 0;

	if (iso_parametric())
	{
		if (mesh->is_volume())
		{
			if (args["poly_bases"] == "MeanValue")
				logger().error("MeanValue bases not supported in 3D");
			new_bases = PolygonalBasis3d::build_bases(formulation(), args["n_harmonic_samples"], *dynamic_cast<Mesh3D *>(mesh.get()), n_bases, args["quadrature_order"], args["integral_constraints"], bases, bases, poly_edge_to_data, polys_3d);
		}
		else
		{
			if (args["poly_bases"] == "MeanValue")
			{
				new_bases = MVPolygonalBasis2d::build_bases(formulation(), *dynamic_cast<Mesh2D *>(mesh.get()), n_bases, args["quadrature_order"], bases, bases, poly_edge_to_data, local_boundary, polys);
			}
			else
				new_bases = PolygonalBasis2d::build_bases(formulation(), args["n_harmonic_samples"], *dynamic_cast<Mesh2D *>(mesh.get()), n_bases, args["quadrature_order"], args["integral_constraints"], bases, bases, poly_edge_to_data, polys);
		}
	}
	else
	{
		if (mesh->is_volume())
		{
			if (args["poly_bases"] == "MeanValue")
				logger().error("MeanValue bases not supported in 3D");
			new_bases = PolygonalBasis3d::build_bases(formulation(), args["n_harmonic_samples"], *dynamic_cast<Mesh3D *>(mesh.get()), n_bases, args["quadrature_order"], args["integral_constraints"], bases, geom_bases, poly_edge_to_data, polys_3d);
		}
		else
		{
			if (args["poly_bases"] == "MeanValue")
				new_bases = MVPolygonalBasis2d::build_bases(formulation(), *dynamic_cast<Mesh2D *>(mesh.get()), n_bases, args["quadrature_order"], bases, geom_bases, poly_edge_to_data, local_boundary, polys);
			else
				new_bases = PolygonalBasis2d::build_bases(formulation(), args["n_harmonic_samples"], *dynamic_cast<Mesh2D *>(mesh.get()), n_bases, args["quadrature_order"], args["integral_constraints"], bases, geom_bases, poly_edge_to_data, polys);
		}
	}

	timer.stop();
	computing_poly_basis_time = timer.getElapsedTime();
	logger().info(" took {}s", computing_poly_basis_time);

	n_bases += new_bases;
}

json State::build_json_params()
{
	json params = args["params"];
	params["size"] = mesh->dimension();

	return params;
}

void State::assemble_stiffness_mat()
{
	if (!mesh)
	{
		logger().error("Load the mesh first!");
		return;
	}
	if (n_bases <= 0)
	{
		logger().error("Build the bases first!");
		return;
	}

	stiffness.resize(0, 0);
	sol.resize(0, 0);
	pressure.resize(0, 0);

	igl::Timer timer;
	timer.start();
	logger().info("Assembling stiffness mat...");

	auto &assembler = AssemblerUtils::instance();

	// if(problem->is_mixed())
	if (assembler.is_mixed(formulation()))
	{
		if (assembler.is_linear(formulation()))
		{
			StiffnessMatrix velocity_stiffness, mixed_stiffness, pressure_stiffness;
			assembler.assemble_problem(formulation(), mesh->is_volume(), n_bases, bases, iso_parametric() ? bases : geom_bases, velocity_stiffness);
			assembler.assemble_mixed_problem(formulation(), mesh->is_volume(), n_pressure_bases, n_bases, pressure_bases, bases, iso_parametric() ? bases : geom_bases, mixed_stiffness);
			assembler.assemble_pressure_problem(formulation(), mesh->is_volume(), n_pressure_bases, pressure_bases, iso_parametric() ? bases : geom_bases, pressure_stiffness);

			const int problem_dim = problem->is_scalar() ? 1 : mesh->dimension();

			AssemblerUtils::merge_mixed_matrices(n_bases, n_pressure_bases, problem_dim, use_avg_pressure ? assembler.is_fluid(formulation()) : false,
												 velocity_stiffness, mixed_stiffness, pressure_stiffness,
												 stiffness);

			if (problem->is_time_dependent())
			{
				StiffnessMatrix velocity_mass;
				assembler.assemble_mass_matrix(formulation(), mesh->is_volume(), n_bases, bases, iso_parametric() ? bases : geom_bases, velocity_mass);

				std::vector<Eigen::Triplet<double>> mass_blocks;
				mass_blocks.reserve(velocity_mass.nonZeros());

				for (int k = 0; k < velocity_mass.outerSize(); ++k)
				{
					for (StiffnessMatrix::InnerIterator it(velocity_mass, k); it; ++it)
					{
						mass_blocks.emplace_back(it.row(), it.col(), it.value());
					}
				}

				mass.resize(stiffness.rows(), stiffness.cols());
				mass.setFromTriplets(mass_blocks.begin(), mass_blocks.end());
				mass.makeCompressed();
			}
		}
	}
	else
	{
		assembler.assemble_problem(formulation(), mesh->is_volume(), n_bases, bases, iso_parametric() ? bases : geom_bases, stiffness);
		if (problem->is_time_dependent())
		{
			assembler.assemble_mass_matrix(formulation(), mesh->is_volume(), n_bases, bases, iso_parametric() ? bases : geom_bases, mass);
		}
	}

	timer.stop();
	assembling_stiffness_mat_time = timer.getElapsedTime();
	logger().info(" took {}s", assembling_stiffness_mat_time);

	nn_zero = stiffness.nonZeros();
	num_dofs = stiffness.rows();
	mat_size = (long long)stiffness.rows() * (long long)stiffness.cols();
	logger().info("sparsity: {}/{}", nn_zero, mat_size);
}

void State::assemble_rhs()
{
	if (!mesh)
	{
		logger().error("Load the mesh first!");
		return;
	}
	if (n_bases <= 0)
	{
		logger().error("Build the bases first!");
		return;
	}

	igl::Timer timer;
	const std::string rhs_path = args["rhs_path"];

	auto p_params = args["problem_params"];
	p_params["formulation"] = formulation();
	{
		RowVectorNd min, max, delta;
		mesh->bounding_box(min, max);
		delta = (max - min) / 2. + min;
		if (mesh->is_volume())
			p_params["bbox_center"] = {delta(0), delta(1), delta(2)};
		else
			p_params["bbox_center"] = {delta(0), delta(1)};
	}
	problem->set_parameters(p_params);

	// const auto params = build_json_params();
	auto &assembler = AssemblerUtils::instance();
	// assembler.set_parameters(params);

	// stiffness.resize(0, 0);
	rhs.resize(0, 0);
	sol.resize(0, 0);
	pressure.resize(0, 0);

	timer.start();
	logger().info("Assigning rhs...");

	const int size = problem->is_scalar() ? 1 : mesh->dimension();

	RhsAssembler rhs_assembler(*mesh, n_bases, size, bases, iso_parametric() ? bases : geom_bases, formulation(), *problem);
	if (!rhs_path.empty() || rhs_in.size() > 0)
	{
		logger().debug("Loading rhs...");

		if (rhs_in.size())
			rhs = rhs_in;
		else
			read_matrix(args["rhs_path"], rhs);

		StiffnessMatrix tmp_mass;
		assembler.assemble_mass_matrix(formulation(), mesh->is_volume(), n_bases, bases, iso_parametric() ? bases : geom_bases, tmp_mass);
		rhs = tmp_mass * rhs;
		logger().debug("done!");
	}
	else
	{
		rhs_assembler.assemble(rhs);
		rhs *= -1;
	}

	if (formulation() != "Bilaplacian")
		rhs_assembler.set_bc(local_boundary, boundary_nodes, args["n_boundary_samples"], local_neumann_boundary, rhs);
	else
		rhs_assembler.set_bc(local_boundary, boundary_nodes, args["n_boundary_samples"], std::vector<LocalBoundary>(), rhs);

	// if(problem->is_mixed())
	if (assembler.is_mixed(formulation()))
	{
		const int prev_size = rhs.size();
		const int n_larger = n_pressure_bases + (use_avg_pressure ? (assembler.is_fluid(formulation()) ? 1 : 0) : 0);
		rhs.conservativeResize(prev_size + n_larger, rhs.cols());
		//Divergence free rhs
		if (formulation() != "Bilaplacian" || local_neumann_boundary.empty())
		{
			rhs.block(prev_size, 0, n_larger, rhs.cols()).setZero();
		}
		else
		{
			Eigen::MatrixXd tmp(n_pressure_bases, 1);
			tmp.setZero();
			RhsAssembler rhs_assembler1(*mesh, n_pressure_bases, size, pressure_bases, iso_parametric() ? bases : geom_bases, formulation(), *problem);
			rhs_assembler1.set_bc(std::vector<LocalBoundary>(), std::vector<int>(), args["n_boundary_samples"], local_neumann_boundary, tmp);
			rhs.block(prev_size, 0, n_larger, rhs.cols()) = tmp;
		}
	}

	timer.stop();
	assigning_rhs_time = timer.getElapsedTime();
	logger().info(" took {}s", assigning_rhs_time);
}

void State::solve_problem()
{
	if (!mesh)
	{
		logger().error("Load the mesh first!");
		return;
	}
	if (n_bases <= 0)
	{
		logger().error("Build the bases first!");
		return;
	}

	const auto &assembler = AssemblerUtils::instance();

	if (assembler.is_linear(formulation()) && stiffness.rows() <= 0)
	{
		logger().error("Assemble the stiffness matrix first!");
		return;
	}
	if (rhs.size() <= 0)
	{
		logger().error("Assemble the rhs first!");
		return;
	}

	sol.resize(0, 0);
	pressure.resize(0, 0);
	spectrum.setZero();

	igl::Timer timer;
	timer.start();
	logger().info("Solving {} with", formulation());

	const json &params = solver_params();

	const std::string full_mat_path = args["export"]["full_mat"];
	if (!full_mat_path.empty())
	{
		Eigen::saveMarket(stiffness, full_mat_path);
	}

	if (problem->is_time_dependent())
	{

		const double tend = args["tend"];
		const int time_steps = args["time_steps"];
		const double dt = tend / time_steps;

		const auto &gbases = iso_parametric() ? bases : geom_bases;
		RhsAssembler rhs_assembler(*mesh, n_bases, mesh->dimension(), bases, gbases, formulation(), *problem);
		rhs_assembler.initial_solution(sol);

		if (formulation() == "OperatorSplitting")
		{
			const int dim = mesh->dimension();
			const int n_el = int(bases.size());				// number of elements
			const int shape = gbases[0].bases.size();		// number of geometry vertices in an element
			const double viscosity_ = args["viscosity"];	

			StiffnessMatrix stiffness_viscosity, mixed_stiffness;
			if(args["separate"])
			{
				// coefficient matrix of viscosity
				assembler.assemble_problem("Laplacian", mesh->is_volume(), n_bases, bases, gbases, stiffness_viscosity);
				assembler.assemble_mass_matrix("Laplacian", mesh->is_volume(), n_bases, bases, gbases, mass);

				// coefficient matrix of pressure projection
				assembler.assemble_problem("Laplacian", mesh->is_volume(), n_pressure_bases, pressure_bases, gbases, stiffness);
				
				// matrix used to calculate divergence of velocity
				assembler.assemble_mixed_problem("Stokes", mesh->is_volume(), n_pressure_bases, n_bases, pressure_bases, bases, gbases, mixed_stiffness);
				mixed_stiffness = mixed_stiffness.transpose();
			}

			// barycentric coordinates of FEM nodes
			Eigen::MatrixXd local_pts;
			if (dim == 2)
			{
				if (shape == 3)
					autogen::p_nodes_2d(args["discr_order"], local_pts);
				else
					autogen::q_nodes_2d(args["discr_order"], local_pts);
			}
			else
			{
				if (shape == 3)
					autogen::p_nodes_3d(args["discr_order"], local_pts);
				else
					autogen::q_nodes_3d(args["discr_order"], local_pts);
			}

			OperatorSplittingSolver ss(*mesh, shape, n_el);

			std::vector<int> bnd_nodes;
			bnd_nodes.reserve(boundary_nodes.size() / dim);
			for (auto it = boundary_nodes.begin(); it != boundary_nodes.end(); it++)
			{
				if (!(*it % dim)) continue;
				bnd_nodes.push_back(*it / dim);
			}

			/* initialize solution */

			ss.initialize_solution(*mesh, gbases, bases, problem, sol, local_pts);

			for (int t = 1; t <= time_steps; t++)
			{
				double time = t * dt;
				logger().info("{}/{} steps, t={}s", t, time_steps, time);
				
				/* advection */
				if(args["particle"])
					ss.advection_FLIP(*mesh, gbases, bases, sol, dt, local_pts, args["spatial_hash"], args["advection_order"]);
				else
					ss.advection(*mesh, gbases, bases, sol, dt, local_pts, args["spatial_hash"], args["advection_order"], args["advection_RK"]);

				/* apply boundary condition */
				ss.set_bc(*mesh, local_boundary, bnd_nodes, gbases, bases, sol, local_pts, problem, time);

				/* Stokes */
				if(!args["separate"])
					ss.solve_stokes_1st(args["solver_type"], args["precond_type"], params,mass,stiffness,boundary_nodes,dt,viscosity_,args["export"]["stiffness_mat"], args["export"]["spectrum"],sol, pressure,n_pressure_bases);
				else
				{
					/* viscosity */
					ss.solve_diffusion_1st(args["solver_type"], args["precond_type"], params,mass,stiffness_viscosity,bnd_nodes,dt,viscosity_,args["export"]["stiffness_mat"], args["export"]["spectrum"],sol);

					/* incompressibility */
					ss.solve_pressure(args["solver_type"], args["precond_type"], params,stiffness,mixed_stiffness,args["export"]["stiffness_mat"], args["export"]["spectrum"],sol, pressure);
					
					Eigen::VectorXd grad_pressure;
					ss.projection(*mesh, n_bases, gbases, bases, pressure_bases, local_pts, pressure, sol);

					/* apply boundary condition */

					ss.set_bc(*mesh, local_boundary, bnd_nodes, gbases, bases, sol, local_pts, problem, time);
				}

				/* export to vtu */

				// if (!solve_export_to_file)
				// 	solution_frames.emplace_back();
				// save_vtu("step_" + std::to_string(t) + ".vtu", time);
			}
		}
		else if (formulation() == "NavierStokes")
		{
			StiffnessMatrix velocity_mass;
			assembler.assemble_mass_matrix(formulation(), mesh->is_volume(), n_bases, bases, gbases, velocity_mass);

			StiffnessMatrix velocity_stiffness, mixed_stiffness, pressure_stiffness;

			const int prev_size = sol.size();
			sol.conservativeResize(rhs.size(), sol.cols());
			//Zero initial pressure
			sol.block(prev_size, 0, n_pressure_bases, sol.cols()).setZero();
			sol(sol.size()-1) = 0;
			Eigen::VectorXd c_sol = sol;

			Eigen::VectorXd prev_sol;

			int BDF_order = args["BDF_order"];
			// int aux_steps = BDF_order-1;
			BDF bdf(BDF_order);
			bdf.new_solution(c_sol);

			sol = c_sol;
			sol_to_pressure();
<<<<<<< HEAD
			// save_vtu("step_" + std::to_string(0) + ".vtu", 0);
			// save_wire("step_" + std::to_string(0) + ".obj");
=======
			if (args["save_time_sequence"]){
				if (!solve_export_to_file)
					solution_frames.emplace_back();
				save_vtu("step_" + std::to_string(0) + ".vtu", 0);
				save_wire("step_" + std::to_string(0) + ".obj");
			}
>>>>>>> c7bf86c0

			assembler.assemble_problem(formulation(), mesh->is_volume(), n_bases, bases, gbases, velocity_stiffness);
			assembler.assemble_mixed_problem(formulation(), mesh->is_volume(), n_pressure_bases, n_bases, pressure_bases, bases, gbases, mixed_stiffness);
			assembler.assemble_pressure_problem(formulation(), mesh->is_volume(), n_pressure_bases, pressure_bases, gbases, pressure_stiffness);

			TransientNavierStokesSolver ns_solver(solver_params(), build_json_params(), solver_type(), precond_type());

			for (int t = 1; t <= time_steps; ++t)
			{
				double time = t * dt;
				double current_dt = dt;
				// if (t <= aux_steps)
				// {
				// 	time = t * dt/(aux_steps+1);
				// 	current_dt = dt / (aux_steps + 1);
				// }

				logger().info("{}/{} steps, dt={}s t={}s", t, time_steps, current_dt, time);

				bdf.rhs(prev_sol);
				rhs_assembler.set_bc(local_boundary, boundary_nodes, args["n_boundary_samples"], local_neumann_boundary, rhs, time);
				ns_solver.minimize(*this, bdf.alpha(), current_dt, prev_sol,
								   velocity_stiffness, mixed_stiffness, pressure_stiffness,
								   velocity_mass, rhs, c_sol);
				bdf.new_solution(c_sol);
				sol = c_sol;
				sol_to_pressure();

<<<<<<< HEAD
				// if (!solve_export_to_file)
				// 	solution_frames.emplace_back();
				// save_vtu("step_" + std::to_string(t) + ".vtu", time);
				// save_wire("step_" + std::to_string(t) + ".obj");
=======
				if (args["save_time_sequence"])
				{
					if (!solve_export_to_file)
						solution_frames.emplace_back();
					save_vtu("step_" + std::to_string(t) + ".vtu", time);
					save_wire("step_" + std::to_string(t) + ".obj");
				}
>>>>>>> c7bf86c0
			}
		}
		else
		{
			if (assembler.is_mixed(formulation()))
			{
				pressure.resize(n_pressure_bases, 1);
				pressure.setZero();
			}

			auto solver = LinearSolver::create(args["solver_type"], args["precond_type"]);
			solver->setParameters(params);
			logger().info("{}...", solver->name());

<<<<<<< HEAD
			if (!solve_export_to_file)
				solution_frames.emplace_back();

			save_vtu("step_" + std::to_string(0) + ".vtu", 0);
			// save_wire("step_" + std::to_string(0) + ".obj");
=======
			if (args["save_time_sequence"])
			{
				if (!solve_export_to_file)
					solution_frames.emplace_back();
				save_vtu("step_" + std::to_string(0) + ".vtu", 0);
				save_wire("step_" + std::to_string(0) + ".obj");
			}
>>>>>>> c7bf86c0

			if (assembler.is_mixed(formulation()))
			{
				pressure.resize(0, 0);
				const int prev_size = sol.size();
				sol.conservativeResize(rhs.size(), sol.cols());
				//Zero initial pressure
				sol.block(prev_size, 0, n_pressure_bases, sol.cols()).setZero();
				sol(sol.size()-1) = 0;
			}

			if (problem->is_scalar() || assembler.is_mixed(formulation()))
			{
				StiffnessMatrix A;
				Eigen::VectorXd b, x;
				Eigen::MatrixXd current_rhs;

				const int BDF_order = args["BDF_order"];
				// const int aux_steps = BDF_order-1;
				BDF bdf(BDF_order);
				x = sol;
				bdf.new_solution(x);

				for (int t = 1; t <= time_steps; ++t)
				{
					double time = t * dt;
					double current_dt = dt;
					// if (t <= aux_steps)
					// {
					// 	time = t * dt / (aux_steps + 1);
					// 	current_dt = dt / (aux_steps + 1);
					// }

					logger().info("{}/{} {}s", t, time_steps, time);
					rhs_assembler.compute_energy_grad(local_boundary, boundary_nodes, args["n_boundary_samples"], local_neumann_boundary, rhs, time, current_rhs);

					if (assembler.is_mixed(formulation()))
					{
						//divergence free
						int fluid_offset = use_avg_pressure ? (assembler.is_fluid(formulation()) ? 1 : 0) : 0;

						current_rhs.block(current_rhs.rows() - n_pressure_bases - use_avg_pressure, 0, n_pressure_bases + use_avg_pressure, current_rhs.cols()).setZero();
					}

					A = bdf.alpha() * mass + current_dt * stiffness;
					bdf.rhs(x);
					b = current_dt * current_rhs + mass * x;

					spectrum = dirichlet_solve(*solver, A, b, boundary_nodes, x, args["export"]["stiffness_mat"], t == time_steps && args["export"]["spectrum"]);
					bdf.new_solution(x);
					sol = x;

					if (assembler.is_mixed(formulation()))
					{
						sol_to_pressure();
					}

					if (args["save_time_sequence"])
					{
						if (!solve_export_to_file)
							solution_frames.emplace_back();

						save_vtu("step_" + std::to_string(t) + ".vtu", time);
						save_wire("step_" + std::to_string(t) + ".obj");
					}
				}
			}
			else //newmark
			{
				assert(assembler.is_linear(formulation()));

				//Newmark
				const double beta1 = 0.5;
				const double beta2 = 0.5;

				Eigen::MatrixXd temp, b;
				StiffnessMatrix A;
				Eigen::VectorXd x, btmp;
				Eigen::MatrixXd current_rhs = rhs;

				Eigen::MatrixXd velocity, acceleration;
				rhs_assembler.initial_velocity(velocity);
				rhs_assembler.initial_acceleration(acceleration);

				for (int t = 1; t <= time_steps; ++t)
				{
					const double dt2 = dt * dt;

					const Eigen::MatrixXd aOld = acceleration;
					const Eigen::MatrixXd vOld = velocity;
					const Eigen::MatrixXd uOld = sol;

					if (!problem->is_linear_in_time())
					{
						rhs_assembler.assemble(current_rhs, dt*t);
						current_rhs *= -1;
					}

					// if(!assembler.is_linear(formulation()))
					// {
					// 	assembler.assemble_tensor_energy_hessian(rhs_assembler.formulation(), mesh->is_volume(), n_bases, bases, bases, uOld, stiffness);
					// }

					temp = -(uOld + dt * vOld + ((1 - beta1) * dt2 / 2.0) * aOld);
					b = stiffness * temp + current_rhs;

					rhs_assembler.set_acceleration_bc(local_boundary, boundary_nodes, args["n_boundary_samples"], local_neumann_boundary, b, dt * t);

					A = stiffness * 0.5 * beta2 * dt2 + mass;
					btmp = b;
					spectrum = dirichlet_solve(*solver, A, btmp, boundary_nodes, x, args["export"]["stiffness_mat"], t == 1 && args["export"]["spectrum"]);
					acceleration = x;

					sol += dt * vOld + 0.5 * dt2 * ((1 - beta2) * aOld + beta2 * acceleration);
					velocity += dt * ((1 - beta1) * aOld + beta1 * acceleration);

					rhs_assembler.set_bc(local_boundary, boundary_nodes, args["n_boundary_samples"], local_neumann_boundary, sol, dt * t);
					rhs_assembler.set_velocity_bc(local_boundary, boundary_nodes, args["n_boundary_samples"], local_neumann_boundary, velocity, dt * t);
					rhs_assembler.set_acceleration_bc(local_boundary, boundary_nodes, args["n_boundary_samples"], local_neumann_boundary, acceleration, dt * t);

<<<<<<< HEAD
					if (!solve_export_to_file)
						solution_frames.emplace_back();
					save_vtu("step_" + std::to_string(t) + ".vtu", dt * t);
					// save_wire("step_" + std::to_string(t) + ".obj");
=======
					if (args["save_time_sequence"])
					{
						if (!solve_export_to_file)
							solution_frames.emplace_back();
						save_vtu("step_" + std::to_string(t) + ".vtu", dt * t);
						save_wire("step_" + std::to_string(t) + ".obj");
					}
>>>>>>> c7bf86c0

					logger().info("{}/{}", t, time_steps);
				}
			}
		}
	}
	else
	{
		if (assembler.is_linear(formulation()))
		{
			auto solver = LinearSolver::create(args["solver_type"], args["precond_type"]);
			solver->setParameters(params);
			StiffnessMatrix A;
			Eigen::VectorXd b;
			logger().info("{}...", solver->name());

			A = stiffness;
			Eigen::VectorXd x;
			b = rhs;
			spectrum = dirichlet_solve(*solver, A, b, boundary_nodes, x, args["export"]["stiffness_mat"], args["export"]["spectrum"]);
			sol = x;
			solver->getInfo(solver_info);

			logger().debug("Solver error: {}", (A * sol - b).norm());
			// sol = rhs;

			// std::ofstream of("sol.txt");
			// of<<sol<<std::endl;
			// of.close();

			// if(problem->is_mixed())
			if (assembler.is_mixed(formulation()))
			{
				sol_to_pressure();
			}
		}
		else
		{
			if (formulation() == "NavierStokes")
			{
				auto params = build_json_params();
				const double viscosity = params.count("viscosity") ? double(params["viscosity"]) : 1.;
				NavierStokesSolver ns_solver(viscosity, solver_params(), build_json_params(), solver_type(), precond_type());
				Eigen::VectorXd x;
				ns_solver.minimize(*this, rhs, x);
				sol = x;
				sol_to_pressure();
			}
			else
			{
				const int full_size = n_bases * mesh->dimension();
				const int reduced_size = n_bases * mesh->dimension() - boundary_nodes.size();
				const double tend = args["tend"];

				int steps = args["nl_solver_rhs_steps"];
				if (steps <= 0)
				{
					RowVectorNd min, max;
					mesh->bounding_box(min, max);
					steps = problem->n_incremental_load_steps((max - min).norm());
				}
				steps = std::max(steps, 1);

				RhsAssembler rhs_assembler(*mesh, n_bases, mesh->dimension(), bases, iso_parametric() ? bases : geom_bases, formulation(), *problem);

				StiffnessMatrix nlstiffness;
				auto solver = LinearSolver::create(args["solver_type"], args["precond_type"]);
				Eigen::VectorXd x, b;
				Eigen::MatrixXd grad;
				Eigen::MatrixXd prev_rhs;

				VectorXd tmp_sol;

				double step_t = 1.0 / steps;
				double t = step_t;
				double prev_t = 0;

				sol.resizeLike(rhs);
				sol.setZero();

				prev_rhs.resizeLike(rhs);
				prev_rhs.setZero();

				x.resizeLike(sol);
				x.setZero();

				b.resizeLike(sol);
				b.setZero();

				if (args["save_solve_sequence"])
				{
					if (!solve_export_to_file)
						solution_frames.emplace_back();
					save_vtu("step_" + std::to_string(prev_t) + ".vtu",tend);
					// save_wire("step_" + std::to_string(prev_t) + ".obj");
				}

				const auto &gbases = iso_parametric() ? bases : geom_bases;
				igl::Timer update_timer;
				while (t <= 1)
				{
					if (step_t < 1e-10)
					{
						logger().error("Step too small, giving up");
						break;
					}

					logger().info("t: {} prev: {} step: {}", t, prev_t, step_t);

					NLProblem nl_problem(*this, rhs_assembler, t);

					logger().debug("Updating starting point...");
					update_timer.start();
					{
						// nl_problem.hessian(sol, nlstiffness);
						// nl_problem.full_to_reduced(sol, tmp_sol);
						// nl_problem.gradient(tmp_sol, grad);
						// solver->analyzePattern(nlstiffness);
						// solver->factorize(nlstiffness);
						// x.resizeLike(grad);
						// solver->solve(grad, x);

						// tmp_sol -= x;
						// nl_problem.reduced_to_full(tmp_sol, temp);
						// x = temp;

						// assembler.assemble_energy_hessian(formulation(), mesh->is_volume(), n_bases, bases, gbases, sol, nlstiffness);
						nl_problem.hessian_full(sol, nlstiffness);
						// assembler.assemble_energy_gradient(formulation(), mesh->is_volume(), n_bases, bases, gbases, sol, grad);
						nl_problem.gradient_no_rhs(sol, grad);

						b = grad;
						for (int bId : boundary_nodes)
							b(bId) = -(nl_problem.current_rhs()(bId) - prev_rhs(bId));
						dirichlet_solve(*solver, nlstiffness, b, boundary_nodes, x, args["export"]["stiffness_mat"], args["export"]["spectrum"]);
						// logger().debug("Solver error: {}", (nlstiffness * sol - b).norm());
						x = sol - x;
						nl_problem.full_to_reduced(x, tmp_sol);
						// nl_problem.reduced_to_full(tmp_sol, grad);
						// x = grad;
					}
					update_timer.stop();
					logger().debug("done!, took {}s", update_timer.getElapsedTime());

					if (args["save_solve_sequence_debug"])
					{
						Eigen::MatrixXd xxx = sol;
						sol = x;
						if (assembler.is_mixed(formulation()))
							sol_to_pressure();
						if (!solve_export_to_file)
							solution_frames.emplace_back();

						save_vtu("step_s_" + std::to_string(t) + ".vtu", tend);
						// save_wire("step_s_" + std::to_string(t) + ".obj");

						sol = xxx;
					}

					bool has_nan = false;
					for (int k = 0; k < tmp_sol.size(); ++k)
					{
						if (std::isnan(tmp_sol[k]))
						{
							has_nan = true;
							break;
						}
					}

					if (has_nan)
					{
						do
						{
							step_t /= 2;
							t = prev_t + step_t;
						} while (t >= 1);
						continue;
					}

					if (args["nl_solver"] == "newton")
					{
						cppoptlib::SparseNewtonDescentSolver<NLProblem> nlsolver(solver_params(), solver_type(), precond_type());
						nlsolver.setLineSearch(args["line_search"]);
						nlsolver.minimize(nl_problem, tmp_sol);

						if (nlsolver.error_code() == -10) //Nan
						{
							do
							{
								step_t /= 2;
								t = prev_t + step_t;
							} while (t >= 1);
							continue;
						}
						else
						{
							prev_t = t;
							step_t *= 2;
						}

						if (step_t > 1.0 / steps)
							step_t = 1.0 / steps;

						nlsolver.getInfo(solver_info);
					}
					else if (args["nl_solver"] == "lbfgs")
					{
						cppoptlib::LbfgsSolverL2<NLProblem> nlsolver;
						nlsolver.setLineSearch(args["line_search"]);
						nlsolver.setDebug(cppoptlib::DebugLevel::High);
						nlsolver.minimize(nl_problem, tmp_sol);

						prev_t = t;
					}
					else
					{
						throw std::invalid_argument("[State] invalid solver type for non-linear problem");
					}

					t = prev_t + step_t;
					if ((prev_t < 1 && t > 1) || abs(t - 1) < 1e-10)
						t = 1;

					nl_problem.reduced_to_full(tmp_sol, sol);

					// std::ofstream of("sol.txt");
					// of<<sol<<std::endl;
					// of.close();
					prev_rhs = nl_problem.current_rhs();
					if (args["save_solve_sequence"])
					{
						if (!solve_export_to_file)
							solution_frames.emplace_back();
						save_vtu("step_" + std::to_string(prev_t) + ".vtu", tend);
						// save_wire("step_" + std::to_string(prev_t) + ".obj");
					}
				}

				if (assembler.is_mixed(formulation()))
				{
					sol_to_pressure();
				}

				// {
				// 	boundary_nodes.clear();
				// 	NLProblem nl_problem(*this, rhs_assembler, t);
				// 	tmp_sol = rhs;

				// 	// tmp_sol.setRandom();
				// 	tmp_sol.setOnes();
				// 	Eigen::Matrix<double, Eigen::Dynamic, 1> actual_grad;
				// 	nl_problem.gradient(tmp_sol, actual_grad);

				// 	StiffnessMatrix hessian;
				// 	// Eigen::MatrixXd expected_hessian;
				// 	nl_problem.hessian(tmp_sol, hessian);
				// 	// nl_problem.finiteGradient(tmp_sol, expected_grad, 0);

				// 	Eigen::MatrixXd actual_hessian = Eigen::MatrixXd(hessian);
				// 	// std::cout << "hhh\n"<< actual_hessian<<std::endl;

				// 		for (int i = 0; i < actual_hessian.rows(); ++i)
				// 	{
				// 		double hhh = 1e-7;
				// 		VectorXd xp = tmp_sol; xp(i) += hhh;
				// 		VectorXd xm = tmp_sol; xm(i) -= hhh;

				// 		Eigen::Matrix<double, Eigen::Dynamic, 1> tmp_grad_p;
				// 		nl_problem.gradient(xp, tmp_grad_p);

				// 		Eigen::Matrix<double, Eigen::Dynamic, 1> tmp_grad_m;
				// 		nl_problem.gradient(xm, tmp_grad_m);

				// 		Eigen::Matrix<double, Eigen::Dynamic, 1> fd_h = (tmp_grad_p - tmp_grad_m)/(hhh*2.);

				// 		const double vp = nl_problem.value(xp);
				// 		const double vm = nl_problem.value(xm);

				// 		const double fd = (vp-vm)/(hhh*2.);
				// 		const double  diff = std::abs(actual_grad(i) - fd);
				// 		// if(diff > 1e-6)
				// 		// 	std::cout<<"diff grad "<<i<<": "<<actual_grad(i)<<" vs "<<fd <<" error: " <<diff<<" rrr: "<<actual_grad(i)/fd<<std::endl;

				// 		for(int j = 0; j < actual_hessian.rows(); ++j)
				// 		{
				// 			const double diff = std::abs(actual_hessian(i,j) - fd_h(j));

				// 			if(diff > 1e-5)
				// 				std::cout<<"diff H "<<i<<", "<<j<<": "<<actual_hessian(i,j)<<" vs "<<fd_h(j)<<" error: " <<diff<<" rrr: "<<actual_hessian(i,j)/fd_h(j)<<std::endl;

				// 		}
				// 	}

				// 	// std::cout<<"diff grad max "<<(actual_grad - expected_grad).array().abs().maxCoeff()<<std::endl;
				// 	// std::cout<<"diff \n"<<(actual_grad - expected_grad)<<std::endl;
				// 	exit(0);
				// }

				// NLProblem::reduced_to_full_aux(full_size, reduced_size, tmp_sol, rhs, sol);
			}
		}
	}

	timer.stop();
	solving_time = timer.getElapsedTime();
	logger().info(" took {}s", solving_time);
}

void State::compute_errors()
{
	if (!mesh)
	{
		logger().error("Load the mesh first!");
		return;
	}
	if (n_bases <= 0)
	{
		logger().error("Build the bases first!");
		return;
	}
	// if (stiffness.rows() <= 0) { logger().error("Assemble the stiffness matrix first!"); return; }
	if (rhs.size() <= 0)
	{
		logger().error("Assemble the rhs first!");
		return;
	}
	if (sol.size() <= 0)
	{
		logger().error("Solve the problem first!");
		return;
	}

	int actual_dim = 1;
	if (!problem->is_scalar())
		actual_dim = mesh->dimension();

	igl::Timer timer;
	timer.start();
	logger().info("Computing errors...");
	using std::max;

	const int n_el = int(bases.size());

	MatrixXd v_exact, v_approx;
	MatrixXd v_exact_grad(0, 0), v_approx_grad;

	l2_err = 0;
	h1_err = 0;
	grad_max_err = 0;
	h1_semi_err = 0;
	linf_err = 0;
	lp_err = 0;
	// double pred_norm = 0;
	double div_l2 = 0;

	static const int p = 8;

	// Eigen::MatrixXd err_per_el(n_el, 5);
	ElementAssemblyValues vals;

	const double tend = args["tend"];

	for (int e = 0; e < n_el; ++e)
	{
		// const auto &vals    = values[e];
		// const auto &gvalues = iso_parametric() ? values[e] : geom_values[e];

		if (iso_parametric())
			vals.compute(e, mesh->is_volume(), bases[e], bases[e]);
		else
			vals.compute(e, mesh->is_volume(), bases[e], geom_bases[e]);

		if (problem->has_exact_sol())
		{
			problem->exact(vals.val, tend, v_exact);
			problem->exact_grad(vals.val, tend, v_exact_grad);
		}

		v_approx.resize(vals.val.rows(), actual_dim);
		v_approx.setZero();

		v_approx_grad.resize(vals.val.rows(), mesh->dimension() * actual_dim);
		v_approx_grad.setZero();

		const int n_loc_bases = int(vals.basis_values.size());

		for (int i = 0; i < n_loc_bases; ++i)
		{
			auto val = vals.basis_values[i];

			for (size_t ii = 0; ii < val.global.size(); ++ii)
			{
				for (int d = 0; d < actual_dim; ++d)
				{
					v_approx.col(d) += val.global[ii].val * sol(val.global[ii].index * actual_dim + d) * val.val;
					v_approx_grad.block(0, d * val.grad_t_m.cols(), v_approx_grad.rows(), val.grad_t_m.cols()) += val.global[ii].val * sol(val.global[ii].index * actual_dim + d) * val.grad_t_m;
				}
			}
		}

		const auto err = problem->has_exact_sol() ? (v_exact - v_approx).eval().rowwise().norm().eval() : (v_approx).eval().rowwise().norm().eval();
		const auto err_grad = problem->has_exact_sol() ? (v_exact_grad - v_approx_grad).eval().rowwise().norm().eval() : (v_approx_grad).eval().rowwise().norm().eval();
		const auto div = (v_approx_grad).eval().rowwise().sum().eval();
		// for(long i = 0; i < err.size(); ++i)
		// errors.push_back(err(i));

		linf_err = max(linf_err, err.maxCoeff());
		grad_max_err = max(linf_err, err_grad.maxCoeff());

		// {
		// 	const auto &mesh3d = *dynamic_cast<Mesh3D *>(mesh.get());
		// 	const auto v0 = mesh3d.point(mesh3d.cell_vertex(e, 0));
		// 	const auto v1 = mesh3d.point(mesh3d.cell_vertex(e, 1));
		// 	const auto v2 = mesh3d.point(mesh3d.cell_vertex(e, 2));
		// 	const auto v3 = mesh3d.point(mesh3d.cell_vertex(e, 3));

		// 	Eigen::Matrix<double, 6, 3> ee;
		// 	ee.row(0) = v0 - v1;
		// 	ee.row(1) = v1 - v2;
		// 	ee.row(2) = v2 - v0;

		// 	ee.row(3) = v0 - v3;
		// 	ee.row(4) = v1 - v3;
		// 	ee.row(5) = v2 - v3;

		// 	Eigen::Matrix<double, 6, 1> en = ee.rowwise().norm();

		// 	// Eigen::Matrix<double, 3*4, 1> alpha;
		// 	// alpha(0) = angle3(e.row(0), -e.row(1));	 	alpha(1) = angle3(e.row(1), -e.row(2));	 	alpha(2) = angle3(e.row(2), -e.row(0));
		// 	// alpha(3) = angle3(e.row(0), -e.row(4));	 	alpha(4) = angle3(e.row(4), e.row(3));	 	alpha(5) = angle3(-e.row(3), -e.row(0));
		// 	// alpha(6) = angle3(-e.row(4), -e.row(1));	alpha(7) = angle3(e.row(1), -e.row(5));	 	alpha(8) = angle3(e.row(5), e.row(4));
		// 	// alpha(9) = angle3(-e.row(2), -e.row(5));	alpha(10) = angle3(e.row(5), e.row(3));		alpha(11) = angle3(-e.row(3), e.row(2));

		// 	const double S = (ee.row(0).cross(ee.row(1)).norm() + ee.row(0).cross(ee.row(4)).norm() + ee.row(4).cross(ee.row(1)).norm() + ee.row(2).cross(ee.row(5)).norm()) / 2;
		// 	const double V = std::abs(ee.row(3).dot(ee.row(2).cross(-ee.row(0))))/6;
		// 	const double rho = 3 * V / S;
		// 	const double hp = en.maxCoeff();
		// 	const int pp = disc_orders(e);
		// 	const int p_ref = args["discr_order"];

		// 	err_per_el(e, 0) = err.mean();
		// 	err_per_el(e, 1) = err.maxCoeff();
		// 	err_per_el(e, 2) = std::pow(hp, pp+1)/(rho/hp); // /std::pow(average_edge_length, p_ref+1) * (sqrt(6)/12);
		// 	err_per_el(e, 3) = rho/hp;
		// 	err_per_el(e, 4) = (vals.det.array() * vals.quadrature.weights.array()).sum();

		// 	// pred_norm += (pow(std::pow(hp, pp+1)/(rho/hp),p) * vals.det.array() * vals.quadrature.weights.array()).sum();
		// }

		l2_err += (err.array() * err.array() * vals.det.array() * vals.quadrature.weights.array()).sum();
		h1_err += (err_grad.array() * err_grad.array() * vals.det.array() * vals.quadrature.weights.array()).sum();
		lp_err += (err.array().pow(p) * vals.det.array() * vals.quadrature.weights.array()).sum();
		div_l2 += (div.array().pow(2) * vals.det.array() * vals.quadrature.weights.array()).sum();
	}

	h1_semi_err = sqrt(fabs(h1_err));
	h1_err = sqrt(fabs(l2_err) + fabs(h1_err));
	l2_err = sqrt(fabs(l2_err));

	lp_err = pow(fabs(lp_err), 1. / p);
	div_l2 = pow(fabs(div_l2), 1. / 2);

	// pred_norm = pow(fabs(pred_norm), 1./p);

	timer.stop();
	computing_errors_time = timer.getElapsedTime();
	logger().info(" took {}s", computing_errors_time);

	logger().info("-- L2 error: {}", l2_err);
	logger().info("-- Lp error: {}", lp_err);
	logger().info("-- H1 error: {}", h1_err);
	logger().info("-- H1 semi error: {}", h1_semi_err);
	// logger().info("-- Perd norm: {}", pred_norm);

	logger().info("-- Linf error: {}", linf_err);
	logger().info("-- grad max error: {}", grad_max_err);
	logger().info("-- div l2 norm: {}", div_l2);

	logger().info("total time: {}s", (building_basis_time + assembling_stiffness_mat_time + solving_time));

	// {
	// 	std::ofstream out("errs.txt");
	// 	out<<err_per_el;
	// 	out.close();
	// }
}

void State::init(const json &args_in)
{
	this->args.merge_patch(args_in);

	if (args_in.find("stiffness_mat_save_path") != args_in.end() && !args_in["stiffness_mat_save_path"].empty())
	{
		logger().warn("use export: { stiffness_mat: 'path' } instead of stiffness_mat_save_path");
		this->args["export"]["stiffness_mat"] = args_in["stiffness_mat_save_path"];
	}

	if (args_in.find("solution") != args_in.end() && !args_in["solution"].empty())
	{
		logger().warn("use export: { solution: 'path' } instead of solution");
		this->args["export"]["solution"] = args_in["solution"];
	}

	problem = ProblemFactory::factory().get_problem(args["problem"]);
	//important for the BC
	problem->set_parameters(args["problem_params"]);

	if (args["use_spline"] && args["n_refs"] == 0)
	{
		logger().warn("n_refs > 0 with spline");
	}
}

void State::export_data()
{
	if (!mesh)
	{
		logger().error("Load the mesh first!");
		return;
	}
	if (n_bases <= 0)
	{
		logger().error("Build the bases first!");
		return;
	}
	// if (stiffness.rows() <= 0) { logger().error("Assemble the stiffness matrix first!"); return; }
	if (rhs.size() <= 0)
	{
		logger().error("Assemble the rhs first!");
		return;
	}
	if (sol.size() <= 0)
	{
		logger().error("Solve the problem first!");
		return;
	}

	// Export vtu mesh of solution + wire mesh of deformed input
	// + mesh colored with the bases
	const std::string vis_mesh_path = args["export"]["vis_mesh"];
	const std::string wire_mesh_path = args["export"]["wire_mesh"];
	const std::string iso_mesh_path = args["export"]["iso_mesh"];
	const std::string nodes_path = args["export"]["nodes"];
	const std::string solution_path = args["export"]["solution"];
	const std::string solmat_path = args["export"]["solution_mat"];
	const std::string stress_path = args["export"]["stress_mat"];
	const std::string mises_path = args["export"]["mises"];

	if (!solution_path.empty())
	{
		std::ofstream out(solution_path);
		out.precision(100);
		out << std::scientific;
		out << sol << std::endl;
		out.close();
	}

	const double tend = args["tend"];

	if (!vis_mesh_path.empty())
	{
		save_vtu(vis_mesh_path, tend);
	}
	if (!wire_mesh_path.empty())
	{
		save_wire(wire_mesh_path);
	}
	if (!iso_mesh_path.empty())
	{
		save_wire(iso_mesh_path, true);
	}
	if (!nodes_path.empty())
	{
		MatrixXd nodes(n_bases, mesh->dimension());
		for (const ElementBases &eb : bases)
		{
			for (const Basis &b : eb.bases)
			{
				// for(const auto &lg : b.global())
				for (size_t ii = 0; ii < b.global().size(); ++ii)
				{
					const auto &lg = b.global()[ii];
					nodes.row(lg.index) = lg.node;
				}
			}
		}
		std::ofstream out(nodes_path);
		out.precision(100);
		out << nodes;
		out.close();
	}
	if (!solmat_path.empty())
	{
		Eigen::MatrixXd result;
		int problem_dim = (problem->is_scalar() ? 1 : mesh->dimension());
		compute_vertex_values(problem_dim, bases, sol, result);
		std::ofstream out(solmat_path);
		out.precision(20);
		out << result;
	}
	if (!stress_path.empty())
	{
		Eigen::MatrixXd result;
		Eigen::VectorXd mises;
		compute_stress_at_quadrature_points(sol, result, mises);
		std::ofstream out(stress_path);
		out.precision(20);
		out << result;
	}
	if (!mises_path.empty())
	{
		Eigen::MatrixXd result;
		Eigen::VectorXd mises;
		compute_stress_at_quadrature_points(sol, result, mises);
		std::ofstream out(mises_path);
		out.precision(20);
		out << mises;
	}
}

void State::build_vis_mesh(Eigen::MatrixXd &points, Eigen::MatrixXi &tets, Eigen::MatrixXd &discr)
{
	if (!mesh)
	{
		logger().error("Load the mesh first!");
		return;
	}
	if (n_bases <= 0)
	{
		logger().error("Build the bases first!");
		return;
	}

	const auto &sampler = RefElementSampler::sampler();

	const auto &current_bases = iso_parametric() ? bases : geom_bases;
	int tet_total_size = 0;
	int pts_total_size = 0;

	const bool boundary_only = args["export"]["vis_boundary_only"];

	Eigen::MatrixXd vis_pts_poly;
	Eigen::MatrixXi vis_faces_poly;

	for (size_t i = 0; i < current_bases.size(); ++i)
	{
		const auto &bs = current_bases[i];

		if (boundary_only && mesh->is_volume() && !mesh->is_boundary_element(i))
			continue;

		if (mesh->is_simplex(i))
		{
			tet_total_size += sampler.simplex_volume().rows();
			pts_total_size += sampler.simplex_points().rows();
		}
		else if (mesh->is_cube(i))
		{
			tet_total_size += sampler.cube_volume().rows();
			pts_total_size += sampler.cube_points().rows();
		}
		else
		{
			if (mesh->is_volume())
			{
				sampler.sample_polyhedron(polys_3d[i].first, polys_3d[i].second, vis_pts_poly, vis_faces_poly);

				tet_total_size += vis_faces_poly.rows();
				pts_total_size += vis_pts_poly.rows();
			}
			else
			{
				sampler.sample_polygon(polys[i], vis_pts_poly, vis_faces_poly);

				tet_total_size += vis_faces_poly.rows();
				pts_total_size += vis_pts_poly.rows();
			}
		}
	}

	points.resize(pts_total_size, mesh->dimension());
	tets.resize(tet_total_size, mesh->is_volume() ? 4 : 3);

	discr.resize(pts_total_size, 1);

	Eigen::MatrixXd mapped, tmp;
	int tet_index = 0, pts_index = 0;

	for (size_t i = 0; i < current_bases.size(); ++i)
	{
		const auto &bs = current_bases[i];

		if (boundary_only && mesh->is_volume() && !mesh->is_boundary_element(i))
			continue;

		if (mesh->is_simplex(i))
		{
			bs.eval_geom_mapping(sampler.simplex_points(), mapped);

			tets.block(tet_index, 0, sampler.simplex_volume().rows(), tets.cols()) = sampler.simplex_volume().array() + pts_index;
			tet_index += sampler.simplex_volume().rows();

			points.block(pts_index, 0, mapped.rows(), points.cols()) = mapped;
			discr.block(pts_index, 0, mapped.rows(), 1).setConstant(disc_orders(i));
			pts_index += mapped.rows();
		}
		else if (mesh->is_cube(i))
		{
			bs.eval_geom_mapping(sampler.cube_points(), mapped);

			tets.block(tet_index, 0, sampler.cube_volume().rows(), tets.cols()) = sampler.cube_volume().array() + pts_index;
			tet_index += sampler.cube_volume().rows();

			points.block(pts_index, 0, mapped.rows(), points.cols()) = mapped;
			discr.block(pts_index, 0, mapped.rows(), 1).setConstant(disc_orders(i));
			pts_index += mapped.rows();
		}
		else
		{
			if (mesh->is_volume())
			{
				sampler.sample_polyhedron(polys_3d[i].first, polys_3d[i].second, vis_pts_poly, vis_faces_poly);
				bs.eval_geom_mapping(vis_pts_poly, mapped);

				tets.block(tet_index, 0, vis_faces_poly.rows(), tets.cols()) = vis_faces_poly.array() + pts_index;
				tet_index += vis_faces_poly.rows();

				points.block(pts_index, 0, mapped.rows(), points.cols()) = mapped;
				discr.block(pts_index, 0, mapped.rows(), 1).setConstant(-1);
				pts_index += mapped.rows();
			}
			else
			{
				sampler.sample_polygon(polys[i], vis_pts_poly, vis_faces_poly);
				bs.eval_geom_mapping(vis_pts_poly, mapped);

				tets.block(tet_index, 0, vis_faces_poly.rows(), tets.cols()) = vis_faces_poly.array() + pts_index;
				tet_index += vis_faces_poly.rows();

				points.block(pts_index, 0, mapped.rows(), points.cols()) = mapped;
				discr.block(pts_index, 0, mapped.rows(), 1).setConstant(-1);
				pts_index += mapped.rows();
			}
		}
	}

	assert(pts_index == points.rows());
	assert(tet_index == tets.rows());
}

void State::save_vtu(const std::string &path, const double t)
{
	if (!mesh)
	{
		logger().error("Load the mesh first!");
		return;
	}
	if (n_bases <= 0)
	{
		logger().error("Build the bases first!");
		return;
	}
	// if (stiffness.rows() <= 0) { logger().error("Assemble the stiffness matrix first!"); return; }
	if (rhs.size() <= 0)
	{
		logger().error("Assemble the rhs first!");
		return;
	}
	if (sol.size() <= 0)
	{
		logger().error("Solve the problem first!");
		return;
	}

	const auto &assembler = AssemblerUtils::instance();

	Eigen::MatrixXd points;
	Eigen::MatrixXi tets;
	Eigen::MatrixXd discr;

	build_vis_mesh(points, tets, discr);

	Eigen::MatrixXd fun, exact_fun, err;
	const bool boundary_only = args["export"]["vis_boundary_only"];

	interpolate_function(points.rows(), sol, fun, boundary_only);

	if (problem->has_exact_sol())
	{
		problem->exact(points, t, exact_fun);
		err = (fun - exact_fun).eval().rowwise().norm();
	}

	VTUWriter writer;

	if (solve_export_to_file && fun.cols() != 1 && !mesh->is_volume())
	{
		fun.conservativeResize(fun.rows(), 3);
		fun.col(2).setZero();

		exact_fun.conservativeResize(exact_fun.rows(), 3);
		exact_fun.col(2).setZero();
	}

	if (solve_export_to_file)
		writer.add_field("solution", fun);
	else
		solution_frames.back().solution = fun;

	// if(problem->is_mixed())
	if (assembler.is_mixed(formulation()))
	{
		Eigen::MatrixXd interp_p;
		interpolate_function(points.rows(), 1, pressure_bases, pressure, interp_p, boundary_only);
		if (solve_export_to_file)
			writer.add_field("pressure", interp_p);
		else
			solution_frames.back().pressure = fun;
	}

	if (solve_export_to_file)
		writer.add_field("discr", discr);
	if (problem->has_exact_sol())
	{
		if (solve_export_to_file)
		{
			writer.add_field("exact", exact_fun);
			writer.add_field("error", err);
		}
		else
		{
			solution_frames.back().exact = exact_fun;
			solution_frames.back().error = err;
		}
	}

	if (fun.cols() != 1)
	{
		Eigen::MatrixXd vals, tvals;
		compute_scalar_value(points.rows(), sol, vals, boundary_only);
		if (solve_export_to_file)
			writer.add_field("scalar_value", vals);
		else
			solution_frames.back().scalar_value = vals;

		if (solve_export_to_file)
		{
			compute_tensor_value(points.rows(), sol, tvals, boundary_only);
			for (int i = 0; i < tvals.cols(); ++i)
			{
				const int ii = (i / mesh->dimension()) + 1;
				const int jj = (i % mesh->dimension()) + 1;
				writer.add_field("tensor_value_" + std::to_string(ii) + std::to_string(jj), tvals.col(i));
			}
		}

		if (!args["use_spline"])
		{
			average_grad_based_function(points.rows(), sol, vals, tvals, boundary_only);
			if (solve_export_to_file)
				writer.add_field("scalar_value_avg", vals);
			else
				solution_frames.back().scalar_value_avg = vals;
			// for(int i = 0; i < tvals.cols(); ++i){
			// 	const int ii = (i / mesh->dimension()) + 1;
			// 	const int jj = (i % mesh->dimension()) + 1;
			// 	writer.add_field("tensor_value_avg_" + std::to_string(ii) + std::to_string(jj), tvals.col(i));
			// }
		}
	}

	// interpolate_function(pts_index, rhs, fun, boundary_only);
	// writer.add_field("rhs", fun);
	if (solve_export_to_file)
		writer.write_tet_mesh(path, points, tets);
	else
	{
		solution_frames.back().name = path;
		solution_frames.back().points = points;
		solution_frames.back().connectivity = tets;
	}
}

void State::save_wire(const std::string &name, bool isolines)
{
	if (!solve_export_to_file) //TODO?
		return;
	const auto &sampler = RefElementSampler::sampler();

	const auto &current_bases = iso_parametric() ? bases : geom_bases;
	int seg_total_size = 0;
	int pts_total_size = 0;
	int faces_total_size = 0;

	for (size_t i = 0; i < current_bases.size(); ++i)
	{
		const auto &bs = current_bases[i];

		if (mesh->is_simplex(i))
		{
			pts_total_size += sampler.simplex_points().rows();
			seg_total_size += sampler.simplex_edges().rows();
			faces_total_size += sampler.simplex_faces().rows();
		}
		else if (mesh->is_cube(i))
		{
			pts_total_size += sampler.cube_points().rows();
			seg_total_size += sampler.cube_edges().rows();
		}
		//TODO add edges for poly
	}

	Eigen::MatrixXd points(pts_total_size, mesh->dimension());
	Eigen::MatrixXi edges(seg_total_size, 2);
	Eigen::MatrixXi faces(faces_total_size, 3);
	points.setZero();

	MatrixXd mapped, tmp;
	int seg_index = 0, pts_index = 0, face_index = 0;
	for (size_t i = 0; i < current_bases.size(); ++i)
	{
		const auto &bs = current_bases[i];

		if (mesh->is_simplex(i))
		{
			bs.eval_geom_mapping(sampler.simplex_points(), mapped);
			edges.block(seg_index, 0, sampler.simplex_edges().rows(), edges.cols()) = sampler.simplex_edges().array() + pts_index;
			seg_index += sampler.simplex_edges().rows();

			faces.block(face_index, 0, sampler.simplex_faces().rows(), 3) = sampler.simplex_faces().array() + pts_index;
			face_index += sampler.simplex_faces().rows();

			points.block(pts_index, 0, mapped.rows(), points.cols()) = mapped;
			pts_index += mapped.rows();
		}
		else if (mesh->is_cube(i))
		{
			bs.eval_geom_mapping(sampler.cube_points(), mapped);
			edges.block(seg_index, 0, sampler.cube_edges().rows(), edges.cols()) = sampler.cube_edges().array() + pts_index;
			seg_index += sampler.cube_edges().rows();

			points.block(pts_index, 0, mapped.rows(), points.cols()) = mapped;
			pts_index += mapped.rows();
		}
	}

	assert(pts_index == points.rows());
	assert(face_index == faces.rows());

	if (mesh->is_volume())
	{
		//reverse all faces
		for (long i = 0; i < faces.rows(); ++i)
		{
			const int v0 = faces(i, 0);
			const int v1 = faces(i, 1);
			const int v2 = faces(i, 2);

			int tmpc = faces(i, 2);
			faces(i, 2) = faces(i, 1);
			faces(i, 1) = tmpc;
		}
	}
	else
	{
		Matrix2d mmat;
		for (long i = 0; i < faces.rows(); ++i)
		{
			const int v0 = faces(i, 0);
			const int v1 = faces(i, 1);
			const int v2 = faces(i, 2);

			mmat.row(0) = points.row(v2) - points.row(v0);
			mmat.row(1) = points.row(v1) - points.row(v0);

			if (mmat.determinant() > 0)
			{
				int tmpc = faces(i, 2);
				faces(i, 2) = faces(i, 1);
				faces(i, 1) = tmpc;
			}
		}
	}

	Eigen::MatrixXd fun;
	interpolate_function(pts_index, sol, fun);

	// Eigen::MatrixXd exact_fun, err;


	// if (problem->has_exact_sol())
	// {
	// 	problem->exact(points, exact_fun);
	// 	err = (fun - exact_fun).eval().rowwise().norm();
	// }

	if (fun.cols() != 1 && !mesh->is_volume())
	{
		fun.conservativeResize(fun.rows(), 3);
		fun.col(2).setZero();

	// 	exact_fun.conservativeResize(exact_fun.rows(), 3);
	// 	exact_fun.col(2).setZero();
	}

	if (!mesh->is_volume())
	{
		points.conservativeResize(points.rows(), 3);
		points.col(2).setZero();
	}

	// writer.add_field("solution", fun);
	// if (problem->has_exact_sol()) {
	// 	writer.add_field("exact", exact_fun);
	// 	writer.add_field("error", err);
	// }

	// if (fun.cols() != 1) {
	// 	Eigen::MatrixXd scalar_val;
	// 	compute_scalar_value(pts_index, sol, scalar_val);
	// 	writer.add_field("scalar_value", scalar_val);
	// }

	if (fun.cols() != 1)
	{
		assert(points.rows() == fun.rows());
		assert(points.cols() == fun.cols());
		points += fun;
	}
	else
	{
		if (isolines)
			points.col(2) += fun;
	}

	if (isolines)
	{
		Eigen::MatrixXd isoV;
		Eigen::MatrixXi isoE;
		igl::isolines(points, faces, Eigen::VectorXd(fun), 20, isoV, isoE);
		igl::write_triangle_mesh("foo.obj", points, faces);
		points = isoV;
		edges = isoE;
	}

	Eigen::MatrixXd V;
	Eigen::MatrixXi E;
	Eigen::VectorXi I, J;
	igl::remove_unreferenced(points, edges, V, E, I);
	igl::remove_duplicate_vertices(V, E, 1e-14, points, I, J, edges);

	// Remove loops
	int last = edges.rows() - 1;
	int new_size = edges.rows();
	for (int i = 0; i <= last; ++i)
	{
		if (edges(i, 0) == edges(i, 1))
		{
			edges.row(i) = edges.row(last);
			--last;
			--i;
			--new_size;
		}
	}
	edges.conservativeResize(new_size, edges.cols());

	save_edges(name, points, edges);
}

// void State::compute_poly_basis_error(const std::string &path)
// {

// 	MatrixXd fun = MatrixXd::Zero(n_bases, 1);
// 	MatrixXd tmp, mapped;
// 	MatrixXd v_approx, v_exact;

// 	int poly_index = -1;

// 	for(size_t i = 0; i < bases.size(); ++i)
// 	{
// 		const ElementBases &basis = bases[i];
// 		if(!basis.has_parameterization){
// 			poly_index = i;
// 			continue;
// 		}

// 		for(std::size_t j = 0; j < basis.bases.size(); ++j)
// 		{
// 			for(std::size_t kk = 0; kk < basis.bases[j].global().size(); ++kk)
// 			{
// 				const Local2Global &l2g = basis.bases[j].global()[kk];
// 				const int g_index = l2g.index;

// 				const auto &node = l2g.node;
// 				problem->exact(node, tmp);

// 				fun(g_index) = tmp(0);
// 			}
// 		}
// 	}

// 	if(poly_index == -1)
// 		poly_index = 0;

// 	auto &poly_basis = bases[poly_index];
// 	ElementAssemblyValues vals;
// 	vals.compute(poly_index, true, poly_basis, poly_basis);

// 	// problem.exact(vals.val, v_exact);
// 	v_exact.resize(vals.val.rows(), vals.val.cols());
// 	dx(vals.val, tmp); v_exact.col(0) = tmp;
// 	dy(vals.val, tmp); v_exact.col(1) = tmp;
// 	dz(vals.val, tmp); v_exact.col(2) = tmp;

// 	v_approx = MatrixXd::Zero(v_exact.rows(), v_exact.cols());

// 	const int n_loc_bases=int(vals.basis_values.size());

// 	for(int i = 0; i < n_loc_bases; ++i)
// 	{
// 		auto &val=vals.basis_values[i];

// 		for(std::size_t ii = 0; ii < val.global.size(); ++ii)
// 		{
// 			// v_approx += val.global[ii].val * fun(val.global[ii].index) * val.val;
// 			v_approx += val.global[ii].val * fun(val.global[ii].index) * val.grad;
// 		}
// 	}

// 	const Eigen::MatrixXd err = (v_exact-v_approx).cwiseAbs();

// 	using json = nlohmann::json;
// 	json j;
// 	j["mesh_path"] = mesh_path;

// 	for(long c = 0; c < v_approx.cols();++c){
// 		double l2_err_interp = 0;
// 		double lp_err_interp = 0;

// 		l2_err_interp += (err.col(c).array() * err.col(c).array() * vals.det.array() * vals.quadrature.weights.array()).sum();
// 		lp_err_interp += (err.col(c).array().pow(8.) * vals.det.array() * vals.quadrature.weights.array()).sum();

// 		l2_err_interp = sqrt(fabs(l2_err_interp));
// 		lp_err_interp = pow(fabs(lp_err_interp), 1./8.);

// 		j["err_l2_"+std::to_string(c)] = l2_err_interp;
// 		j["err_lp_"+std::to_string(c)] = lp_err_interp;
// 	}

// 	std::ofstream out(path);
// 	out << j.dump(4) << std::endl;
// 	out.close();
// }

} // namespace polyfem<|MERGE_RESOLUTION|>--- conflicted
+++ resolved
@@ -2628,17 +2628,12 @@
 
 			sol = c_sol;
 			sol_to_pressure();
-<<<<<<< HEAD
-			// save_vtu("step_" + std::to_string(0) + ".vtu", 0);
-			// save_wire("step_" + std::to_string(0) + ".obj");
-=======
 			if (args["save_time_sequence"]){
 				if (!solve_export_to_file)
 					solution_frames.emplace_back();
 				save_vtu("step_" + std::to_string(0) + ".vtu", 0);
 				save_wire("step_" + std::to_string(0) + ".obj");
 			}
->>>>>>> c7bf86c0
 
 			assembler.assemble_problem(formulation(), mesh->is_volume(), n_bases, bases, gbases, velocity_stiffness);
 			assembler.assemble_mixed_problem(formulation(), mesh->is_volume(), n_pressure_bases, n_bases, pressure_bases, bases, gbases, mixed_stiffness);
@@ -2667,12 +2662,6 @@
 				sol = c_sol;
 				sol_to_pressure();
 
-<<<<<<< HEAD
-				// if (!solve_export_to_file)
-				// 	solution_frames.emplace_back();
-				// save_vtu("step_" + std::to_string(t) + ".vtu", time);
-				// save_wire("step_" + std::to_string(t) + ".obj");
-=======
 				if (args["save_time_sequence"])
 				{
 					if (!solve_export_to_file)
@@ -2680,7 +2669,6 @@
 					save_vtu("step_" + std::to_string(t) + ".vtu", time);
 					save_wire("step_" + std::to_string(t) + ".obj");
 				}
->>>>>>> c7bf86c0
 			}
 		}
 		else
@@ -2695,13 +2683,6 @@
 			solver->setParameters(params);
 			logger().info("{}...", solver->name());
 
-<<<<<<< HEAD
-			if (!solve_export_to_file)
-				solution_frames.emplace_back();
-
-			save_vtu("step_" + std::to_string(0) + ".vtu", 0);
-			// save_wire("step_" + std::to_string(0) + ".obj");
-=======
 			if (args["save_time_sequence"])
 			{
 				if (!solve_export_to_file)
@@ -2709,7 +2690,6 @@
 				save_vtu("step_" + std::to_string(0) + ".vtu", 0);
 				save_wire("step_" + std::to_string(0) + ".obj");
 			}
->>>>>>> c7bf86c0
 
 			if (assembler.is_mixed(formulation()))
 			{
@@ -2830,12 +2810,6 @@
 					rhs_assembler.set_velocity_bc(local_boundary, boundary_nodes, args["n_boundary_samples"], local_neumann_boundary, velocity, dt * t);
 					rhs_assembler.set_acceleration_bc(local_boundary, boundary_nodes, args["n_boundary_samples"], local_neumann_boundary, acceleration, dt * t);
 
-<<<<<<< HEAD
-					if (!solve_export_to_file)
-						solution_frames.emplace_back();
-					save_vtu("step_" + std::to_string(t) + ".vtu", dt * t);
-					// save_wire("step_" + std::to_string(t) + ".obj");
-=======
 					if (args["save_time_sequence"])
 					{
 						if (!solve_export_to_file)
@@ -2843,7 +2817,6 @@
 						save_vtu("step_" + std::to_string(t) + ".vtu", dt * t);
 						save_wire("step_" + std::to_string(t) + ".obj");
 					}
->>>>>>> c7bf86c0
 
 					logger().info("{}/{}", t, time_steps);
 				}
