--- conflicted
+++ resolved
@@ -430,34 +430,13 @@
 				sol = nl_problem.reduced_to_full(tmp_sol);
 
 				// Save the subsolve sequence for debugging and info
-				json info;
-				nl_solver->get_info(info);
 				stats.solver_info.push_back(
 					{{"type", "rc"},
 					 {"t", t}, // TODO: null if static?
 					 {"lag_i", lag_i},
-					 {"info", info}});
+					 {"info", nl_solver->get_info()}});
 				save_subsolve(++subsolve_count, t, sol, Eigen::MatrixXd()); // no pressure
 			}
-<<<<<<< HEAD
-
-			// Solve the problem with the updated lagging
-			logger().info("Lagging iteration {:d}:", lag_i + 1);
-			nl_problem.init(sol);
-			solve_data.update_barrier_stiffness(sol);
-			nl_solver->minimize(nl_problem, tmp_sol);
-			prev_sol = sol;
-			sol = nl_problem.reduced_to_full(tmp_sol);
-
-			// Save the subsolve sequence for debugging and info
-			stats.solver_info.push_back(
-				{{"type", "rc"},
-				 {"t", t}, // TODO: null if static?
-				 {"lag_i", lag_i},
-				 {"info", nl_solver->get_info()}});
-			save_subsolve(++subsolve_count, t, sol, Eigen::MatrixXd()); // no pressure
-=======
->>>>>>> 2f2bd318
 		}
 	}
 
