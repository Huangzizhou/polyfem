#include <polyfem/State.hpp>

#include <polyfem/solver/forms/BodyForm.hpp>
#include <polyfem/solver/forms/ContactForm.hpp>
#include <polyfem/solver/forms/ElasticForm.hpp>
#include <polyfem/solver/forms/FrictionForm.hpp>
#include <polyfem/solver/forms/InertiaForm.hpp>
#include <polyfem/solver/forms/LaggedRegForm.hpp>
#include <polyfem/solver/forms/ALForm.hpp>
#include <polyfem/solver/forms/RayleighDampingForm.hpp>

#include <polyfem/solver/NonlinearSolver.hpp>
#include <polyfem/solver/LBFGSSolver.hpp>
#include <polyfem/solver/SparseNewtonDescentSolver.hpp>
#include <polyfem/solver/NLProblem.hpp>
#include <polyfem/solver/ALSolver.hpp>
#include <polyfem/solver/SolveData.hpp>
#include <polyfem/io/MshWriter.hpp>
#include <polyfem/io/OBJWriter.hpp>
#include <polyfem/mesh/remesh/Remesh.hpp>
#include <polyfem/utils/MatrixUtils.hpp>
#include <polyfem/utils/Timer.hpp>
#include <polyfem/utils/JSONUtils.hpp>

#include <ipc/ipc.hpp>

namespace polyfem
{
	using namespace mesh;
	using namespace solver;
	using namespace time_integrator;
	using namespace io;
	using namespace utils;

	template <typename ProblemType>
	std::shared_ptr<cppoptlib::NonlinearSolver<ProblemType>> State::make_nl_solver(
		const std::string &linear_solver_type) const
	{
		const std::string name = args["solver"]["nonlinear"]["solver"];
		const double dt = problem->is_time_dependent() ? args["time"]["dt"].get<double>() : 1.0;
		if (name == "newton" || name == "Newton")
		{
			json linear_solver_params = args["solver"]["linear"];
			if (!linear_solver_type.empty())
				linear_solver_params["solver"] = linear_solver_type;
			return std::make_shared<cppoptlib::SparseNewtonDescentSolver<ProblemType>>(
				args["solver"]["nonlinear"], linear_solver_params, dt);
		}
		else if (name == "lbfgs" || name == "LBFGS" || name == "L-BFGS")
		{
			return std::make_shared<cppoptlib::LBFGSSolver<ProblemType>>(args["solver"]["nonlinear"], dt);
		}
		else
		{
			throw std::invalid_argument(fmt::format("invalid nonlinear solver type: {}", name));
		}
	}

	void State::solve_transient_tensor_nonlinear(const int time_steps, const double t0, const double dt, Eigen::MatrixXd &sol)
	{
		init_nonlinear_tensor_solve(sol, t0 + dt);

		const bool remesh_enabled = args["space"]["remesh"]["enabled"];
		const double remesh_t0 = args["space"]["remesh"]["t0"];
		const double save_dt = remesh_enabled ? (dt / 3) : dt;
		int save_i = 0;

		save_timestep(t0, save_i++, t0, save_dt, sol, Eigen::MatrixXd()); // no pressure

		// Write the total energy to a CSV file
		std::ofstream energy_file(resolve_output_path("energy.csv"));
		energy_file << "i,elastic_energy,body_energy,inertia,contact_form,AL_energy,total_energy" << std::endl;
		const auto save_energy = [&](int i) {
			energy_file << fmt::format(
				"{},{},{},{},{},{},{}\n", i,
				solve_data.elastic_form->value(sol),
				solve_data.body_form->value(sol),
				solve_data.inertia_form ? solve_data.inertia_form->value(sol) : 0,
				solve_data.contact_form ? solve_data.contact_form->value(sol) : 0,
				solve_data.al_form->value(sol),
				solve_data.nl_problem->value(sol));
			energy_file.flush();
		};
		std::ofstream relax_diff_file(resolve_output_path("relax_diff.csv"));
		relax_diff_file << "L2,Linf" << std::endl;

		igl::Timer timer;

		static double forward_solve_time = 0;
		static double global_relaxation_time = 0;

		for (int t = 1; t <= time_steps; ++t)
		{
			timer.start();
			solve_tensor_nonlinear(sol, t);
			timer.stop();
			logger().critical("Forward time step {} took {}s", t, timer.getElapsedTimeInSec());
			forward_solve_time += timer.getElapsedTimeInSec();
			logger().critical("Forward time step has taken {}s overall", forward_solve_time);

			save_energy(save_i);
			save_timestep(t0 + dt * t, save_i++, t0, save_dt, sol, Eigen::MatrixXd()); // no pressure

			if (remesh_enabled)
			{
				if (t0 + dt * (t - 1) >= remesh_t0 && mesh::remesh(*this, sol, t0 + dt * t, dt))
				{
					save_energy(save_i);
					save_timestep(t0 + dt * t, save_i++, t0, save_dt, sol, Eigen::MatrixXd()); // no pressure

					const Eigen::MatrixXd loc_relax_sol = sol;
					timer.start();
					solve_tensor_nonlinear(sol, t, false); // solve the scene again after remeshing
					timer.stop();
					logger().critical("Global relaxation took {}s", timer.getElapsedTimeInSec());
					global_relaxation_time += timer.getElapsedTimeInSec();
					logger().critical("Global relaxation has taken {}s overall", global_relaxation_time);
					relax_diff_file << fmt::format("{},{}\n", (loc_relax_sol - sol).norm(), (loc_relax_sol - sol).lpNorm<Eigen::Infinity>());
					relax_diff_file.flush();

					save_energy(save_i);
					save_timestep(t0 + dt * t, save_i++, t0, save_dt, sol, Eigen::MatrixXd()); // no pressure
				}
				else
				{
					save_energy(save_i);
					save_timestep(t0 + dt * t, save_i++, t0, save_dt, sol, Eigen::MatrixXd()); // no pressure
					save_energy(save_i);
					save_timestep(t0 + dt * t, save_i++, t0, save_dt, sol, Eigen::MatrixXd()); // no pressure
				}
			}

			{
				POLYFEM_SCOPED_TIMER("Update quantities");

				solve_data.time_integrator->update_quantities(sol, args["time"]["quasistatic"]);

				solve_data.nl_problem->update_quantities(t0 + (t + 1) * dt, sol);

				solve_data.update_dt();
				solve_data.update_barrier_stiffness(sol);
			}

			logger().info("{}/{}  t={}", t, time_steps, t0 + dt * t);
<<<<<<< HEAD

			const std::string rest_mesh_path = args["output"]["data"]["rest_mesh"].get<std::string>();
			if (!rest_mesh_path.empty())
			{
				Eigen::MatrixXd V;
				Eigen::MatrixXi F;
				build_mesh_matrices(V, F);
				io::MshWriter::write(
					resolve_output_path(fmt::format(args["output"]["data"]["rest_mesh"], t)),
					V, F, mesh->get_body_ids(), mesh->is_volume(), /*binary=*/true);
			}

			solve_data.time_integrator->save_raw(
				resolve_output_path(fmt::format(args["output"]["data"]["u_path"], t)),
				resolve_output_path(fmt::format(args["output"]["data"]["v_path"], t)),
				resolve_output_path(fmt::format(args["output"]["data"]["a_path"], t)));

			// save restart file
			save_restart_json(t0, dt, t);
		}

		logger().critical("Forward time step took {}s overall", forward_solve_time);
		logger().critical("Global relaxation took {}s overall", global_relaxation_time);
=======

			const std::string rest_mesh_path = args["output"]["data"]["rest_mesh"].get<std::string>();
			if (!rest_mesh_path.empty())
			{
				Eigen::MatrixXd V;
				Eigen::MatrixXi F;
				build_mesh_matrices(V, F);
				io::MshWriter::write(
					resolve_output_path(fmt::format(args["output"]["data"]["rest_mesh"], t)),
					V, F, mesh->get_body_ids(), mesh->is_volume(), /*binary=*/true);
			}

			solve_data.time_integrator->save_raw(
				resolve_output_path(fmt::format(args["output"]["data"]["u_path"], t)),
				resolve_output_path(fmt::format(args["output"]["data"]["v_path"], t)),
				resolve_output_path(fmt::format(args["output"]["data"]["a_path"], t)));

			// save restart file
			save_restart_json(t0, dt, t);
		}
>>>>>>> 83db8755
	}

	void State::init_nonlinear_tensor_solve(Eigen::MatrixXd &sol, const double t, const bool init_time_integrator)
	{
		assert(!assembler.is_linear(formulation()) || is_contact_enabled()); // non-linear
		assert(!problem->is_scalar());                                       // tensor
		assert(!assembler.is_mixed(formulation()));

		// --------------------------------------------------------------------
		// Check for initial intersections
		if (is_contact_enabled())
		{
			POLYFEM_SCOPED_TIMER("Check for initial intersections");

			const Eigen::MatrixXd displaced = collision_mesh.displace_vertices(
				utils::unflatten(sol, mesh->dimension()));

			if (ipc::has_intersections(collision_mesh, displaced))
			{
				OBJWriter::write(
					resolve_output_path("intersection.obj"), displaced,
					collision_mesh.edges(), collision_mesh.faces());
				log_and_throw_error("Unable to solve, initial solution has intersections!");
			}
		}

		// --------------------------------------------------------------------
		// Initialize time integrator
		if (problem->is_time_dependent())
		{
			if (init_time_integrator)
			{
				POLYFEM_SCOPED_TIMER("Initialize time integrator");
				solve_data.time_integrator = ImplicitTimeIntegrator::construct_time_integrator(args["time"]["integrator"]);

				Eigen::MatrixXd velocity, acceleration;
				initial_velocity(velocity);
				assert(velocity.size() == sol.size());
				initial_acceleration(acceleration);
				assert(acceleration.size() == sol.size());

				const double dt = args["time"]["dt"];
				solve_data.time_integrator->init(sol, velocity, acceleration, dt);
			}
			assert(solve_data.time_integrator != nullptr);
		}
		else
		{
			solve_data.time_integrator = nullptr;
		}

		// --------------------------------------------------------------------
		// Initialize forms

		const std::vector<std::shared_ptr<Form>> forms = solve_data.init_forms(
			// General
			mesh->dimension(), t,
			// Elastic form
			n_bases, bases, geom_bases(), assembler, ass_vals_cache, formulation(),
			// Body form
			n_pressure_bases, boundary_nodes, local_boundary, local_neumann_boundary,
			n_boundary_samples(), rhs, sol,
			// Inertia form
			args["solver"]["ignore_inertia"], mass,
			// Lagged regularization form
			args["solver"]["advanced"]["lagged_regularization_weight"],
			args["solver"]["advanced"]["lagged_regularization_iterations"],
			// Augmented lagrangian form
			obstacle,
			// Contact form
			args["contact"]["enabled"], collision_mesh, args["contact"]["dhat"],
			avg_mass, args["contact"]["use_convergent_formulation"],
			args["solver"]["contact"]["barrier_stiffness"],
			args["solver"]["contact"]["CCD"]["broad_phase"],
			args["solver"]["contact"]["CCD"]["tolerance"],
			args["solver"]["contact"]["CCD"]["max_iterations"],
			// Friction form
			args["contact"]["friction_coefficient"],
			args["contact"]["epsv"],
			args["solver"]["contact"]["friction_iterations"],
			// Rayleigh damping form
			args["solver"]["rayleigh_damping"]);

		// --------------------------------------------------------------------
		// Initialize nonlinear problems

		const int ndof = n_bases * mesh->dimension();
<<<<<<< HEAD
		logger().critical("# DOF: {}", ndof);
=======
>>>>>>> 83db8755
		solve_data.nl_problem = std::make_shared<NLProblem>(
			ndof, boundary_nodes, local_boundary, n_boundary_samples(),
			*solve_data.rhs_assembler, t, forms);

		// --------------------------------------------------------------------

		stats.solver_info = json::array();
	}

	void State::solve_tensor_nonlinear(Eigen::MatrixXd &sol, const int t, const bool init_lagging)
	{
		assert(solve_data.nl_problem != nullptr);
		NLProblem &nl_problem = *(solve_data.nl_problem);

		assert(sol.size() == rhs.size());

		if (nl_problem.uses_lagging())
		{
			if (init_lagging)
			{
				POLYFEM_SCOPED_TIMER("Initializing lagging");
				nl_problem.init_lagging(sol); // TODO: this should be u_prev projected
			}
			logger().info("Lagging iteration 1:");
		}

		// ---------------------------------------------------------------------

		// Save the subsolve sequence for debugging
		int subsolve_count = 0;
		save_subsolve(subsolve_count, t, sol, Eigen::MatrixXd()); // no pressure

		// ---------------------------------------------------------------------

		std::shared_ptr<cppoptlib::NonlinearSolver<NLProblem>> nl_solver = make_nl_solver<NLProblem>();

		ALSolver al_solver(
			nl_solver, solve_data.al_form,
			args["solver"]["augmented_lagrangian"]["initial_weight"],
			args["solver"]["augmented_lagrangian"]["scaling"],
			args["solver"]["augmented_lagrangian"]["max_steps"],
			[&](const Eigen::VectorXd &x) {
				this->solve_data.update_barrier_stiffness(sol);
			});

		al_solver.post_subsolve = [&](const double al_weight) {
			json info;
			nl_solver->get_info(info);
			stats.solver_info.push_back(
				{{"type", al_weight > 0 ? "al" : "rc"},
				 {"t", t}, // TODO: null if static?
				 {"info", info}});
			if (al_weight > 0)
				stats.solver_info.back()["weight"] = al_weight;
			save_subsolve(++subsolve_count, t, sol, Eigen::MatrixXd()); // no pressure
		};

		Eigen::MatrixXd prev_sol = sol;
		al_solver.solve(nl_problem, sol, args["solver"]["augmented_lagrangian"]["force"]);

		// ---------------------------------------------------------------------

		// TODO: Make this more general
		const double lagging_tol = args["solver"]["contact"].value("friction_convergence_tol", 1e-2);

		// Lagging loop (start at 1 because we already did an iteration above)
		bool lagging_converged = !nl_problem.uses_lagging();
		for (int lag_i = 1; !lagging_converged; lag_i++)
		{
			Eigen::VectorXd tmp_sol = nl_problem.full_to_reduced(sol);

			// Update the lagging before checking for convergence
			nl_problem.update_lagging(tmp_sol, lag_i);

			// Check if lagging converged
			Eigen::VectorXd grad;
			nl_problem.gradient(tmp_sol, grad);
			const double delta_x_norm = (prev_sol - sol).lpNorm<Eigen::Infinity>();
			logger().debug("Lagging convergence grad_norm={:g} tol={:g} (||Δx||={:g})", grad.norm(), lagging_tol, delta_x_norm);
			if (grad.norm() <= lagging_tol)
			{
				logger().info(
					"Lagging converged in {:d} iteration(s) (grad_norm={:g} tol={:g})",
					lag_i, grad.norm(), lagging_tol);
				lagging_converged = true;
				break;
			}

<<<<<<< HEAD
			if (delta_x_norm <= 1e-6)
=======
			if (delta_x_norm <= 1e-12)
>>>>>>> 83db8755
			{
				logger().warn(
					"Lagging produced tiny update between iterations {:d} and {:d} (grad_norm={:g} grad_tol={:g} ||Δx||={:g} Δx_tol={:g}); stopping early",
					lag_i - 1, lag_i, grad.norm(), lagging_tol, delta_x_norm, 1e-6);
				lagging_converged = false;
				break;
			}

			// Check for convergence first before checking if we can continue
			if (lag_i >= nl_problem.max_lagging_iterations())
			{
				logger().warn(
					"Lagging failed to converge with {:d} iteration(s) (grad_norm={:g} tol={:g})",
					lag_i, grad.norm(), lagging_tol);
				lagging_converged = false;
				break;
			}

			// Solve the problem with the updated lagging
			logger().info("Lagging iteration {:d}:", lag_i + 1);
			nl_problem.init(sol);
			solve_data.update_barrier_stiffness(sol);
			nl_solver->minimize(nl_problem, tmp_sol);
<<<<<<< HEAD
			Eigen::MatrixXd prev_sol = sol;
=======
			prev_sol = sol;
>>>>>>> 83db8755
			sol = nl_problem.reduced_to_full(tmp_sol);

			// Save the subsolve sequence for debugging and info
			json info;
			nl_solver->get_info(info);
			stats.solver_info.push_back(
				{{"type", "rc"},
				 {"t", t}, // TODO: null if static?
				 {"lag_i", lag_i},
				 {"info", info}});
			save_subsolve(++subsolve_count, t, sol, Eigen::MatrixXd()); // no pressure
		}
	}

	////////////////////////////////////////////////////////////////////////
	// Template instantiations
	template std::shared_ptr<cppoptlib::NonlinearSolver<NLProblem>> State::make_nl_solver(const std::string &) const;
} // namespace polyfem<|MERGE_RESOLUTION|>--- conflicted
+++ resolved
@@ -142,7 +142,6 @@
 			}
 
 			logger().info("{}/{}  t={}", t, time_steps, t0 + dt * t);
-<<<<<<< HEAD
 
 			const std::string rest_mesh_path = args["output"]["data"]["rest_mesh"].get<std::string>();
 			if (!rest_mesh_path.empty())
@@ -166,28 +165,6 @@
 
 		logger().critical("Forward time step took {}s overall", forward_solve_time);
 		logger().critical("Global relaxation took {}s overall", global_relaxation_time);
-=======
-
-			const std::string rest_mesh_path = args["output"]["data"]["rest_mesh"].get<std::string>();
-			if (!rest_mesh_path.empty())
-			{
-				Eigen::MatrixXd V;
-				Eigen::MatrixXi F;
-				build_mesh_matrices(V, F);
-				io::MshWriter::write(
-					resolve_output_path(fmt::format(args["output"]["data"]["rest_mesh"], t)),
-					V, F, mesh->get_body_ids(), mesh->is_volume(), /*binary=*/true);
-			}
-
-			solve_data.time_integrator->save_raw(
-				resolve_output_path(fmt::format(args["output"]["data"]["u_path"], t)),
-				resolve_output_path(fmt::format(args["output"]["data"]["v_path"], t)),
-				resolve_output_path(fmt::format(args["output"]["data"]["a_path"], t)));
-
-			// save restart file
-			save_restart_json(t0, dt, t);
-		}
->>>>>>> 83db8755
 	}
 
 	void State::init_nonlinear_tensor_solve(Eigen::MatrixXd &sol, const double t, const bool init_time_integrator)
@@ -275,10 +252,7 @@
 		// Initialize nonlinear problems
 
 		const int ndof = n_bases * mesh->dimension();
-<<<<<<< HEAD
 		logger().critical("# DOF: {}", ndof);
-=======
->>>>>>> 83db8755
 		solve_data.nl_problem = std::make_shared<NLProblem>(
 			ndof, boundary_nodes, local_boundary, n_boundary_samples(),
 			*solve_data.rhs_assembler, t, forms);
@@ -367,11 +341,7 @@
 				break;
 			}
 
-<<<<<<< HEAD
-			if (delta_x_norm <= 1e-6)
-=======
 			if (delta_x_norm <= 1e-12)
->>>>>>> 83db8755
 			{
 				logger().warn(
 					"Lagging produced tiny update between iterations {:d} and {:d} (grad_norm={:g} grad_tol={:g} ||Δx||={:g} Δx_tol={:g}); stopping early",
@@ -395,11 +365,7 @@
 			nl_problem.init(sol);
 			solve_data.update_barrier_stiffness(sol);
 			nl_solver->minimize(nl_problem, tmp_sol);
-<<<<<<< HEAD
-			Eigen::MatrixXd prev_sol = sol;
-=======
 			prev_sol = sol;
->>>>>>> 83db8755
 			sol = nl_problem.reduced_to_full(tmp_sol);
 
 			// Save the subsolve sequence for debugging and info
