--- conflicted
+++ resolved
@@ -158,11 +158,7 @@
 		if (problem->is_time_dependent())
 		{
 			if (assembler->is_linear() && !is_contact_enabled())
-<<<<<<< HEAD
-				log_and_throw_adjoint_error("Transient linear formulation is not yet differentiable!");
-=======
-				log_and_throw_error("Differentiable transient linear solve is not supported!");
->>>>>>> a2f0bd9e
+				log_and_throw_adjoint_error("Differentiable transient linear solve is not supported!");
 
 			StiffnessMatrix tmp_hess;
 			solve_data.nl_problem->set_project_to_psd(false);
