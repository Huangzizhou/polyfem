--- conflicted
+++ resolved
@@ -340,7 +340,6 @@
 			b(boundary_nodes, Eigen::all).setZero();
 
 			StiffnessMatrix A = diff_cached.gradu_h(0);
-<<<<<<< HEAD
 			const int full_size = A.rows();
 			const int problem_dim = problem->is_scalar() ? 1 : mesh->dimension();
 			int precond_num = problem_dim * n_bases;
@@ -357,8 +356,6 @@
 			else
 				boundary_nodes_tmp = boundary_nodes;
 
-=======
->>>>>>> 875909ab
 			for (int i = 0; i < b.cols(); i++)
 			{
 				Eigen::VectorXd x, tmp;
@@ -379,7 +376,6 @@
 			solver->analyze_pattern(A, A.rows());
 			solver->factorize(A);
 
-<<<<<<< HEAD
 			/*
 			For non-periodic problems, the adjoint solution p's size is the full size in NLProblem
 			For periodic problems, the adjoint solution p's size is the reduced size in NLProblem
@@ -396,21 +392,6 @@
 
 					adjoint.col(i) = solve_data.nl_problem->reduced_to_full(x);
 				}
-				// NLProblem sets dirichlet values to forward BC values, but we want zero in adjoint
-				adjoint(boundary_nodes, Eigen::all).setZero();
-			}
-			else
-=======
-			for (int i = 0; i < b.cols(); i++)
->>>>>>> 875909ab
-			{
-				Eigen::MatrixXd tmp = b.col(i);
-
-				Eigen::VectorXd x;
-				x.setZero(tmp.size());
-				solver->solve(tmp, x);
-
-				adjoint.col(i) = solve_data.nl_problem->reduced_to_full(x);
 			}
 			// NLProblem sets dirichlet values to forward BC values, but we want zero in adjoint
 			adjoint(boundary_nodes, Eigen::all).setZero();
