#include <polyfem/State.hpp>

#include <polyfem/utils/JSONUtils.hpp>
#include <polyfem/utils/Timer.hpp>

#include <filesystem>

namespace polyfem
{
	void State::compute_errors(const Eigen::MatrixXd &sol)
	{
		if (!args["output"]["advanced"]["compute_error"])
			return;

		double tend = 0;
		// TODO fix me
		if (!args["time"].is_null())
		{
			tend = args["time"].value("tend", 1.0);
			if (tend <= 0)
				tend = 1;
		}

		stats.compute_errors(n_bases, bases, geom_bases(), *mesh, *problem, tend, sol);
	}

	std::string State::root_path() const
	{
		if (utils::is_param_valid(args, "root_path"))
			return args["root_path"].get<std::string>();
		return "";
	}

	std::string State::resolve_input_path(const std::string &path, const bool only_if_exists) const
	{
		return utils::resolve_path(path, root_path(), only_if_exists);
	}

	std::string State::resolve_output_path(const std::string &path) const
	{
		if (output_dir.empty() || path.empty() || std::filesystem::path(path).is_absolute())
		{
			return path;
		}
		return std::filesystem::weakly_canonical(std::filesystem::path(output_dir) / path).string();
	}

	void State::save_timestep(const double time, const int t, const double t0, const double dt, const Eigen::MatrixXd &sol, const Eigen::MatrixXd &pressure)
	{
		if (args["output"]["advanced"]["save_time_sequence"] && !(t % args["output"]["paraview"]["skip_frame"].get<int>()))
		{
			logger().trace("Saving VTU...");
			POLYFEM_SCOPED_TIMER("Saving VTU");
			const std::string step_name = args["output"]["advanced"]["timestep_prefix"];

			if (!solve_export_to_file)
				solution_frames.emplace_back();

			out_geom.save_vtu(
				resolve_output_path(fmt::format(step_name + "{:d}.vtu", t)),
				*this, sol, pressure, time, dt,
				io::OutGeometryData::ExportOptions(args, mesh->is_linear(), problem->is_scalar(), solve_export_to_file),
				is_contact_enabled(), solution_frames);

			out_geom.save_pvd(
				resolve_output_path(args["output"]["paraview"]["file_name"]),
				[step_name](int i) { return fmt::format(step_name + "{:d}.vtm", i); },
				t, t0, dt, args["output"]["paraview"]["skip_frame"].get<int>());
		}
	}

	void State::save_json(const Eigen::MatrixXd &sol)
	{
		const std::string out_path = resolve_output_path(args["output"]["json"]);
		if (!out_path.empty())
		{
			std::ofstream out(out_path);
			if (!out.is_open())
			{
				logger().error("Unable to save simulation JSON to {}", out_path);
				return;
			}
			save_json(sol, out);
			out.close();
		}
	}

	void State::save_json(const Eigen::MatrixXd &sol, std::ostream &out)
	{
		if (!mesh)
		{
			logger().error("Load the mesh first!");
			return;
		}
		if (sol.size() <= 0)
		{
			logger().error("Solve the problem first!");
			return;
		}

		logger().info("Saving json...");

		using json = nlohmann::json;
		json j;
		stats.save_json(args, n_bases, n_pressure_bases,
						sol, *mesh, disc_orders, *problem, timings,
						assembler->name(), iso_parametric(), args["output"]["advanced"]["sol_at_node"],
						j);
		out << j.dump(4) << std::endl;
	}

	void State::save_subsolve(const int i, const int t, const Eigen::MatrixXd &sol, const Eigen::MatrixXd &pressure)
	{
		if (!args["output"]["advanced"]["save_solve_sequence_debug"].get<bool>())
			return;

		if (!solve_export_to_file)
			solution_frames.emplace_back();

		double dt = 1;
		if (!args["time"].is_null())
			dt = args["time"]["dt"];

		out_geom.save_vtu(
			resolve_output_path(fmt::format("solve_{:d}.vtu", i)),
			*this, sol, pressure, t, dt,
			io::OutGeometryData::ExportOptions(args, mesh->is_linear(), problem->is_scalar(), solve_export_to_file),
			is_contact_enabled(), solution_frames);
	}

	void State::export_data(const Eigen::MatrixXd &sol, const Eigen::MatrixXd &pressure)
	{
		if (!mesh)
		{
			logger().error("Load the mesh first!");
			return;
		}
		if (n_bases <= 0)
		{
			logger().error("Build the bases first!");
			return;
		}
<<<<<<< HEAD
		// if (stiffness.rows() <= 0) { logger().error("Assemble the stiffness matrix first!"); return; }
		// if (rhs.size() <= 0)
		// {
		// 	logger().error("Assemble the rhs first!");
		// 	return;
		// }
=======
		if (rhs.size() <= 0)
		{
			logger().error("Assemble the rhs first!");
			return;
		}
>>>>>>> dd2ae774
		if (sol.size() <= 0)
		{
			logger().error("Solve the problem first!");
			return;
		}

		// Export vtu mesh of solution + wire mesh of deformed input
		// + mesh colored with the bases
		const std::string vis_mesh_path = resolve_output_path(args["output"]["paraview"]["file_name"]);
		const std::string nodes_path = resolve_output_path(args["output"]["data"]["nodes"]);
		const std::string solution_path = resolve_output_path(args["output"]["data"]["solution"]);
		const std::string stress_path = resolve_output_path(args["output"]["data"]["stress_mat"]);
		const std::string mises_path = resolve_output_path(args["output"]["data"]["mises"]);

		double tend = args.value("tend", 1.0);
		double dt = 1;
		if (!args["time"].is_null())
			dt = args["time"]["dt"];

		out_geom.export_data(
			*this, sol, pressure,
			!args["time"].is_null(),
			tend, dt,
			io::OutGeometryData::ExportOptions(args, mesh->is_linear(), problem->is_scalar(), solve_export_to_file),
			vis_mesh_path,
			nodes_path,
			solution_path,
			stress_path,
			mises_path,
			is_contact_enabled(), solution_frames);
	}

	void State::save_restart_json(const double t0, const double dt, const int t) const
	{
		const std::string restart_json_path = args["output"]["restart_json"];
		if (restart_json_path.empty())
			return;

		json restart_json;
		restart_json["root_path"] = root_path();
		restart_json["common"] = root_path();
		restart_json["time"] = {{"t0", t0 + dt * t}};

		std::string rest_mesh_path = args["output"]["data"]["rest_mesh"].get<std::string>();
		if (!rest_mesh_path.empty())
		{
			rest_mesh_path = resolve_output_path(fmt::format(args["output"]["data"]["rest_mesh"], t));

			std::vector<json> patch;
			if (args["geometry"].is_array())
			{
				const std::vector<json> in_geometry = args["geometry"];
				for (int i = 0; i < in_geometry.size(); ++i)
				{
					if (!in_geometry[i]["is_obstacle"].get<bool>())
					{
						patch.push_back({
							{"op", "remove"},
							{"path", fmt::format("/geometry/{}", i)},
						});
					}
				}

				const int remaining_geometry = in_geometry.size() - patch.size();
				assert(remaining_geometry >= 0);

				patch.push_back({
					{"op", "add"},
					{"path", fmt::format("/geometry/{}", remaining_geometry > 0 ? "0" : "-")},
					{"value",
					 {
						 // TODO: this does not set the surface selections
						 {"mesh", rest_mesh_path},
					 }},
				});
			}
			else
			{
				assert(args["geometry"].is_object());
				patch.push_back({
					{"op", "remove"},
					{"path", "/geometry"},
				});
				patch.push_back({
					{"op", "replace"},
					{"path", "/geometry"},
					{"value",
					 {
						 // TODO: this does not set the surface selections
						 {"mesh", rest_mesh_path},
					 }},
				});
			}

			restart_json["patch"] = patch;
		}

		restart_json["input"] = {{
			"data",
			{
				{"u_path", resolve_output_path(fmt::format(args["output"]["data"]["u_path"], t))},
				{"v_path", resolve_output_path(fmt::format(args["output"]["data"]["v_path"], t))},
				{"a_path", resolve_output_path(fmt::format(args["output"]["data"]["a_path"], t))},
			},
		}};

		std::ofstream file(resolve_output_path(fmt::format(restart_json_path, t)));
		file << restart_json;
	}
} // namespace polyfem<|MERGE_RESOLUTION|>--- conflicted
+++ resolved
@@ -140,20 +140,11 @@
 			logger().error("Build the bases first!");
 			return;
 		}
-<<<<<<< HEAD
-		// if (stiffness.rows() <= 0) { logger().error("Assemble the stiffness matrix first!"); return; }
 		// if (rhs.size() <= 0)
 		// {
 		// 	logger().error("Assemble the rhs first!");
 		// 	return;
 		// }
-=======
-		if (rhs.size() <= 0)
-		{
-			logger().error("Assemble the rhs first!");
-			return;
-		}
->>>>>>> dd2ae774
 		if (sol.size() <= 0)
 		{
 			logger().error("Solve the problem first!");
