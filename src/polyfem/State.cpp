--- conflicted
+++ resolved
@@ -985,32 +985,19 @@
 	{
 		Eigen::MatrixXd node_positions;
 		Eigen::MatrixXi boundary_edges, boundary_triangles;
-<<<<<<< HEAD
+		Eigen::SparseMatrix<double> displacement_map;
 		io::OutGeometryData::extract_boundary_mesh(
 			*mesh, n_bases, bases, total_local_boundary,
-			node_positions, boundary_edges, boundary_triangles);
-=======
-		Eigen::SparseMatrix<double> displacement_map;
-		io::OutGeometryData::extract_boundary_mesh(*mesh, n_bases, bases, total_local_boundary,
-												   boundary_nodes_pos, boundary_edges, boundary_triangles, displacement_map);
->>>>>>> 3a174a82
+			node_positions, boundary_edges, boundary_triangles, displacement_map);
 
 		Eigen::VectorXi codimensional_nodes;
 		if (obstacle.n_vertices() > 0)
 		{
-<<<<<<< HEAD
-			// node_positions uses n_bases that already contains the obstacle
-			const int n_v = node_positions.rows() - obstacle.n_vertices();
-
-			if (obstacle.v().size())
-				node_positions.bottomRows(obstacle.v().rows()) = obstacle.v();
-=======
 			// boundary_nodes_pos uses n_bases that already contains the obstacle
 			const int n_v = n_bases - obstacle.n_vertices();
 
 			if (obstacle.v().size())
-				boundary_nodes_pos.block(n_v, 0, obstacle.v().rows(), obstacle.v().cols()) = obstacle.v();
->>>>>>> 3a174a82
+				node_positions.block(n_v, 0, obstacle.v().rows(), obstacle.v().cols()) = obstacle.v();
 
 			if (obstacle.codim_v().size())
 			{
@@ -1037,15 +1024,7 @@
 			is_on_surface[codimensional_nodes[i]] = true;
 		}
 
-<<<<<<< HEAD
-		collision_mesh = ipc::CollisionMesh(is_on_surface, node_positions, boundary_edges, boundary_triangles);
-=======
-		collision_mesh = ipc::CollisionMesh(is_on_surface,
-											boundary_nodes_pos,
-											boundary_edges,
-											boundary_triangles,
-											displacement_map);
->>>>>>> 3a174a82
+		collision_mesh = ipc::CollisionMesh(is_on_surface, node_positions, boundary_edges, boundary_triangles, displacement_map);
 
 		collision_mesh.can_collide = [&](size_t vi, size_t vj) {
 			// obstacles do not collide with other obstacles
