#include <polyfem/State.hpp>
#include <polyfem/Common.hpp>

#include <polyfem/utils/MatrixUtils.hpp>

#include <polyfem/mesh/mesh2D/CMesh2D.hpp>
#include <polyfem/mesh/mesh2D/NCMesh2D.hpp>
#include <polyfem/mesh/mesh3D/CMesh3D.hpp>
#include <polyfem/mesh/mesh3D/NCMesh3D.hpp>

#include <polyfem/basis/FEBasis2d.hpp>
#include <polyfem/basis/FEBasis3d.hpp>

#include <polyfem/basis/SpectralBasis2d.hpp>

#include <polyfem/basis/SplineBasis2d.hpp>
#include <polyfem/basis/SplineBasis3d.hpp>

#include <polyfem/basis/MVPolygonalBasis2d.hpp>

#include <polyfem/basis/PolygonalBasis2d.hpp>
#include <polyfem/basis/PolygonalBasis3d.hpp>

#include <polyfem/utils/EdgeSampler.hpp>

#include <polyfem/autogen/auto_p_bases.hpp>
#include <polyfem/autogen/auto_q_bases.hpp>

#include <polyfem/quadrature/HexQuadrature.hpp>
#include <polyfem/quadrature/QuadQuadrature.hpp>
#include <polyfem/quadrature/TetQuadrature.hpp>
#include <polyfem/quadrature/TriQuadrature.hpp>

#include <polyfem/utils/Logger.hpp>
#include <polyfem/utils/JSONUtils.hpp>

#include <polysolve/LinearSolver.hpp>
#include <polysolve/FEMSolver.hpp>

#include <igl/Timer.h>

#include <BVH.hpp>

#include <unsupported/Eigen/SparseExtra>

#include <iostream>
#include <algorithm>
#include <memory>
#include <filesystem>

#include <polyfem/utils/autodiff.h>
DECLARE_DIFFSCALAR_BASE();

using namespace Eigen;

namespace polyfem
{
	using namespace assembler;
	using namespace mesh;
	using namespace utils;

	namespace
	{
		/// Assumes in nodes are in order vertex, edge, face, then cell nodes.
		void build_in_node_to_in_primitive(const Mesh &mesh, const MeshNodes &mesh_nodes,
										   Eigen::VectorXi &in_node_to_in_primitive,
										   Eigen::VectorXi &in_node_offset)
		{
			const int num_vertex_nodes = mesh_nodes.num_vertex_nodes();
			const int num_edge_nodes = mesh_nodes.num_edge_nodes();
			const int num_face_nodes = mesh_nodes.num_face_nodes();
			const int num_cell_nodes = mesh_nodes.num_cell_nodes();

			const int num_nodes = num_vertex_nodes + num_edge_nodes + num_face_nodes + num_cell_nodes;

			const long n_vertices = num_vertex_nodes;
			const int num_in_primitives = n_vertices + mesh.n_edges() + mesh.n_faces() + mesh.n_cells();
			const int num_primitives = mesh.n_vertices() + mesh.n_edges() + mesh.n_faces() + mesh.n_cells();

			in_node_to_in_primitive.resize(num_nodes);
			in_node_offset.resize(num_nodes);

			// Only one node per vertex, so this is an identity map.
			in_node_to_in_primitive.head(num_vertex_nodes).setLinSpaced(num_vertex_nodes, 0, num_vertex_nodes - 1); // vertex nodes
			in_node_offset.head(num_vertex_nodes).setZero();

			int prim_offset = n_vertices;
			int node_offset = num_vertex_nodes;
			auto foo = [&](const int num_prims, const int num_prim_nodes) {
				if (num_prims <= 0 || num_prim_nodes <= 0)
					return;
				const Eigen::VectorXi range = Eigen::VectorXi::LinSpaced(num_prim_nodes, 0, num_prim_nodes - 1);
				// TODO: This assumes isotropic degree of element.
				const int node_per_prim = num_prim_nodes / num_prims;

				in_node_to_in_primitive.segment(node_offset, num_prim_nodes) =
					range.array() / node_per_prim + prim_offset;

				in_node_offset.segment(node_offset, num_prim_nodes) =
					range.unaryExpr([&](const int x) { return x % node_per_prim; });

				prim_offset += num_prims;
				node_offset += num_prim_nodes;
			};

			foo(mesh.n_edges(), num_edge_nodes);
			foo(mesh.n_faces(), num_face_nodes);
			foo(mesh.n_cells(), num_cell_nodes);
		}

		void build_in_primitive_to_primitive(
			const Mesh &mesh, const MeshNodes &mesh_nodes,
			const Eigen::VectorXi &in_ordered_vertices,
			const Eigen::MatrixXi &in_ordered_edges,
			const Eigen::MatrixXi &in_ordered_faces,
			Eigen::VectorXi &in_primitive_to_primitive)
		{
			const int num_vertex_nodes = mesh_nodes.num_vertex_nodes();
			const int num_edge_nodes = mesh_nodes.num_edge_nodes();
			const int num_face_nodes = mesh_nodes.num_face_nodes();
			const int num_cell_nodes = mesh_nodes.num_cell_nodes();
			const int num_nodes = num_vertex_nodes + num_edge_nodes + num_face_nodes + num_cell_nodes;

			const long n_vertices = num_vertex_nodes;
			const int num_in_primitives = n_vertices + mesh.n_edges() + mesh.n_faces() + mesh.n_cells();
			const int num_primitives = mesh.n_vertices() + mesh.n_edges() + mesh.n_faces() + mesh.n_cells();

			in_primitive_to_primitive.setLinSpaced(num_in_primitives, 0, num_in_primitives - 1);

			// ------------
			// Map vertices
			// ------------

			in_primitive_to_primitive.head(n_vertices) = in_ordered_vertices;

			int in_offset = n_vertices;
			int offset = mesh.n_vertices();

			// ---------
			// Map edges
			// ---------

			const auto edges_to_ids = mesh.edges_to_ids();
			assert(in_ordered_edges.rows() == edges_to_ids.size());

			for (int in_ei = 0; in_ei < in_ordered_edges.rows(); in_ei++)
			{
				const std::pair<int, int> in_edge(
					in_ordered_edges.row(in_ei).minCoeff(),
					in_ordered_edges.row(in_ei).maxCoeff());
				in_primitive_to_primitive[in_offset + in_ei] =
					offset + edges_to_ids.at(in_edge); // offset edge ids
			}

			in_offset += mesh.n_edges();
			offset += mesh.n_edges();

			// ---------
			// Map faces
			// ---------
			if (mesh.is_volume())
			{
				const auto faces_to_ids = mesh.faces_to_ids();
				assert(in_ordered_faces.rows() == faces_to_ids.size());

				for (int in_fi = 0; in_fi < in_ordered_faces.rows(); in_fi++)
				{
					std::vector<int> in_face(in_ordered_faces.cols());
					for (int i = 0; i < in_face.size(); i++)
						in_face[i] = in_ordered_faces(in_fi, i);
					std::sort(in_face.begin(), in_face.end());

					in_primitive_to_primitive[in_offset + in_fi] =
						offset + faces_to_ids.at(in_face); // offset face ids
				}

				in_offset += mesh.n_faces();
				offset += mesh.n_faces();
			}

			// NOTE: Assume in_cells_to_cells is identity
		}
	} // namespace

	void State::build_node_mapping()
	{
		if (!mesh->is_conforming())
			return;
		const int num_vertex_nodes = mesh_nodes->num_vertex_nodes();
		const int num_edge_nodes = mesh_nodes->num_edge_nodes();
		const int num_face_nodes = mesh_nodes->num_face_nodes();
		const int num_cell_nodes = mesh_nodes->num_cell_nodes();

		const int num_nodes = num_vertex_nodes + num_edge_nodes + num_face_nodes + num_cell_nodes;

		const long n_vertices = num_vertex_nodes;
		const int num_in_primitives = n_vertices + mesh->n_edges() + mesh->n_faces() + mesh->n_cells();
		const int num_primitives = mesh->n_vertices() + mesh->n_edges() + mesh->n_faces() + mesh->n_cells();

		Eigen::VectorXi in_node_to_in_primitive;
		Eigen::VectorXi in_node_offset;
		build_in_node_to_in_primitive(*mesh, *mesh_nodes, in_node_to_in_primitive, in_node_offset);

		build_in_primitive_to_primitive(
			*mesh, *mesh_nodes,
			mesh->in_ordered_vertices(),
			mesh->in_ordered_edges(),
			mesh->in_ordered_faces(),
			in_primitive_to_primitive);

		const auto primitive_offset = [&](int node) {
			if (mesh_nodes->is_vertex_node(node))
				return 0;
			else if (mesh_nodes->is_edge_node(node))
				return mesh->n_vertices();
			else if (mesh_nodes->is_face_node(node))
				return mesh->n_vertices() + mesh->n_edges();
			else if (mesh_nodes->is_cell_node(node))
				return mesh->n_vertices() + mesh->n_edges() + mesh->n_faces();
			throw std::runtime_error("Invalid node ID!");
		};

		std::vector<std::vector<int>> primitive_to_nodes(num_primitives);
		const std::vector<int> &grouped_nodes = mesh_nodes->primitive_to_node();
		int node_count = 0;
		for (int i = 0; i < grouped_nodes.size(); i++)
		{
			int node = grouped_nodes[i];
			assert(node < num_nodes);
			if (node >= 0)
			{
				int primitive = mesh_nodes->node_to_primitive_gid().at(node) + primitive_offset(i);
				assert(primitive < num_primitives);
				primitive_to_nodes[primitive].push_back(node);
				node_count++;
			}
		}
		assert(node_count == num_nodes);

		in_node_to_node.resize(num_nodes);
		for (int i = 0; i < num_nodes; i++)
		{
			// input node id -> input primitive -> primitive -> node
			const std::vector<int> &possible_nodes =
				primitive_to_nodes[in_primitive_to_primitive[in_node_to_in_primitive[i]]];
			assert(possible_nodes.size() > 0);
			if (possible_nodes.size() > 1)
			{
#ifndef NDEBUG
				// assert(mesh_nodes->is_edge_node(i)); // TODO: Handle P4+
				for (int possible_node : possible_nodes)
					assert(mesh_nodes->is_edge_node(possible_node)); // TODO: Handle P4+
#endif

				int e_id = in_primitive_to_primitive[in_node_to_in_primitive[i]] - mesh->n_vertices();
				assert(e_id < mesh->n_edges());
				RowVectorNd v0 = mesh_nodes->node_position(in_node_to_node[mesh->edge_vertex(e_id, 0)]);
				RowVectorNd a = mesh_nodes->node_position(possible_nodes[0]);
				RowVectorNd b = mesh_nodes->node_position(possible_nodes[1]);
				// Assume possible nodes are ordered, so only need to check order of two nodes

				// Input edges are sorted, so if a is closer to v0 then the order is correct
				// otherwise the nodes are flipped.
				assert(mesh->edge_vertex(e_id, 0) < mesh->edge_vertex(e_id, 1));
				int offset = (a - v0).squaredNorm() < (b - v0).squaredNorm()
								 ? in_node_offset[i]
								 : (possible_nodes.size() - in_node_offset[i] - 1);
				in_node_to_node[i] = possible_nodes[offset];
			}
			else
				in_node_to_node[i] = possible_nodes[0];
		}
	}

	std::string State::formulation() const
	{
		if (args["materials"].is_null())
		{
			logger().error("specify some 'materials'");
			assert(!args["materials"].is_null());
			throw "invalid input";
		}

		if (args["materials"].is_array())
		{
			std::string current = "";
			for (const auto &m : args["materials"])
			{
				const std::string tmp = m["type"];
				if (current.empty())
					current = tmp;
				else if (current != tmp)
				{
					if (current == "LinearElasticity" || current == "NeoHookean" || current == "MultiModels")
					{
						if (tmp == "LinearElasticity" || tmp == "NeoHookean")
							current = "MultiModels";
						else
						{
							logger().error("Current material is {}, new material is {}, multimaterial supported only for LinearElasticity and NeoHookean", current, tmp);
							throw "invalid input";
						}
					}
				}
			}

			return current;
		}
		else
			return args["materials"]["type"];
	}

	void State::sol_to_pressure()
	{
		if (n_pressure_bases <= 0)
		{
			logger().error("No pressure bases defined!");
			return;
		}

		// assert(problem->is_mixed());
		assert(AssemblerUtils::is_mixed(formulation()));
		Eigen::MatrixXd tmp = sol;

		int fluid_offset = use_avg_pressure ? (AssemblerUtils::is_fluid(formulation()) ? 1 : 0) : 0;
		sol = tmp.block(0, 0, mesh->dimension() * n_bases, tmp.cols());
		// assert(sol.size() == n_bases * (problem->is_scalar() ? 1 : mesh->dimension()));
		pressure = tmp.block(mesh->dimension() * n_bases, 0, n_pressure_bases, tmp.cols());
		// assert(pressure.size() == n_pressure_bases);
	}

	void State::compute_mesh_size(const Mesh &mesh_in, const std::vector<ElementBases> &bases_in, const int n_samples)
	{
		Eigen::MatrixXd samples_simplex, samples_cube, mapped, p0, p1, p;

		mesh_size = 0;
		average_edge_length = 0;
		min_edge_length = std::numeric_limits<double>::max();

		if (!args["output"]["advanced"]["curved_mesh_size"])
		{
			mesh_in.get_edges(p0, p1);
			p = p0 - p1;
			min_edge_length = p.rowwise().norm().minCoeff();
			average_edge_length = p.rowwise().norm().mean();
			mesh_size = p.rowwise().norm().maxCoeff();

			logger().info("hmin: {}", min_edge_length);
			logger().info("hmax: {}", mesh_size);
			logger().info("havg: {}", average_edge_length);

			return;
		}

		if (mesh_in.is_volume())
		{
			EdgeSampler::sample_3d_simplex(n_samples, samples_simplex);
			EdgeSampler::sample_3d_cube(n_samples, samples_cube);
		}
		else
		{
			EdgeSampler::sample_2d_simplex(n_samples, samples_simplex);
			EdgeSampler::sample_2d_cube(n_samples, samples_cube);
		}

		int n = 0;
		for (size_t i = 0; i < bases_in.size(); ++i)
		{
			if (mesh_in.is_polytope(i))
				continue;
			int n_edges;

			if (mesh_in.is_simplex(i))
			{
				n_edges = mesh_in.is_volume() ? 6 : 3;
				bases_in[i].eval_geom_mapping(samples_simplex, mapped);
			}
			else
			{
				n_edges = mesh_in.is_volume() ? 12 : 4;
				bases_in[i].eval_geom_mapping(samples_cube, mapped);
			}

			for (int j = 0; j < n_edges; ++j)
			{
				double current_edge = 0;
				for (int k = 0; k < n_samples - 1; ++k)
				{
					p0 = mapped.row(j * n_samples + k);
					p1 = mapped.row(j * n_samples + k + 1);
					p = p0 - p1;

					current_edge += p.norm();
				}

				mesh_size = std::max(current_edge, mesh_size);
				min_edge_length = std::min(current_edge, min_edge_length);
				average_edge_length += current_edge;
				++n;
			}
		}

		average_edge_length /= n;

		logger().info("hmin: {}", min_edge_length);
		logger().info("hmax: {}", mesh_size);
		logger().info("havg: {}", average_edge_length);
	}

	void State::set_materials()
	{
		if (!is_param_valid(args, "materials"))
			return;

		const auto &body_params = args["materials"];

		if (!body_params.is_array())
		{
			assembler.add_multimaterial(0, body_params);
			density.add_multimaterial(0, body_params);
			damping_assembler.local_assembler().set_parameters(body_params);

			const auto &cur_lambdas = assembler.lame_params().lambda_mat_;
			const auto &cur_mus = assembler.lame_params().mu_mat_;
			if (cur_lambdas.size() == 0 || cur_mus.size() == 0)
			{
				Eigen::MatrixXd lambdas(mesh->n_elements(), 1), mus(mesh->n_elements(), 1);
				for (int e = 0; e < mesh->n_elements(); e++)
				{
					RowVectorNd barycenter;
					if (!mesh->is_volume())
					{
						const auto &mesh2d = *dynamic_cast<Mesh2D *>(mesh.get());
						barycenter = mesh2d.face_barycenter(e);
					}
					else
					{
						const auto &mesh3d = *dynamic_cast<Mesh3D *>(mesh.get());
						barycenter = mesh3d.cell_barycenter(e);
					}
					assembler.lame_params().lambda_mu(/*not used*/ 0, /*not used*/ 0, /*not used*/ 0, barycenter(0), barycenter(1), barycenter.size() < 3 ? 0.0 : barycenter(2), e, lambdas(e), mus(e));
				}
				assembler.update_lame_params(lambdas, mus);
			}
			return;
		}

		std::map<int, json> materials;
		for (int i = 0; i < body_params.size(); ++i)
		{
			//TODO fix and check me
			// check_for_unknown_args(default_material, body_params[i], fmt::format("/material[{}]", i));
			// json mat = default_material;
			// mat.merge_patch(body_params[i]);
			json mat = body_params[i];
			json id = mat["id"];
			if (id.is_array())
			{
				for (int j = 0; j < id.size(); ++j)
					materials[id[j]] = mat;
			}
			else
			{
				const int mid = id;
				materials[mid] = mat;
			}
			damping_assembler.local_assembler().set_parameters(mat);
		}

		std::set<int> missing;

		std::map<int, int> body_element_count;
		std::vector<int> eid_to_eid_in_body(mesh->n_elements());
		for (int e = 0; e < mesh->n_elements(); ++e)
		{
			const int bid = mesh->get_body_id(e);
			body_element_count.try_emplace(bid, 0);
			eid_to_eid_in_body[e] = body_element_count[bid]++;
		}

		for (int e = 0; e < mesh->n_elements(); ++e)
		{
			const int bid = mesh->get_body_id(e);
			const auto it = materials.find(bid);
			if (it == materials.end())
			{
				missing.insert(bid);
				continue;
			}

			const json &tmp = it->second;
			assembler.add_multimaterial(e, tmp);
			density.add_multimaterial(e, tmp);
		}

		const auto &cur_lambdas = assembler.lame_params().lambda_mat_;
		const auto &cur_mus = assembler.lame_params().mu_mat_;
		if (cur_lambdas.size() == 0 || cur_mus.size() == 0)
		{
			Eigen::MatrixXd lambdas(mesh->n_elements(), 1), mus(mesh->n_elements(), 1);
			for (int e = 0; e < mesh->n_elements(); e++)
			{
				RowVectorNd barycenter;
				if (!mesh->is_volume())
				{
					const auto &mesh2d = *dynamic_cast<Mesh2D *>(mesh.get());
					barycenter = mesh2d.face_barycenter(e);
				}
				else
				{
					const auto &mesh3d = *dynamic_cast<Mesh3D *>(mesh.get());
					barycenter = mesh3d.cell_barycenter(e);
				}
				assembler.lame_params().lambda_mu(/*not used*/ 0, /*not used*/ 0, /*not used*/ 0, barycenter(0), barycenter(1), barycenter.size() < 3 ? 0.0 : barycenter(2), e, lambdas(e), mus(e));
			}
			assembler.update_lame_params(lambdas, mus);
		}

		for (int bid : missing)
		{
			logger().warn("Missing material parameters for body {}", bid);
		}
	}

	void compute_integral_constraints(
		const Mesh3D &mesh,
		const int n_bases,
		const std::vector<ElementBases> &bases,
		const std::vector<ElementBases> &gbases,
		Eigen::MatrixXd &basis_integrals)
	{
		if (!mesh.is_volume())
		{
			logger().error("Works only on volumetric meshes!");
			return;
		}
		assert(mesh.is_volume());

		basis_integrals.resize(n_bases, 9);
		basis_integrals.setZero();
		Eigen::MatrixXd rhs(n_bases, 9);
		rhs.setZero();

		const int n_elements = mesh.n_elements();
		for (int e = 0; e < n_elements; ++e)
		{
			// if (mesh.is_polytope(e)) {
			// 	continue;
			// }
			// ElementAssemblyValues vals = values[e];
			// const ElementAssemblyValues &gvals = gvalues[e];
			ElementAssemblyValues vals;
			vals.compute(e, mesh.is_volume(), bases[e], gbases[e]);

			// Computes the discretized integral of the PDE over the element
			const int n_local_bases = int(vals.basis_values.size());
			for (int j = 0; j < n_local_bases; ++j)
			{
				const AssemblyValues &v = vals.basis_values[j];
				const double integral_100 = (v.grad_t_m.col(0).array() * vals.det.array() * vals.quadrature.weights.array()).sum();
				const double integral_010 = (v.grad_t_m.col(1).array() * vals.det.array() * vals.quadrature.weights.array()).sum();
				const double integral_001 = (v.grad_t_m.col(2).array() * vals.det.array() * vals.quadrature.weights.array()).sum();

				const double integral_110 = ((vals.val.col(1).array() * v.grad_t_m.col(0).array() + vals.val.col(0).array() * v.grad_t_m.col(1).array()) * vals.det.array() * vals.quadrature.weights.array()).sum();
				const double integral_011 = ((vals.val.col(2).array() * v.grad_t_m.col(1).array() + vals.val.col(1).array() * v.grad_t_m.col(2).array()) * vals.det.array() * vals.quadrature.weights.array()).sum();
				const double integral_101 = ((vals.val.col(0).array() * v.grad_t_m.col(2).array() + vals.val.col(2).array() * v.grad_t_m.col(0).array()) * vals.det.array() * vals.quadrature.weights.array()).sum();

				const double integral_200 = 2 * (vals.val.col(0).array() * v.grad_t_m.col(0).array() * vals.det.array() * vals.quadrature.weights.array()).sum();
				const double integral_020 = 2 * (vals.val.col(1).array() * v.grad_t_m.col(1).array() * vals.det.array() * vals.quadrature.weights.array()).sum();
				const double integral_002 = 2 * (vals.val.col(2).array() * v.grad_t_m.col(2).array() * vals.det.array() * vals.quadrature.weights.array()).sum();

				const double area = (v.val.array() * vals.det.array() * vals.quadrature.weights.array()).sum();

				for (size_t ii = 0; ii < v.global.size(); ++ii)
				{
					basis_integrals(v.global[ii].index, 0) += integral_100 * v.global[ii].val;
					basis_integrals(v.global[ii].index, 1) += integral_010 * v.global[ii].val;
					basis_integrals(v.global[ii].index, 2) += integral_001 * v.global[ii].val;

					basis_integrals(v.global[ii].index, 3) += integral_110 * v.global[ii].val;
					basis_integrals(v.global[ii].index, 4) += integral_011 * v.global[ii].val;
					basis_integrals(v.global[ii].index, 5) += integral_101 * v.global[ii].val;

					basis_integrals(v.global[ii].index, 6) += integral_200 * v.global[ii].val;
					basis_integrals(v.global[ii].index, 7) += integral_020 * v.global[ii].val;
					basis_integrals(v.global[ii].index, 8) += integral_002 * v.global[ii].val;

					rhs(v.global[ii].index, 6) += -2.0 * area * v.global[ii].val;
					rhs(v.global[ii].index, 7) += -2.0 * area * v.global[ii].val;
					rhs(v.global[ii].index, 8) += -2.0 * area * v.global[ii].val;
				}
			}
		}

		basis_integrals -= rhs;
	}

	bool State::iso_parametric() const
	{
		if (non_regular_count > 0 || non_regular_boundary_count > 0 || undefined_count > 0)
			return true;

		if (args["space"]["advanced"]["use_spline"])
			return true;

		if (mesh->is_rational())
			return false;

		if (args["space"]["use_p_ref"])
			return false;
		
		if (args["boundary_conditions"]["periodic_boundary"].get<bool>())
			return false;

		if (mesh->orders().size() <= 0)
		{
			if (args["space"]["discr_order"] == 1)
				return true;
			else
				return args["space"]["advanced"]["isoparametric"];
		}

		if (mesh->orders().minCoeff() != mesh->orders().maxCoeff())
			return false;

		if (args["space"]["discr_order"] == mesh->orders().minCoeff())
			return true;

		//TODO?
		// if (args["space"]["discr_order"] == 1 && args["force_linear_geometry"])
		// 	return true;

		return args["space"]["advanced"]["isoparametric"];
	}

	void State::build_basis()
	{
		if (!mesh)
		{
			logger().error("Load the mesh first!");
			return;
		}

		bases.clear();
		pressure_bases.clear();
		geom_bases.clear();
		boundary_nodes.clear();
		boundary_gnodes.clear();
		boundary_gnodes_mask.clear();
		input_dirichelt.clear();
		local_boundary.clear();
		total_local_boundary.clear();
		local_neumann_boundary.clear();
		polys.clear();
		poly_edge_to_data.clear();
		stiffness.resize(0, 0);
		rhs.resize(0, 0);
		sol.resize(0, 0);
		pressure.resize(0, 0);

		n_bases = 0;
		n_geom_bases = 0;
		n_pressure_bases = 0;

		sigma_avg = 0;
		sigma_max = 0;
		sigma_min = 0;

		disc_orders.resize(mesh->n_elements());
		problem->init(*mesh);

		logger().info("Building {} basis...", (iso_parametric() ? "isoparametric" : "not isoparametric"));
		const bool has_polys = non_regular_count > 0 || non_regular_boundary_count > 0 || undefined_count > 0;

		local_boundary.clear();
		local_neumann_boundary.clear();
		std::map<int, InterfaceData> poly_edge_to_data_geom; // temp dummy variable

		const auto &tmp_json = args["space"]["discr_order"];
		if (tmp_json.is_number_integer())
			disc_orders.setConstant(tmp_json);
		else if (tmp_json.is_string())
		{
			const std::string discr_orders_path = tmp_json;
			Eigen::MatrixXi tmp;
			read_matrix(discr_orders_path, tmp);
			assert(tmp.size() == disc_orders.size());
			assert(tmp.cols() == 1);
			disc_orders = tmp;
		}
		else if (tmp_json.is_array())
		{
			const auto b_discr_orders = tmp_json;

			std::map<int, int> b_orders;
			for (size_t i = 0; i < b_discr_orders.size(); ++i)
			{
				//TODO b_discr_orders[i]["id"] can be an array
				b_orders[b_discr_orders[i]["id"]] = b_discr_orders[i]["order"];
				logger().trace("bid {}, discr {}", b_discr_orders[i]["id"], b_discr_orders[i]["order"]);
			}

			for (int e = 0; e < mesh->n_elements(); ++e)
			{
				const int bid = mesh->get_body_id(e);
				disc_orders[e] = b_orders.at(bid);
			}
		}
		else
		{
			logger().error("space/discr_order must be either a number a path or an array");
			throw "invalid json";
		}
		//TODO same for pressure!

		Eigen::MatrixXi geom_disc_orders;
		if (!iso_parametric())
		{
			if (mesh->orders().size() <= 0)
			{
				geom_disc_orders.resizeLike(disc_orders);
				geom_disc_orders.setConstant(1);
			}
			else
				geom_disc_orders = mesh->orders();
		}

		igl::Timer timer;
		timer.start();
		if (args["space"]["use_p_ref"])
		{
			if (mesh->is_volume())
				p_refinement(*dynamic_cast<Mesh3D *>(mesh.get()));
			else
				p_refinement(*dynamic_cast<Mesh2D *>(mesh.get()));

			logger().info("min p: {} max p: {}", disc_orders.minCoeff(), disc_orders.maxCoeff());
		}

		int quadrature_order = args["space"]["advanced"]["quadrature_order"].get<int>();
		if (assembler.is_mixed(formulation()))
		{
			const int disc_order = disc_orders.maxCoeff();
			if (disc_order - disc_orders.minCoeff() != 0)
			{
				logger().error("p refinement not supported in mixed formulation!");
				return;
			}

			// same quadrature order as solution basis
			quadrature_order = std::max(quadrature_order, (disc_order - 1) * 2 + 1);
		}

		if (mesh->is_volume())
		{
			const Mesh3D &tmp_mesh = *dynamic_cast<Mesh3D *>(mesh.get());
			if (args["space"]["advanced"]["use_spline"])
			{
				// if (!iso_parametric())
				// {
				// 	logger().error("Splines must be isoparametric, ignoring...");
				// 	// FEBasis3d::build_bases(tmp_mesh, quadrature_order, geom_disc_orders, has_polys, geom_bases, local_boundary, poly_edge_to_data_geom, mesh_nodes);
				// 	SplineBasis3d::build_bases(tmp_mesh, quadrature_order, geom_bases, local_boundary, poly_edge_to_data);
				// }

				n_bases = SplineBasis3d::build_bases(tmp_mesh, quadrature_order, bases, local_boundary, poly_edge_to_data);

				// if (iso_parametric() && args["fit_nodes"])
				// 	SplineBasis3d::fit_nodes(tmp_mesh, n_bases, bases);
			}
			else
			{
				if (!iso_parametric())
				{
					n_geom_bases = FEBasis3d::build_bases(tmp_mesh, quadrature_order, geom_disc_orders, false, has_polys, false, geom_bases, local_boundary, poly_edge_to_data_geom, geom_mesh_nodes);
					primitive_to_geom_bases_node = geom_mesh_nodes->primitive_to_node();
				}

				n_bases = FEBasis3d::build_bases(tmp_mesh, quadrature_order, disc_orders, args["space"]["advanced"]["serendipity"], has_polys, false, bases, local_boundary, poly_edge_to_data, mesh_nodes);
				primitive_to_bases_node = mesh_nodes->primitive_to_node();
			}

			// if(problem->is_mixed())
			if (assembler.is_mixed(formulation()))
			{
				n_pressure_bases = FEBasis3d::build_bases(tmp_mesh, quadrature_order, int(args["space"]["pressure_discr_order"]), false, has_polys, false, pressure_bases, local_boundary, poly_edge_to_data_geom, pressure_mesh_nodes);
				primitive_to_pressure_bases_node = pressure_mesh_nodes->primitive_to_node();
			}
		}
		else
		{
			const Mesh2D &tmp_mesh = *dynamic_cast<Mesh2D *>(mesh.get());
			if (args["space"]["advanced"]["use_spline"])
			{

				n_bases = SplineBasis2d::build_bases(tmp_mesh, quadrature_order, bases, local_boundary, poly_edge_to_data);

				// if (iso_parametric() && args["fit_nodes"])
				// 	SplineBasis2d::fit_nodes(tmp_mesh, n_bases, bases);
			}
			else
			{
				if (!iso_parametric())
				{
					n_geom_bases = FEBasis2d::build_bases(tmp_mesh, quadrature_order, geom_disc_orders, false, has_polys, false, geom_bases, local_boundary, poly_edge_to_data_geom, geom_mesh_nodes);
					primitive_to_geom_bases_node = geom_mesh_nodes->primitive_to_node();
				}

				n_bases = FEBasis2d::build_bases(tmp_mesh, quadrature_order, disc_orders, args["space"]["advanced"]["serendipity"], has_polys, false, bases, local_boundary, poly_edge_to_data, mesh_nodes);
				primitive_to_bases_node = mesh_nodes->primitive_to_node();
			}

			// if(problem->is_mixed())
			if (assembler.is_mixed(formulation()))
			{
				n_pressure_bases = FEBasis2d::build_bases(tmp_mesh, quadrature_order, int(args["space"]["pressure_discr_order"]), false, has_polys, false, pressure_bases, local_boundary, poly_edge_to_data_geom, pressure_mesh_nodes);
				primitive_to_pressure_bases_node = pressure_mesh_nodes->primitive_to_node();
			}
		}
		timer.stop();

		if (n_geom_bases == 0)
			n_geom_bases = n_bases;

		auto &gbases = iso_parametric() ? bases : geom_bases;

<<<<<<< HEAD
		const auto &cur_lambdas = assembler.lame_params().lambda_mat_;
		const auto &cur_mus = assembler.lame_params().mu_mat_;
		if (cur_lambdas.size() == 0 || cur_mus.size() == 0)
		{
			Eigen::MatrixXd lambdas(bases.size(), 1), mus(bases.size(), 1);
			for (int e = 0; e < bases.size(); e++)
			{
				RowVectorNd barycenter;
				if (!mesh->is_volume())
				{
					const auto &mesh2d = *dynamic_cast<Mesh2D *>(mesh.get());
					barycenter = mesh2d.face_barycenter(e);
				}
				else
				{
					const auto &mesh3d = *dynamic_cast<Mesh3D *>(mesh.get());
					barycenter = mesh3d.cell_barycenter(e);
				}
				assembler.lame_params().lambda_mu(/*not used*/ 0, /*not used*/ 0, /*not used*/ 0, barycenter(0), barycenter(1), barycenter.size() < 3 ? 0.0 : barycenter(2), e, lambdas(e), mus(e));
			}
			assembler.update_lame_params(lambdas, mus);
		}

		if (assembler.lame_params().density_mat_.size() == 0)
			assembler.update_lame_params_density(Eigen::MatrixXd::Ones(bases.size(), 1));
		
=======
>>>>>>> bd23d045
		build_polygonal_basis();

		if (args["contact"]["enabled"])
		{
			Eigen::SparseMatrix<bool, 0> tmp1(n_geom_bases, n_bases);
			Eigen::SparseMatrix<bool, 0> tmp2(n_geom_bases, n_bases);
			std::vector<Eigen::Triplet<bool>> coeffs1, coeffs2;
			for (int e = 0; e < gbases.size(); e++)
			{
				const auto &gbs = gbases[e].bases;
				const auto &bs = bases[e].bases;

				Eigen::MatrixXd local_pts;
				const int order = bs.front().order();
				assert(order <= 2);
				if (mesh->is_volume())
					autogen::p_nodes_3d(order, local_pts);
				else
					autogen::p_nodes_2d(order, local_pts);

				ElementAssemblyValues vals;
				vals.compute(e, mesh->is_volume(), local_pts, gbases[e], gbases[e]);

				for (int i = 0; i < bs.size(); i++)
				{
					for (int j = 0; j < gbs.size(); j++)
					{
						if (std::abs(vals.basis_values[j].val(i) - 1) < 1e-7)
							coeffs1.emplace_back(gbs[j].global()[0].index, bs[i].global()[0].index, true);
						else if (std::abs(vals.basis_values[j].val(i) - 0.5) < 1e-7)
							coeffs2.emplace_back(gbs[j].global()[0].index, bs[i].global()[0].index, true);
						else if (std::abs(vals.basis_values[j].val(i)) < 1e-7)
						{
						}
						else
							assert(false);
					}
				}
			}
			tmp1.setFromTriplets(coeffs1.begin(), coeffs1.end());
			tmp2.setFromTriplets(coeffs2.begin(), coeffs2.end());

			std::vector<Eigen::Triplet<double>> coeffs;
			down_sampling_mat.resize(n_geom_bases * mesh->dimension(), n_bases * mesh->dimension());
			for (int k = 0; k < tmp1.outerSize(); ++k)
				for (Eigen::SparseMatrix<bool, 0>::InnerIterator it(tmp1, k); it; ++it)
					if (it.value())
						for (int d = 0; d < mesh->dimension(); d++)
							coeffs.emplace_back(it.row() * mesh->dimension() + d, it.col() * mesh->dimension() + d, 1);
			for (int k = 0; k < tmp2.outerSize(); ++k)
				for (Eigen::SparseMatrix<bool, 0>::InnerIterator it(tmp2, k); it; ++it)
					if (it.value())
						for (int d = 0; d < mesh->dimension(); d++)
							coeffs.emplace_back(it.row() * mesh->dimension() + d, it.col() * mesh->dimension() + d, 0.5);
			down_sampling_mat.setFromTriplets(coeffs.begin(), coeffs.end());
		}

		for (const auto &lb : local_boundary)
			total_local_boundary.emplace_back(lb);

		const int dim = mesh->dimension();
		const int problem_dim = problem->is_scalar() ? 1 : dim;
		if (args["boundary_conditions"]["periodic_boundary"].get<bool>())
		{
			Eigen::VectorXi periodic_reduce_map;
			periodic_reduce_map.setConstant(n_bases, 1, -1);
			bool no_dirichlet = boundary_nodes.size() == 0;

			Eigen::VectorXi dependent_map(n_bases);
			dependent_map.setConstant(-1);

			// find corresponding periodic boundary nodes
			Eigen::Vector3i dependent_face({1,2,5}), target_face({3,4,6});
			for (int d = 0; d < dim; d++)
			{
				const int dependent_boundary_id = dependent_face(d);
				const int target_boundary_id = target_face(d);

				std::set<int> dependent_ids, target_ids;

				for (const auto &lb : total_local_boundary)
				{
					const int e = lb.element_id();
					const ElementBases &bs = bases[e];

					for (int i = 0; i < lb.size(); ++i)
					{
						const int primitive_global_id = lb.global_primitive_id(i);
						const auto nodes = bs.local_nodes_for_primitive(primitive_global_id, *mesh);

						for (long n = 0; n < nodes.size(); ++n)
						{
							for (int j = 0; j < bs.bases[nodes(n)].global().size(); j++)
							{
								const int gid = bs.bases[nodes(n)].global()[j].index;
								if (mesh->get_boundary_id(primitive_global_id) == dependent_boundary_id)
									dependent_ids.insert(gid);
								else if (mesh->get_boundary_id(primitive_global_id) == target_boundary_id)
									target_ids.insert(gid);
							}
						}
					}
				}

				for (int i : dependent_ids)
				{
					bool found_target = false;
					for (int j : target_ids)
					{
						RowVectorNd projected_diff = mesh_nodes->node_position(j) - mesh_nodes->node_position(i);
						projected_diff(d) = 0;
						if (projected_diff.norm() < 1e-6)
						{
							dependent_map(i) = j;
							found_target = true;
							break;
						}
					}
					if (!found_target)
						throw std::runtime_error("Periodic boundary condition failed to find corresponding nodes!");
				}
			}

			// break dependency chains into direct dependency
			for (int d = 0; d < dim; d++)
				for (int i = 0; i < dependent_map.size(); i++)
					if (dependent_map(i) >= 0 && dependent_map(dependent_map(i)) >= 0)
						dependent_map(i) = dependent_map(dependent_map(i));
			
			// new indexing for independent dof
			int independent_dof = 0;
			for (int i = 0; i < dependent_map.size(); i++)
				if (dependent_map(i) < 0)
				{
					periodic_reduce_map(i) = independent_dof;
					independent_dof++;
					dependent_map(i) = i;
				}

			for (int i = 0; i < dependent_map.size(); i++)
				if (dependent_map(i) >= 0)
					periodic_reduce_map(i) = periodic_reduce_map(dependent_map(i));

			for (auto &bs : bases)
				for (auto &b : bs.bases)
					for (auto &g : b.global())
						if (periodic_reduce_map(g.index) != g.index)
						{
							g.index = periodic_reduce_map(g.index);
						}

			n_bases = independent_dof;
		}

		n_flipped = 0;

		if (args["space"]["advanced"]["count_flipped_els"])
		{
			logger().info("Counting flipped elements...");
			const auto &els_tag = mesh->elements_tag();

			// flipped_elements.clear();
			for (size_t i = 0; i < gbases.size(); ++i)
			{
				if (mesh->is_polytope(i))
					continue;

				ElementAssemblyValues vals;
				if (!vals.is_geom_mapping_positive(mesh->is_volume(), gbases[i]))
				{
					++n_flipped;

					std::string type = "";
					switch (els_tag[i])
					{
					case ElementType::Simplex:
						type = "Simplex";
						break;
					case ElementType::RegularInteriorCube:
						type = "RegularInteriorCube";
						break;
					case ElementType::RegularBoundaryCube:
						type = "RegularBoundaryCube";
						break;
					case ElementType::SimpleSingularInteriorCube:
						type = "SimpleSingularInteriorCube";
						break;
					case ElementType::MultiSingularInteriorCube:
						type = "MultiSingularInteriorCube";
						break;
					case ElementType::SimpleSingularBoundaryCube:
						type = "SimpleSingularBoundaryCube";
						break;
					case ElementType::InterfaceCube:
						type = "InterfaceCube";
						break;
					case ElementType::MultiSingularBoundaryCube:
						type = "MultiSingularBoundaryCube";
						break;
					case ElementType::BoundaryPolytope:
						type = "BoundaryPolytope";
						break;
					case ElementType::InteriorPolytope:
						type = "InteriorPolytope";
						break;
					case ElementType::Undefined:
						type = "Undefined";
						break;
					}

					logger().error("element {} is flipped, type {}", i, type);
					throw "invalid mesh";
				}
			}

			logger().info(" done");
		}

		// dynamic_cast<Mesh3D *>(mesh.get())->save({56}, 1, "mesh.HYBRID");

		// std::sort(flipped_elements.begin(), flipped_elements.end());
		// auto it = std::unique(flipped_elements.begin(), flipped_elements.end());
		// flipped_elements.resize(std::distance(flipped_elements.begin(), it));

		const int prev_bases = n_bases;
		n_bases += obstacle.n_vertices();

		logger().info("Extracting boundary mesh...");
		build_collision_mesh(collision_mesh, boundary_nodes_pos, boundary_edges, boundary_triangles, n_bases, bases);
		extract_vis_boundary_mesh();
		logger().info("Done!");

		// logger().debug("Building node mapping...");
		// build_node_mapping();
		// logger().debug(" done");

		const int prev_b_size = local_boundary.size();
		problem->setup_bc(*mesh, bases, iso_parametric() ? bases : geom_bases, pressure_bases, boundary_gnodes, local_boundary, boundary_nodes, local_neumann_boundary, pressure_boundary_nodes);
		const bool has_pressure_stablization = (args["materials"].contains("delta2") && (args["materials"]["delta2"].get<double>() > 0));
		const bool has_neumann = local_neumann_boundary.size() > 0 || local_boundary.size() < prev_b_size || has_pressure_stablization;
		use_avg_pressure = !has_neumann;
		if (args["materials"].contains("use_avg_pressure"))
			use_avg_pressure = args["materials"]["use_avg_pressure"];

		boundary_gnodes_mask.assign(n_geom_bases, false);
		for (auto &bnode : boundary_gnodes)
			boundary_gnodes_mask[bnode] = true;

		for (int b = 0; b < args["boundary_conditions"]["dirichlet_boundary"].size(); ++b)
		{
			if (!args["boundary_conditions"]["dirichlet_boundary"][b].is_string())
				continue;
			const std::string path = resolve_input_path(args["boundary_conditions"]["dirichlet_boundary"][b]);
			if (std::filesystem::is_regular_file(path))
			{
				Eigen::MatrixXd tmp;
				read_matrix(path, tmp);

				Eigen::VectorXi nodes = tmp.col(0).cast<int>();
				for (int n = 0; n < nodes.size(); ++n)
				{
					const int node_id = in_node_to_node[nodes[n]];
					tmp(n, 0) = node_id;
					for (int d = 0; d < problem_dim; ++d)
						boundary_nodes.push_back(node_id * problem_dim + d);
				}

				input_dirichelt.emplace_back(tmp);
			}
		}

		for (int i = prev_bases; i < n_bases; ++i)
		{
			for (int d = 0; d < problem_dim; ++d)
				boundary_nodes.push_back(i * problem_dim + d);
		}

		std::sort(boundary_nodes.begin(), boundary_nodes.end());
		auto it = std::unique(boundary_nodes.begin(), boundary_nodes.end());
		boundary_nodes.resize(std::distance(boundary_nodes.begin(), it));

		const auto &curret_bases = iso_parametric() ? bases : geom_bases;
		const int n_samples = 10;
		compute_mesh_size(*mesh, curret_bases, n_samples);

		if (args["contact"]["enabled"])
		{
			if (!has_dhat && args["contact"]["dhat"] > min_edge_length)
			{
				args["contact"]["dhat"] = double(args["contact"]["dhat_percentage"]) * min_edge_length;
				logger().info("dhat set to {}", double(args["contact"]["dhat"]));
			}
			else
			{
				if (args["contact"]["dhat"] > min_edge_length)
					logger().warn("dhat larger than min edge, {} > {}", double(args["contact"]["dhat"]), min_edge_length);
			}
		}

		logger().info("n_bases {}", n_bases);

		building_basis_time = timer.getElapsedTime();
		logger().info(" took {}s", building_basis_time);

		logger().info("flipped elements {}", n_flipped);
		logger().info("h: {}", mesh_size);
		logger().info("n bases: {}", n_bases);
		logger().info("n pressure bases: {}", n_pressure_bases);

		ass_vals_cache.clear();
		if (n_bases <= args["solver"]["advanced"]["cache_size"])
		{
			timer.start();
			logger().info("Building cache...");
			ass_vals_cache.init(mesh->is_volume(), bases, curret_bases);
			if (assembler.is_mixed(formulation()))
				pressure_ass_vals_cache.init(mesh->is_volume(), pressure_bases, curret_bases);

			logger().info(" took {}s", timer.getElapsedTime());
		}

		if (args["output"]["advanced"]["sol_on_grid"] > 0)
		{
			const double spacing = args["output"]["advanced"]["sol_on_grid"];
			RowVectorNd min, max;
			mesh->bounding_box(min, max);
			const RowVectorNd delta = max - min;
			const int nx = delta[0] / spacing + 1;
			const int ny = delta[1] / spacing + 1;
			const int nz = delta.cols() >= 3 ? (delta[2] / spacing + 1) : 1;
			const int n = nx * ny * nz;

			grid_points.resize(n, delta.cols());
			int index = 0;
			for (int i = 0; i < nx; ++i)
			{
				const double x = (delta[0] / (nx - 1)) * i + min[0];

				for (int j = 0; j < ny; ++j)
				{
					const double y = (delta[1] / (ny - 1)) * j + min[1];

					if (delta.cols() <= 2)
					{
						grid_points.row(index++) << x, y;
					}
					else
					{
						for (int k = 0; k < nz; ++k)
						{
							const double z = (delta[2] / (nz - 1)) * k + min[2];
							grid_points.row(index++) << x, y, z;
						}
					}
				}
			}

			assert(index == n);

			std::vector<std::array<Eigen::Vector3d, 2>> boxes;
			mesh->elements_boxes(boxes);

			BVH::BVH bvh;
			bvh.init(boxes);

			const double eps = 1e-6;

			grid_points_to_elements.resize(grid_points.rows(), 1);
			grid_points_to_elements.setConstant(-1);

			grid_points_bc.resize(grid_points.rows(), mesh->is_volume() ? 4 : 3);

			for (int i = 0; i < grid_points.rows(); ++i)
			{
				const Eigen::Vector3d min(
					grid_points(i, 0) - eps,
					grid_points(i, 1) - eps,
					(mesh->is_volume() ? grid_points(i, 2) : 0) - eps);

				const Eigen::Vector3d max(
					grid_points(i, 0) + eps,
					grid_points(i, 1) + eps,
					(mesh->is_volume() ? grid_points(i, 2) : 0) + eps);

				std::vector<unsigned int> candidates;

				bvh.intersect_box(min, max, candidates);

				for (const auto cand : candidates)
				{
					if (!mesh->is_simplex(cand))
					{
						logger().warn("Element {} is not simplex, skipping", cand);
						continue;
					}

					Eigen::MatrixXd coords;
					mesh->barycentric_coords(grid_points.row(i), cand, coords);

					for (int d = 0; d < coords.size(); ++d)
					{
						if (fabs(coords(d)) < 1e-8)
							coords(d) = 0;
						else if (fabs(coords(d) - 1) < 1e-8)
							coords(d) = 1;
					}

					if (coords.array().minCoeff() >= 0 && coords.array().maxCoeff() <= 1)
					{
						grid_points_to_elements(i) = cand;
						grid_points_bc.row(i) = coords;
						break;
					}
				}
			}
		}
	}

	void State::build_polygonal_basis()
	{
		if (!mesh)
		{
			logger().error("Load the mesh first!");
			return;
		}
		if (n_bases <= 0)
		{
			logger().error("Build the bases first!");
			return;
		}

		stiffness.resize(0, 0);
		rhs.resize(0, 0);
		sol.resize(0, 0);
		pressure.resize(0, 0);

		igl::Timer timer;
		timer.start();
		logger().info("Computing polygonal basis...");

		// std::sort(boundary_nodes.begin(), boundary_nodes.end());

		// mixed not supports polygonal bases
		assert(n_pressure_bases == 0 || poly_edge_to_data.size() == 0);

		int new_bases = 0;

		if (iso_parametric())
		{
			if (mesh->is_volume())
			{
				if (args["space"]["advanced"]["poly_bases"] == "MeanValue")
					logger().error("MeanValue bases not supported in 3D");
				new_bases = PolygonalBasis3d::build_bases(assembler, formulation(), args["space"]["advanced"]["n_harmonic_samples"], *dynamic_cast<Mesh3D *>(mesh.get()), n_bases, args["space"]["advanced"]["quadrature_order"], args["space"]["advanced"]["integral_constraints"], bases, bases, poly_edge_to_data, polys_3d);
			}
			else
			{
				if (args["space"]["advanced"]["poly_bases"] == "MeanValue")
				{
					new_bases = MVPolygonalBasis2d::build_bases(formulation(), *dynamic_cast<Mesh2D *>(mesh.get()), n_bases, args["space"]["advanced"]["quadrature_order"], bases, bases, poly_edge_to_data, local_boundary, polys);
				}
				else
					new_bases = PolygonalBasis2d::build_bases(assembler, formulation(), args["space"]["advanced"]["n_harmonic_samples"], *dynamic_cast<Mesh2D *>(mesh.get()), n_bases, args["space"]["advanced"]["quadrature_order"], args["space"]["advanced"]["integral_constraints"], bases, bases, poly_edge_to_data, polys);
			}
		}
		else
		{
			if (mesh->is_volume())
			{
				if (args["space"]["advanced"]["poly_bases"] == "MeanValue")
				{
					logger().error("MeanValue bases not supported in 3D");
					throw "not implemented";
				}
				new_bases = PolygonalBasis3d::build_bases(assembler, formulation(), args["space"]["advanced"]["n_harmonic_samples"], *dynamic_cast<Mesh3D *>(mesh.get()), n_bases, args["space"]["advanced"]["quadrature_order"], args["space"]["advanced"]["integral_constraints"], bases, geom_bases, poly_edge_to_data, polys_3d);
			}
			else
			{
				if (args["space"]["advanced"]["poly_bases"] == "MeanValue")
					new_bases = MVPolygonalBasis2d::build_bases(formulation(), *dynamic_cast<Mesh2D *>(mesh.get()), n_bases, args["space"]["advanced"]["quadrature_order"], bases, geom_bases, poly_edge_to_data, local_boundary, polys);
				else
					new_bases = PolygonalBasis2d::build_bases(assembler, formulation(), args["space"]["advanced"]["n_harmonic_samples"], *dynamic_cast<Mesh2D *>(mesh.get()), n_bases, args["space"]["advanced"]["quadrature_order"], args["space"]["advanced"]["integral_constraints"], bases, geom_bases, poly_edge_to_data, polys);
			}
		}

		timer.stop();
		computing_poly_basis_time = timer.getElapsedTime();
		logger().info(" took {}s", computing_poly_basis_time);

		n_bases += new_bases;
	}

void State::build_collision_mesh(
		ipc::CollisionMesh &collision_mesh_, 
		Eigen::MatrixXd &boundary_nodes_pos_,
		Eigen::MatrixXi &boundary_edges_,
		Eigen::MatrixXi &boundary_triangles_,
		const int n_bases_, 
		const std::vector<ElementBases> &bases_) const
	{
		extract_boundary_mesh(
			n_bases_, bases_, boundary_nodes_pos_, boundary_edges_, boundary_triangles_);

		Eigen::VectorXi codimensional_nodes;
		if (obstacle.n_vertices() > 0)
		{
			// boundary_nodes_pos_ uses n_bases that already contains the obstacle
			const int n_v = boundary_nodes_pos_.rows() - obstacle.n_vertices();

			if (obstacle.v().size())
				boundary_nodes_pos_.bottomRows(obstacle.v().rows()) = obstacle.v();

			if (obstacle.codim_v().size())
			{
				codimensional_nodes.conservativeResize(codimensional_nodes.size() + obstacle.codim_v().size());
				codimensional_nodes.tail(obstacle.codim_v().size()) = obstacle.codim_v().array() + n_v;
			}

			if (obstacle.e().size())
			{
				boundary_edges_.conservativeResize(boundary_edges_.rows() + obstacle.e().rows(), 2);
				boundary_edges_.bottomRows(obstacle.e().rows()) = obstacle.e().array() + n_v;
			}

			if (obstacle.f().size())
			{
				boundary_triangles_.conservativeResize(boundary_triangles_.rows() + obstacle.f().rows(), 3);
				boundary_triangles_.bottomRows(obstacle.f().rows()) = obstacle.f().array() + n_v;
			}
		}

		std::vector<bool> is_on_surface = ipc::CollisionMesh::construct_is_on_surface(boundary_nodes_pos_.rows(), boundary_edges_);
		for (int i = 0; i < codimensional_nodes.size(); i++)
		{
			is_on_surface[codimensional_nodes[i]] = true;
		}

		collision_mesh_ = ipc::CollisionMesh(is_on_surface, boundary_nodes_pos_, boundary_edges_, boundary_triangles_);

		collision_mesh_.can_collide = [&](size_t vi, size_t vj) {
			// obstacles do not collide with other obstacles
			return !this->is_obstacle_vertex(collision_mesh_.to_full_vertex_id(vi))
				   || !this->is_obstacle_vertex(collision_mesh_.to_full_vertex_id(vj));
		};
	}

	void State::assemble_stiffness_mat()
	{
		if (!mesh)
		{
			logger().error("Load the mesh first!");
			return;
		}
		if (n_bases <= 0)
		{
			logger().error("Build the bases first!");
			return;
		}
		if (formulation() == "OperatorSplitting")
		{
			stiffness.resize(1, 1);
			assembling_stiffness_mat_time = 0;
			return;
		}

		stiffness.resize(0, 0);
		sol.resize(0, 0);
		pressure.resize(0, 0);
		mass.resize(0, 0);
		avg_mass = 1;

		igl::Timer timer;
		timer.start();
		logger().info("Assembling stiffness mat...");

		// if(problem->is_mixed())
		if (assembler.is_mixed(formulation()))
		{
			if (assembler.is_linear(formulation()))
			{
				StiffnessMatrix velocity_stiffness, mixed_stiffness, pressure_stiffness;
				assembler.assemble_problem(formulation(), mesh->is_volume(), n_bases, bases, iso_parametric() ? bases : geom_bases, ass_vals_cache, velocity_stiffness);
				assembler.assemble_mixed_problem(formulation(), mesh->is_volume(), n_pressure_bases, n_bases, pressure_bases, bases, iso_parametric() ? bases : geom_bases, pressure_ass_vals_cache, ass_vals_cache, mixed_stiffness);
				assembler.assemble_pressure_problem(formulation(), mesh->is_volume(), n_pressure_bases, pressure_bases, iso_parametric() ? bases : geom_bases, pressure_ass_vals_cache, pressure_stiffness);

				const int problem_dim = problem->is_scalar() ? 1 : mesh->dimension();

				AssemblerUtils::merge_mixed_matrices(n_bases, n_pressure_bases, problem_dim, use_avg_pressure ? assembler.is_fluid(formulation()) : false,
													 velocity_stiffness, mixed_stiffness, pressure_stiffness,
													 stiffness);

				if (problem->is_time_dependent())
				{
					StiffnessMatrix velocity_mass;
					assembler.assemble_mass_matrix(formulation(), mesh->is_volume(), n_bases, density, bases, iso_parametric() ? bases : geom_bases, ass_vals_cache, velocity_mass);

					std::vector<Eigen::Triplet<double>> mass_blocks;
					mass_blocks.reserve(velocity_mass.nonZeros());

					for (int k = 0; k < velocity_mass.outerSize(); ++k)
					{
						for (StiffnessMatrix::InnerIterator it(velocity_mass, k); it; ++it)
						{
							mass_blocks.emplace_back(it.row(), it.col(), it.value());
						}
					}

					mass.resize(stiffness.rows(), stiffness.cols());
					mass.setFromTriplets(mass_blocks.begin(), mass_blocks.end());
					mass.makeCompressed();
				}
			}
		}
		else
		{
			if (!args["contact"]["enabled"]) // collisions are non-linear
				assembler.assemble_problem(formulation(), mesh->is_volume(), n_bases, bases, iso_parametric() ? bases : geom_bases, ass_vals_cache, stiffness);
			if (problem->is_time_dependent())
			{
				assembler.assemble_mass_matrix(formulation(), mesh->is_volume(), n_bases, density, bases, iso_parametric() ? bases : geom_bases, ass_vals_cache, mass);
			}
		}

		if (mass.size() > 0)
		{
			for (int k = 0; k < mass.outerSize(); ++k)
			{

				for (StiffnessMatrix::InnerIterator it(mass, k); it; ++it)
				{
					assert(it.col() == k);
					avg_mass += it.value();
				}
			}

			avg_mass /= mass.rows();
			logger().info("average mass {}", avg_mass);

			if (args["solver"]["advanced"]["lump_mass_matrix"])
			{

				std::vector<Eigen::Triplet<double>> lumped;

				for (int k = 0; k < mass.outerSize(); ++k)
				{
					for (StiffnessMatrix::InnerIterator it(mass, k); it; ++it)
					{
						lumped.emplace_back(it.row(), it.row(), it.value());
					}
				}

				mass.resize(mass.rows(), mass.cols());
				mass.setFromTriplets(lumped.begin(), lumped.end());
				mass.makeCompressed();
			}
		}

		timer.stop();
		assembling_stiffness_mat_time = timer.getElapsedTime();
		logger().info(" took {}s", assembling_stiffness_mat_time);

		nn_zero = stiffness.nonZeros();
		num_dofs = stiffness.rows();
		mat_size = (long long)stiffness.rows() * (long long)stiffness.cols();
		logger().info("sparsity: {}/{}", nn_zero, mat_size);
	}

	void State::assemble_rhs()
	{
		if (!mesh)
		{
			logger().error("Load the mesh first!");
			return;
		}
		if (n_bases <= 0)
		{
			logger().error("Build the bases first!");
			return;
		}

		igl::Timer timer;
		// std::string rhs_path = "";
		// if (args["boundary_conditions"]["rhs"].is_string())
		// 	rhs_path = resolve_input_path(args["boundary_conditions"]["rhs"]);

		json p_params = {};
		p_params["formulation"] = formulation();
		{
			RowVectorNd min, max, delta;
			mesh->bounding_box(min, max);
			delta = (max - min) / 2. + min;
			if (mesh->is_volume())
				p_params["bbox_center"] = {delta(0), delta(1), delta(2)};
			else
				p_params["bbox_center"] = {delta(0), delta(1)};
		}
		problem->set_parameters(p_params);

		// stiffness.resize(0, 0);
		rhs.resize(0, 0);
		sol.resize(0, 0);
		pressure.resize(0, 0);

		timer.start();
		logger().info("Assigning rhs...");

		const int size = problem->is_scalar() ? 1 : mesh->dimension();
		json rhs_solver_params = args["solver"]["linear"];
		if (!rhs_solver_params.contains("Pardiso"))
			rhs_solver_params["Pardiso"] = {};
		rhs_solver_params["Pardiso"]["mtype"] = -2; // matrix type for Pardiso (2 = SPD)

		step_data.rhs_assembler = std::make_shared<RhsAssembler>(
			assembler, *mesh, obstacle, input_dirichelt,
			n_bases, size,
			bases, iso_parametric() ? bases : geom_bases, ass_vals_cache,
			formulation(), *problem,
			args["space"]["advanced"]["bc_method"],
			args["solver"]["linear"]["solver"], args["solver"]["linear"]["precond"], rhs_solver_params);

		if (args["materials"].contains("homogenization") && args["materials"]["homogenization"].get<bool>())
		{
			step_data.rhs_assembler->assemble_homogenization(rhs);
		}
		else
		{
			step_data.rhs_assembler->assemble(density, rhs);
			rhs *= -1;
		}

		// if(problem->is_mixed())
		if (assembler.is_mixed(formulation()))
		{
			const int prev_size = rhs.rows();
			const int n_larger = n_pressure_bases + (use_avg_pressure ? (assembler.is_fluid(formulation()) ? 1 : 0) : 0);
			rhs.conservativeResize(prev_size + n_larger, rhs.cols());
			if (formulation() == "OperatorSplitting")
			{
				assigning_rhs_time = 0;
				return;
			}
			// Divergence free rhs
			if (formulation() != "Bilaplacian" || local_neumann_boundary.empty())
			{
				rhs.block(prev_size, 0, n_larger, rhs.cols()).setZero();
			}
			else
			{
				Eigen::MatrixXd tmp(n_pressure_bases, 1);
				tmp.setZero();

				RhsAssembler tmp_rhs_assembler(
					assembler, *mesh, obstacle, input_dirichelt,
					n_pressure_bases, size,
					pressure_bases, iso_parametric() ? bases : geom_bases, pressure_ass_vals_cache,
					formulation(), *problem,
					args["space"]["advanced"]["bc_method"],
					args["solver"]["linear"]["solver"], args["solver"]["linear"]["precond"], rhs_solver_params);

				tmp_rhs_assembler.set_bc(std::vector<LocalBoundary>(), std::vector<int>(), n_boundary_samples(), local_neumann_boundary, tmp);
				rhs.block(prev_size, 0, n_larger, rhs.cols()) = tmp;
			}
		}

		timer.stop();
		assigning_rhs_time = timer.getElapsedTime();
		logger().info(" took {}s", assigning_rhs_time);
	}

	void State::solve_homogenization()
	{
		if (!mesh)
		{
			logger().error("Load the mesh first!");
			return;
		}
		if (n_bases <= 0)
		{
			logger().error("Build the bases first!");
			return;
		}

		if (assembler.is_linear(formulation()) && !args["contact"]["enabled"] && stiffness.rows() <= 0)
		{
			logger().error("Assemble the stiffness matrix first!");
			return;
		}
		if (rhs.size() <= 0)
		{
			logger().error("Assemble the rhs first!");
			return;
		}
		if (!args["boundary_conditions"]["periodic_boundary"].get<bool>())
		{
			logger().error("No periodicity!");
			return;
		}

		sol.resize(0, 0);
		pressure.resize(0, 0);

		igl::Timer timer;
		timer.start();
		logger().info("Solving {} homogenization", formulation());

		const std::string full_mat_path = args["output"]["data"]["full_mat"];
		if (!full_mat_path.empty())
		{
			Eigen::saveMarket(stiffness, full_mat_path);
		}

		auto solver = polysolve::LinearSolver::create(args["solver"]["linear"]["solver"], args["solver"]["linear"]["precond"]);
		solver->setParameters(args["solver"]["linear"]);
		StiffnessMatrix A = stiffness;
		Eigen::VectorXd b;
		logger().info("{}...", solver->name());
		for (int b : boundary_nodes)
		{
			rhs.row(b).setZero();
		}
		const int problem_dim = problem->is_scalar() ? 1 : mesh->dimension();
		int precond_num = problem_dim * n_bases;

		Eigen::VectorXd x;
		
		int n_lagrange_multiplier = 0;
		if (boundary_nodes.size() == 0)
		{
			logger().debug("Pure periodic boundary condition, use Lagrange multiplier to find unique solution...");
			
			n_lagrange_multiplier = remove_pure_periodic_singularity(A);
			rhs.conservativeResizeLike(Eigen::MatrixXd::Zero(A.rows(), rhs.cols()));
		}
		sol.setZero(rhs.rows(), rhs.cols());

		prefactorize(*solver, A, boundary_nodes, precond_num, args["output"]["data"]["stiffness_mat"]);
		for (int k = 0; k < rhs.cols(); k++)
		{
			b = rhs.col(k);
			dirichlet_solve_prefactorized(*solver, A, b, boundary_nodes, x);
			sol.col(k) = x;
		}
		// spectrum = dirichlet_solve(*solver, A, b, boundary_nodes, x, precond_num, args["output"]["data"]["stiffness_mat"], args["output"]["advanced"]["spectrum"], assembler.is_fluid(formulation()), use_avg_pressure);
		solver->getInfo(solver_info);
		std::cout << A.rows() << " " << sol.rows() << " " << sol.cols() << " " << rhs.rows() << " " << rhs.cols() << "\n";
		const auto error = (A * sol - rhs).norm();
		if (error > 1e-4)
			logger().error("Solver error: {}", error);
		else
			logger().debug("Solver error: {}", error);

		sol.conservativeResize(sol.rows() - n_lagrange_multiplier, sol.cols());
		rhs.conservativeResize(rhs.rows() - n_lagrange_multiplier, rhs.cols());

		if (assembler.is_mixed(formulation()))
		{
			sol_to_pressure();
		}

		timer.stop();
		solving_time = timer.getElapsedTime();
		logger().info(" took {}s", solving_time);
	}

	void State::solve_problem()
	{
		if (!mesh)
		{
			logger().error("Load the mesh first!");
			return;
		}
		if (n_bases <= 0)
		{
			logger().error("Build the bases first!");
			return;
		}

		if (assembler.is_linear(formulation()) && !args["contact"]["enabled"] && stiffness.rows() <= 0)
		{
			logger().error("Assemble the stiffness matrix first!");
			return;
		}
		if (rhs.size() <= 0)
		{
			logger().error("Assemble the rhs first!");
			return;
		}

		sol.resize(0, 0);
		pressure.resize(0, 0);
		spectrum.setZero();

		diff_cached = {};

		igl::Timer timer;
		timer.start();
		logger().info("Solving {}", formulation());

		const std::string full_mat_path = args["output"]["data"]["full_mat"];
		if (!full_mat_path.empty())
		{
			Eigen::saveMarket(stiffness, full_mat_path);
		}

		if (problem->is_time_dependent())
		{
			const double t0 = args["time"]["t0"];
			const int time_steps = args["time"]["time_steps"];
			const double dt = args["time"]["dt"];

			// Pre log the output path for easier watching
			if (args["output"]["advanced"]["save_time_sequence"])
			{
				logger().info("Time sequence of simulation will be written to: {}",
							  resolve_output_path(args["output"]["paraview"]["file_name"]));
			}

			Eigen::VectorXd c_sol;
			init_transient(c_sol);
			RhsAssembler &rhs_assembler = *(step_data.rhs_assembler);

			if (formulation() == "NavierStokes")
				solve_transient_navier_stokes(time_steps, t0, dt, rhs_assembler, c_sol);
			else if (formulation() == "OperatorSplitting")
				solve_transient_navier_stokes_split(time_steps, dt, rhs_assembler);
			else if (problem->is_scalar() || assembler.is_mixed(formulation()))
				solve_transient_scalar(time_steps, t0, dt, rhs_assembler, c_sol);
			else if (assembler.is_linear(formulation()) && !args["contact"]["enabled"]) // Collisions add nonlinearity to the problem
				solve_transient_tensor_linear(time_steps, t0, dt, rhs_assembler);
			else
				solve_transient_tensor_non_linear(time_steps, t0, dt, rhs_assembler);
		}
		else
		{
			if (formulation() == "NavierStokes")
				solve_navier_stokes();
			else if (assembler.is_linear(formulation()) && !args["contact"]["enabled"])
				solve_linear();
			else
				solve_non_linear();
		}

		timer.stop();
		solving_time = timer.getElapsedTime();
		logger().info(" took {}s", solving_time);
	}

	void State::compute_errors()
	{
		if (!mesh)
		{
			logger().error("Load the mesh first!");
			return;
		}
		if (n_bases <= 0)
		{
			logger().error("Build the bases first!");
			return;
		}
		// if (stiffness.rows() <= 0) { logger().error("Assemble the stiffness matrix first!"); return; }
		if (rhs.size() <= 0)
		{
			logger().error("Assemble the rhs first!");
			return;
		}
		if (sol.size() <= 0)
		{
			logger().error("Solve the problem first!");
			return;
		}
		if (args["materials"].contains("homogenization") && args["materials"]["homogenization"].get<bool>())
		{
			logger().error("No error computation in homogenization!");
			return;
		}

		if (!args["output"]["advanced"]["compute_error"])
			return;

		int actual_dim = 1;
		if (!problem->is_scalar())
			actual_dim = mesh->dimension();

		igl::Timer timer;
		timer.start();
		logger().info("Computing errors...");
		using std::max;

		const int n_el = int(bases.size());

		MatrixXd v_exact, v_approx;
		MatrixXd v_exact_grad(0, 0), v_approx_grad;

		l2_err = 0;
		h1_err = 0;
		grad_max_err = 0;
		h1_semi_err = 0;
		linf_err = 0;
		lp_err = 0;
		// double pred_norm = 0;

		static const int p = 8;

		// Eigen::MatrixXd err_per_el(n_el, 5);
		ElementAssemblyValues vals;

		double tend;
		if (!args["time"].is_null())
		{
			tend = args["time"].value("tend", 1.0);
			if (tend <= 0)
				tend = 1;
		}
		else
			tend = 0;

		for (int e = 0; e < n_el; ++e)
		{
			// const auto &vals    = values[e];
			// const auto &gvalues = iso_parametric() ? values[e] : geom_values[e];

			if (iso_parametric())
				vals.compute(e, mesh->is_volume(), bases[e], bases[e]);
			else
				vals.compute(e, mesh->is_volume(), bases[e], geom_bases[e]);

			if (problem->has_exact_sol())
			{
				problem->exact(vals.val, tend, v_exact);
				problem->exact_grad(vals.val, tend, v_exact_grad);
			}

			v_approx.resize(vals.val.rows(), actual_dim);
			v_approx.setZero();

			v_approx_grad.resize(vals.val.rows(), mesh->dimension() * actual_dim);
			v_approx_grad.setZero();

			const int n_loc_bases = int(vals.basis_values.size());

			for (int i = 0; i < n_loc_bases; ++i)
			{
				const auto &val = vals.basis_values[i];

				for (size_t ii = 0; ii < val.global.size(); ++ii)
				{
					for (int d = 0; d < actual_dim; ++d)
					{
						v_approx.col(d) += val.global[ii].val * sol(val.global[ii].index * actual_dim + d) * val.val;
						v_approx_grad.block(0, d * val.grad_t_m.cols(), v_approx_grad.rows(), val.grad_t_m.cols()) += val.global[ii].val * sol(val.global[ii].index * actual_dim + d) * val.grad_t_m;
					}
				}
			}

			const auto err = problem->has_exact_sol() ? (v_exact - v_approx).eval().rowwise().norm().eval() : (v_approx).eval().rowwise().norm().eval();
			const auto err_grad = problem->has_exact_sol() ? (v_exact_grad - v_approx_grad).eval().rowwise().norm().eval() : (v_approx_grad).eval().rowwise().norm().eval();

			// for(long i = 0; i < err.size(); ++i)
			// errors.push_back(err(i));

			linf_err = max(linf_err, err.maxCoeff());
			grad_max_err = max(linf_err, err_grad.maxCoeff());

			// {
			// 	const auto &mesh3d = *dynamic_cast<Mesh3D *>(mesh.get());
			// 	const auto v0 = mesh3d.point(mesh3d.cell_vertex(e, 0));
			// 	const auto v1 = mesh3d.point(mesh3d.cell_vertex(e, 1));
			// 	const auto v2 = mesh3d.point(mesh3d.cell_vertex(e, 2));
			// 	const auto v3 = mesh3d.point(mesh3d.cell_vertex(e, 3));

			// 	Eigen::Matrix<double, 6, 3> ee;
			// 	ee.row(0) = v0 - v1;
			// 	ee.row(1) = v1 - v2;
			// 	ee.row(2) = v2 - v0;

			// 	ee.row(3) = v0 - v3;
			// 	ee.row(4) = v1 - v3;
			// 	ee.row(5) = v2 - v3;

			// 	Eigen::Matrix<double, 6, 1> en = ee.rowwise().norm();

			// 	// Eigen::Matrix<double, 3*4, 1> alpha;
			// 	// alpha(0) = angle3(e.row(0), -e.row(1));	 	alpha(1) = angle3(e.row(1), -e.row(2));	 	alpha(2) = angle3(e.row(2), -e.row(0));
			// 	// alpha(3) = angle3(e.row(0), -e.row(4));	 	alpha(4) = angle3(e.row(4), e.row(3));	 	alpha(5) = angle3(-e.row(3), -e.row(0));
			// 	// alpha(6) = angle3(-e.row(4), -e.row(1));	alpha(7) = angle3(e.row(1), -e.row(5));	 	alpha(8) = angle3(e.row(5), e.row(4));
			// 	// alpha(9) = angle3(-e.row(2), -e.row(5));	alpha(10) = angle3(e.row(5), e.row(3));		alpha(11) = angle3(-e.row(3), e.row(2));

			// 	const double S = (ee.row(0).cross(ee.row(1)).norm() + ee.row(0).cross(ee.row(4)).norm() + ee.row(4).cross(ee.row(1)).norm() + ee.row(2).cross(ee.row(5)).norm()) / 2;
			// 	const double V = std::abs(ee.row(3).dot(ee.row(2).cross(-ee.row(0))))/6;
			// 	const double rho = 3 * V / S;
			// 	const double hp = en.maxCoeff();
			// 	const int pp = disc_orders(e);
			// 	const int p_ref = args["space"]["discr_order"];

			// 	err_per_el(e, 0) = err.mean();
			// 	err_per_el(e, 1) = err.maxCoeff();
			// 	err_per_el(e, 2) = std::pow(hp, pp+1)/(rho/hp); // /std::pow(average_edge_length, p_ref+1) * (sqrt(6)/12);
			// 	err_per_el(e, 3) = rho/hp;
			// 	err_per_el(e, 4) = (vals.det.array() * vals.quadrature.weights.array()).sum();

			// 	// pred_norm += (pow(std::pow(hp, pp+1)/(rho/hp),p) * vals.det.array() * vals.quadrature.weights.array()).sum();
			// }

			l2_err += (err.array() * err.array() * vals.det.array() * vals.quadrature.weights.array()).sum();
			h1_err += (err_grad.array() * err_grad.array() * vals.det.array() * vals.quadrature.weights.array()).sum();
			lp_err += (err.array().pow(p) * vals.det.array() * vals.quadrature.weights.array()).sum();
		}

		h1_semi_err = sqrt(fabs(h1_err));
		h1_err = sqrt(fabs(l2_err) + fabs(h1_err));
		l2_err = sqrt(fabs(l2_err));

		lp_err = pow(fabs(lp_err), 1. / p);

		// pred_norm = pow(fabs(pred_norm), 1./p);

		timer.stop();
		computing_errors_time = timer.getElapsedTime();
		logger().info(" took {}s", computing_errors_time);

		logger().info("-- L2 error: {}", l2_err);
		logger().info("-- Lp error: {}", lp_err);
		logger().info("-- H1 error: {}", h1_err);
		logger().info("-- H1 semi error: {}", h1_semi_err);
		// logger().info("-- Perd norm: {}", pred_norm);

		logger().info("-- Linf error: {}", linf_err);
		logger().info("-- grad max error: {}", grad_max_err);

		logger().info("total time: {}s", (building_basis_time + assembling_stiffness_mat_time + solving_time));

		// {
		// 	std::ofstream out("errs.txt");
		// 	out<<err_per_el;
		// 	out.close();
		// }
	}

	void State::project_to_lower_order(Eigen::MatrixXd &y)
	{
		const auto &gbases = iso_parametric() ? bases : geom_bases;
		const int actual_dim = problem->is_scalar() ? 1 : mesh->dimension();
		AssemblyValsCache cache;

		StiffnessMatrix M;
		assembler.assemble_mass_matrix(formulation(), mesh->is_volume(), n_geom_bases, density, gbases, gbases, cache, M);

		Eigen::VectorXd b;
		b.setZero(n_geom_bases * actual_dim);
		for (int e = 0; e < gbases.size(); e++)
		{
			ElementAssemblyValues vals;
			vals.compute(e, mesh->is_volume(), gbases[e], gbases[e]);

			Eigen::MatrixXd result, result_grad;
			interpolate_at_local_vals(e, vals.quadrature.points, y, result, result_grad);

			const int n_loc_bases = int(vals.basis_values.size());
			for (int d = 0; d < actual_dim; d++)
			{
				for (int i = 0; i < n_loc_bases; ++i)
				{
					double value = 0;
					for (int q = 0; q < vals.quadrature.weights.size(); q++)
					{
						value += result(q, d) * vals.basis_values[i].val(q) * vals.quadrature.weights(q) * vals.det(q);
					}

					for (auto &g : vals.basis_values[i].global)
						b(g.index * actual_dim + d) += value * g.val;
				}
			}
		}

		auto solver = polysolve::LinearSolver::create(args["solver"]["linear"]["solver"], args["solver"]["linear"]["precond"]);
		solver->setParameters(args["solver"]["linear"]);
		Eigen::VectorXd x;
		dirichlet_solve(*solver, M, b, std::vector<int>(), x, M.rows(), args["output"]["data"]["stiffness_mat"], args["output"]["advanced"]["spectrum"], false, false);

		auto tmp = y;
		y.setZero(n_bases * actual_dim, 1);
		for (int e = 0; e < bases.size(); e++)
		{
			Eigen::MatrixXd local_pts;
			if (!mesh->is_volume())
				autogen::p_nodes_2d(bases[e].bases.front().order(), local_pts);
			else
				autogen::p_nodes_3d(bases[e].bases.front().order(), local_pts);

			Eigen::MatrixXd result, result_grad;
			interpolate_at_local_vals(e, actual_dim, gbases, local_pts, x, result, result_grad);

			for (int i = 0; i < bases[e].bases.size(); i++)
			{
				for (auto &g : bases[e].bases[i].global())
					for (int d = 0; d < actual_dim; d++)
						y(g.index * actual_dim + d) = result(i, d);
			}
		}

		logger().debug("Projection error: {}", (y - tmp).norm() / tmp.norm());
	}

	std::string State::root_path() const
	{
		if (is_param_valid(args, "root_path"))
			return args["root_path"].get<std::string>();
		return "";
	}

	std::string State::resolve_input_path(const std::string &path, const bool only_if_exists) const
	{
		return utils::resolve_path(path, root_path(), only_if_exists);
	}

	std::string State::resolve_output_path(const std::string &path) const
	{
		if (output_dir.empty() || path.empty() || std::filesystem::path(path).is_absolute())
		{
			return path;
		}
		return std::filesystem::weakly_canonical(std::filesystem::path(output_dir) / path).string();
	}

} // namespace polyfem<|MERGE_RESOLUTION|>--- conflicted
+++ resolved
@@ -824,35 +824,6 @@
 
 		auto &gbases = iso_parametric() ? bases : geom_bases;
 
-<<<<<<< HEAD
-		const auto &cur_lambdas = assembler.lame_params().lambda_mat_;
-		const auto &cur_mus = assembler.lame_params().mu_mat_;
-		if (cur_lambdas.size() == 0 || cur_mus.size() == 0)
-		{
-			Eigen::MatrixXd lambdas(bases.size(), 1), mus(bases.size(), 1);
-			for (int e = 0; e < bases.size(); e++)
-			{
-				RowVectorNd barycenter;
-				if (!mesh->is_volume())
-				{
-					const auto &mesh2d = *dynamic_cast<Mesh2D *>(mesh.get());
-					barycenter = mesh2d.face_barycenter(e);
-				}
-				else
-				{
-					const auto &mesh3d = *dynamic_cast<Mesh3D *>(mesh.get());
-					barycenter = mesh3d.cell_barycenter(e);
-				}
-				assembler.lame_params().lambda_mu(/*not used*/ 0, /*not used*/ 0, /*not used*/ 0, barycenter(0), barycenter(1), barycenter.size() < 3 ? 0.0 : barycenter(2), e, lambdas(e), mus(e));
-			}
-			assembler.update_lame_params(lambdas, mus);
-		}
-
-		if (assembler.lame_params().density_mat_.size() == 0)
-			assembler.update_lame_params_density(Eigen::MatrixXd::Ones(bases.size(), 1));
-		
-=======
->>>>>>> bd23d045
 		build_polygonal_basis();
 
 		if (args["contact"]["enabled"])
