--- conflicted
+++ resolved
@@ -411,83 +411,14 @@
 		assert(pressure.size() == n_pressure_bases);
 	}
 
-<<<<<<< HEAD
 	void State::set_materials()
 	{
-		if (!is_param_valid(args, "materials"))
-			return;
-
-		const auto &body_params = args["materials"];
-
-		if (!body_params.is_array())
-		{
-			assembler.add_multimaterial(0, body_params);
-			const auto &cur_lambdas = assembler.lame_params().lambda_mat_;
-			const auto &cur_mus = assembler.lame_params().mu_mat_;
-			if (cur_lambdas.size() == 0 || cur_mus.size() == 0)
-			{
-				Eigen::MatrixXd lambdas(mesh->n_elements(), 1), mus(mesh->n_elements(), 1);
-				for (int e = 0; e < mesh->n_elements(); e++)
-				{
-					RowVectorNd barycenter;
-					if (!mesh->is_volume())
-					{
-						const auto &mesh2d = *dynamic_cast<Mesh2D *>(mesh.get());
-						barycenter = mesh2d.face_barycenter(e);
-					}
-					else
-					{
-						const auto &mesh3d = *dynamic_cast<Mesh3D *>(mesh.get());
-						barycenter = mesh3d.cell_barycenter(e);
-					}
-					assembler.lame_params().lambda_mu(/*not used*/ 0, /*not used*/ 0, /*not used*/ 0, barycenter(0), barycenter(1), barycenter.size() < 3 ? 0.0 : barycenter(2), e, lambdas(e), mus(e));
-				}
-				assembler.update_lame_params(lambdas, mus);
-			}
-			return;
-		}
-
-		std::map<int, json> materials;
-		for (int i = 0; i < body_params.size(); ++i)
-		{
-			json mat = body_params[i];
-			json id = mat["id"];
-			if (id.is_array())
-			{
-				for (int j = 0; j < id.size(); ++j)
-					materials[id[j]] = mat;
-			}
-			else
-			{
-				const int mid = id;
-				materials[mid] = mat;
-			}
-		}
-
-		std::set<int> missing;
-
-		std::map<int, int> body_element_count;
-		std::vector<int> eid_to_eid_in_body(mesh->n_elements());
-		for (int e = 0; e < mesh->n_elements(); ++e)
-		{
-			const int bid = mesh->get_body_id(e);
-			body_element_count.try_emplace(bid, 0);
-			eid_to_eid_in_body[e] = body_element_count[bid]++;
-		}
-
-		for (int e = 0; e < mesh->n_elements(); ++e)
-		{
-			const int bid = mesh->get_body_id(e);
-			const auto it = materials.find(bid);
-			if (it == materials.end())
-			{
-				missing.insert(bid);
-				continue;
-			}
-
-			const json &tmp = it->second;
-			assembler.add_multimaterial(e, tmp);
-		}
+		if (!utils::is_param_valid(args, "materials"))
+			return;
+		std::vector<int> body_ids(mesh->n_elements());
+		for (int i = 0; i < mesh->n_elements(); ++i)
+			body_ids[i] = mesh->get_body_id(i);
+		assembler.set_materials(body_ids, args["materials"]);
 
 		const auto &cur_lambdas = assembler.lame_params().lambda_mat_;
 		const auto &cur_mus = assembler.lame_params().mu_mat_;
@@ -511,15 +442,8 @@
 			}
 			assembler.update_lame_params(lambdas, mus);
 		}
-
-		for (int bid : missing)
-		{
-			logger().warn("Missing material parameters for body {}", bid);
-		}
 	}
 
-=======
->>>>>>> 4dedf048
 	void compute_integral_constraints(
 		const Mesh3D &mesh,
 		const int n_bases,
@@ -683,6 +607,8 @@
 		periodic_dimensions = args["boundary_conditions"]["periodic_boundary"].get<std::vector<bool>>();
 		if (periodic_dimensions.size() != mesh->dimension())
 			periodic_dimensions.resize(mesh->dimension(), false);
+		if (need_periodic_reduction())
+			args["solver"]["augmented_lagrangian"]["initial_weight"] = 0;
 
 		logger().info("Building {} basis...", (iso_parametric() ? "isoparametric" : "not isoparametric"));
 		const bool has_polys = mesh->has_poly();
@@ -811,30 +737,15 @@
 			else
 			{
 				if (!iso_parametric())
-<<<<<<< HEAD
-				{
-					n_geom_bases = basis::FEBasis3d::build_bases(tmp_mesh, formulation(), quadrature_order, mass_quadrature_order, geom_disc_orders, false, has_polys, false, geom_bases_, local_boundary, poly_edge_to_data_geom, geom_mesh_nodes);
-					primitive_to_geom_bases_node = geom_mesh_nodes->primitive_to_node();
-				}
-
-				n_bases = basis::FEBasis3d::build_bases(tmp_mesh, formulation(), quadrature_order, mass_quadrature_order, disc_orders, args["space"]["advanced"]["serendipity"], has_polys, false, bases, local_boundary, poly_edge_to_data, mesh_nodes);
-				primitive_to_bases_node = mesh_nodes->primitive_to_node();
-=======
-					basis::LagrangeBasis3d::build_bases(tmp_mesh, formulation(), quadrature_order, mass_quadrature_order, geom_disc_orders, false, has_polys, true, geom_bases_, local_boundary, poly_edge_to_data_geom, mesh_nodes);
+					n_geom_bases = basis::LagrangeBasis3d::build_bases(tmp_mesh, formulation(), quadrature_order, mass_quadrature_order, geom_disc_orders, false, has_polys, true, geom_bases_, local_boundary, poly_edge_to_data_geom, geom_mesh_nodes);
 
 				n_bases = basis::LagrangeBasis3d::build_bases(tmp_mesh, formulation(), quadrature_order, mass_quadrature_order, disc_orders, args["space"]["basis_type"] == "Serendipity", has_polys, false, bases, local_boundary, poly_edge_to_data, mesh_nodes);
->>>>>>> 4dedf048
 			}
 
 			// if(problem->is_mixed())
 			if (assembler.is_mixed(formulation()))
 			{
-<<<<<<< HEAD
-				n_pressure_bases = basis::FEBasis3d::build_bases(tmp_mesh, formulation(), quadrature_order, mass_quadrature_order, int(args["space"]["pressure_discr_order"]), false, has_polys, false, pressure_bases, local_boundary, poly_edge_to_data_geom, pressure_mesh_nodes);
-				primitive_to_pressure_bases_node = pressure_mesh_nodes->primitive_to_node();
-=======
-				n_pressure_bases = basis::LagrangeBasis3d::build_bases(tmp_mesh, formulation(), quadrature_order, mass_quadrature_order, int(args["space"]["pressure_discr_order"]), false, has_polys, false, pressure_bases, local_boundary, poly_edge_to_data_geom, mesh_nodes);
->>>>>>> 4dedf048
+				n_pressure_bases = basis::LagrangeBasis3d::build_bases(tmp_mesh, formulation(), quadrature_order, mass_quadrature_order, int(args["space"]["pressure_discr_order"]), false, has_polys, false, pressure_bases, local_boundary, poly_edge_to_data_geom, pressure_mesh_nodes);
 			}
 		}
 		else
@@ -858,30 +769,15 @@
 			else
 			{
 				if (!iso_parametric())
-<<<<<<< HEAD
-				{
-					n_geom_bases = basis::FEBasis2d::build_bases(tmp_mesh, formulation(), quadrature_order, mass_quadrature_order, geom_disc_orders, false, has_polys, false, geom_bases_, local_boundary, poly_edge_to_data_geom, geom_mesh_nodes);
-					primitive_to_geom_bases_node = geom_mesh_nodes->primitive_to_node();
-				}
-
-				n_bases = basis::FEBasis2d::build_bases(tmp_mesh, formulation(), quadrature_order, mass_quadrature_order, disc_orders, args["space"]["advanced"]["serendipity"], has_polys, false, bases, local_boundary, poly_edge_to_data, mesh_nodes);
-				primitive_to_bases_node = mesh_nodes->primitive_to_node();
-=======
-					basis::LagrangeBasis2d::build_bases(tmp_mesh, formulation(), quadrature_order, mass_quadrature_order, geom_disc_orders, false, has_polys, true, geom_bases_, local_boundary, poly_edge_to_data_geom, mesh_nodes);
+					n_geom_bases = basis::LagrangeBasis2d::build_bases(tmp_mesh, formulation(), quadrature_order, mass_quadrature_order, geom_disc_orders, false, has_polys, true, geom_bases_, local_boundary, poly_edge_to_data_geom, geom_mesh_nodes);
 
 				n_bases = basis::LagrangeBasis2d::build_bases(tmp_mesh, formulation(), quadrature_order, mass_quadrature_order, disc_orders, args["space"]["basis_type"] == "Serendipity", has_polys, false, bases, local_boundary, poly_edge_to_data, mesh_nodes);
->>>>>>> 4dedf048
 			}
 
 			// if(problem->is_mixed())
 			if (assembler.is_mixed(formulation()))
 			{
-<<<<<<< HEAD
-				n_pressure_bases = basis::FEBasis2d::build_bases(tmp_mesh, formulation(), quadrature_order, mass_quadrature_order, int(args["space"]["pressure_discr_order"]), false, has_polys, false, pressure_bases, local_boundary, poly_edge_to_data_geom, pressure_mesh_nodes);
-				primitive_to_pressure_bases_node = pressure_mesh_nodes->primitive_to_node();
-=======
-				n_pressure_bases = basis::LagrangeBasis2d::build_bases(tmp_mesh, formulation(), quadrature_order, mass_quadrature_order, int(args["space"]["pressure_discr_order"]), false, has_polys, false, pressure_bases, local_boundary, poly_edge_to_data_geom, mesh_nodes);
->>>>>>> 4dedf048
+				n_pressure_bases = basis::LagrangeBasis2d::build_bases(tmp_mesh, formulation(), quadrature_order, mass_quadrature_order, int(args["space"]["pressure_discr_order"]), false, has_polys, false, pressure_bases, local_boundary, poly_edge_to_data_geom, pressure_mesh_nodes);
 			}
 		}
 
@@ -1092,7 +988,7 @@
 		n_bases += obstacle.n_vertices();
 
 		logger().info("Building collision mesh...");
-		build_collision_mesh(boundary_nodes_pos, collision_mesh, n_bases, bases);
+		build_collision_mesh(collision_mesh, n_bases, bases);
 		logger().info("Done!");
 
 		{
@@ -1377,44 +1273,30 @@
 	}
 
 void State::build_collision_mesh(
-		Eigen::MatrixXd &boundary_nodes_pos_,
 		ipc::CollisionMesh &collision_mesh_, 
 		const int n_bases_, 
 		const std::vector<basis::ElementBases> &bases_) const
 	{
 		Eigen::MatrixXd node_positions;
 		Eigen::MatrixXi boundary_edges, boundary_triangles;
-<<<<<<< HEAD
+		std::vector<Eigen::Triplet<double>> displacement_map_entries;
 		io::OutGeometryData::extract_boundary_mesh(*mesh, n_bases_, bases_, total_local_boundary,
-												   boundary_nodes_pos_, boundary_edges, boundary_triangles);
-=======
-		std::vector<Eigen::Triplet<double>> displacement_map_entries;
-		io::OutGeometryData::extract_boundary_mesh(*mesh, n_bases, bases, total_local_boundary,
 												   node_positions, boundary_edges, boundary_triangles, displacement_map_entries);
->>>>>>> 4dedf048
 
 		Eigen::VectorXi codimensional_nodes;
 		if (obstacle.n_vertices() > 0)
 		{
-<<<<<<< HEAD
-			// boundary_nodes_pos_ uses n_bases that already contains the obstacle
-			const int n_v = boundary_nodes_pos_.rows() - obstacle.n_vertices();
-
-			if (obstacle.v().size())
-				boundary_nodes_pos_.bottomRows(obstacle.v().rows()) = obstacle.v();
-=======
 			// n_bases already contains the obstacle vertices
-			const int n_v = n_bases - obstacle.n_vertices();
+			const int n_v = n_bases_ - obstacle.n_vertices();
 
 			if (obstacle.v().size())
 				node_positions.block(n_v, 0, obstacle.v().rows(), obstacle.v().cols()) = obstacle.v();
 
 			if (!displacement_map_entries.empty())
 			{
-				for (int k = n_v; k < n_bases; ++k)
+				for (int k = n_v; k < n_bases_; ++k)
 					displacement_map_entries.emplace_back(k, k, 1);
 			}
->>>>>>> 4dedf048
 
 			if (obstacle.codim_v().size())
 			{
@@ -1435,32 +1317,24 @@
 			}
 		}
 
-<<<<<<< HEAD
-		std::vector<bool> is_on_surface = ipc::CollisionMesh::construct_is_on_surface(boundary_nodes_pos_.rows(), boundary_edges);
-=======
 		std::vector<bool> is_on_surface = ipc::CollisionMesh::construct_is_on_surface(node_positions.rows(), boundary_edges);
->>>>>>> 4dedf048
 		for (int i = 0; i < codimensional_nodes.size(); i++)
 		{
 			is_on_surface[codimensional_nodes[i]] = true;
 		}
 
-<<<<<<< HEAD
-		collision_mesh_ = ipc::CollisionMesh(is_on_surface, boundary_nodes_pos_, boundary_edges, boundary_triangles);
-=======
 		Eigen::SparseMatrix<double> displacement_map;
 		if (!displacement_map_entries.empty())
 		{
-			displacement_map.resize(node_positions.rows(), n_bases);
+			displacement_map.resize(node_positions.rows(), n_bases_);
 			displacement_map.setFromTriplets(displacement_map_entries.begin(), displacement_map_entries.end());
 		}
 
-		collision_mesh = ipc::CollisionMesh(is_on_surface,
+		collision_mesh_ = ipc::CollisionMesh(is_on_surface,
 											node_positions,
 											boundary_edges,
 											boundary_triangles,
 											displacement_map);
->>>>>>> 4dedf048
 
 		collision_mesh_.can_collide = [&](size_t vi, size_t vj) {
 			// obstacles do not collide with other obstacles
