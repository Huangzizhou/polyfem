#pragma once

#include <polyfem/Common.hpp>
#include <polyfem/mesh/mesh2D/Navigation.hpp>
#include <polyfem/utils/Types.hpp>
#include <polyfem/utils/HashUtils.hpp>
#include <polyfem/utils/Types.hpp>

#include <Eigen/Dense>
#include <geogram/mesh/mesh.h>

#include <memory>

namespace polyfem
{
	namespace mesh
	{
		/// Type of Element, check [Poly-Spline Finite Element Method] for a complete description.
		/// **NOTE**:
		/// For the purpose of the tagging, elements (facets in 2D, cells in 3D) adjacent to a polytope
		/// are tagged as boundary, and vertices incident to a polytope are also considered as boundary.
		enum class ElementType
		{
			SIMPLEX,                       /// Triangle/tet element
			REGULAR_INTERIOR_CUBE,         /// Regular quad/hex inside a 3^n patch
			SIMPLE_SINGULAR_INTERIOR_CUBE, /// Quad/hex incident to exactly 1 singular vertex (in 2D) or edge (in 3D)
			MULTI_SINGULAR_INTERIOR_CUBE,  /// Quad/Hex incident to more than 1 singular vertices (should not happen in 2D)
			REGULAR_BOUNDARY_CUBE,         /// Boundary quad/hex, where all boundary vertices/edges are incident to at most 2 quads/hexes
			SIMPLE_SINGULAR_BOUNDARY_CUBE, /// Quad incident to exactly 1 singular vertex (in 2D); hex incident to exactly 1 singular interior edge, 0 singular boundary edge, 1 boundary face (in 3D)
			MULTI_SINGULAR_BOUNDARY_CUBE,  /// Boundary hex that is not regular nor SimpleSingularBoundaryCube
			INTERFACE_CUBE,                /// Quad/hex that is at the interface with a polytope (if a cube has both external boundary and and interface with a polytope, it is marked as interface)
			INTERIOR_POLYTOPE,             /// Interior polytope
			BOUNDARY_POLYTOPE,             /// Boundary polytope
			UNDEFINED,                     /// For invalid configurations
		};

		/// Abstract mesh class to capture 2d/3d conforming and non-conforming meshes
		class Mesh
		{
		protected:
			/// Class to store the high-order edge nodes
			class EdgeNodes
			{
			public:
				int v1, v2;
				Eigen::MatrixXd nodes;
			};

			/// Class to store the high-order face nodes
			class FaceNodes
			{
			public:
				int v1, v2, v3;
				Eigen::MatrixXd nodes;
			};

			/// Class to store the high-order cells nodes
			class CellNodes
			{
			public:
				int v1, v2, v3, v4;
				Eigen::MatrixXd nodes;
			};

		public:
			///
			/// factory to build the proper mesh
			///
			/// @param[in] path mesh path
			/// @param[in] non_conforming yes or no for non conforming mesh
			/// @return pointer to the mesh
			static std::unique_ptr<Mesh> create(const std::string &path, const bool non_conforming = false);

			///
			/// factory to build the proper mesh
			///
			/// @param[in] M geo mesh
			/// @param[in] non_conforming yes or no for non conforming mesh
			/// @return pointer to the mesh
			static std::unique_ptr<Mesh> create(GEO::Mesh &M, const bool non_conforming = false);

			///
			/// factory to build the proper mesh
			///
			/// @param[in] vertices list of vertices
			/// @param[in] cells list of cells
			/// @param[in] non_conforming yes or no for non conforming mesh
			/// @return pointer to the mesh
			static std::unique_ptr<Mesh> create(const Eigen::MatrixXd &vertices, const Eigen::MatrixXi &cells, const bool non_conforming = false);

			///
			/// factory to build the proper empty mesh
			///
			/// @param[in] dim dimension of the mesh
			/// @param[in] non_conforming yes or no for non conforming mesh
			/// @return pointer to the mesh
			static std::unique_ptr<Mesh> create(const int dim, const bool non_conforming = false);

		protected:
			///
			/// @brief Construct a new Mesh object
			///
			Mesh() = default;

		public:
			/// @brief Destroy the Mesh object
			///
			virtual ~Mesh() = default;
			///
			/// @brief Construct a new Mesh object
			///
			Mesh(Mesh &&) = default;
			///
			/// @brief Copy constructor
			///
			/// @return Mesh&
			Mesh &operator=(Mesh &&) = default;
			///
			/// @brief Construct a new Mesh object
			///
			Mesh(const Mesh &) = default;
			///
			/// @brief
			///
			/// @return Mesh&
			Mesh &operator=(const Mesh &) = default;

			///
			/// @brief refine the mesh
			///
			/// @param[in] n_refinement number of refinements
			/// @param[in] t position of the refinement location (0.5 for standard refinement)
			virtual void refine(const int n_refinement, const double t) = 0;

			///
			/// @brief checks if mesh is volume
			///
			/// @return if mesh is volumetric
			virtual bool is_volume() const = 0;
			///
			/// @brief utily for dimension
			///
			/// @return int 2 or 3
			int dimension() const { return (is_volume() ? 3 : 2); }
			///
			/// @brief if the mesh is conforming
			///
			/// @return if the mesh is conforming
			virtual bool is_conforming() const = 0;
			///
			/// @brief utitlity to return the number of elements, cells or faces in 3d and 2d
			///
			/// @return number of elements
			int n_elements() const { return (is_volume() ? n_cells() : n_faces()); }
			///
			/// @brief utitlity to return the number of boundary elements, faces or edges in 3d and 2d
			///
			/// @return number of boundary elements
			int n_boundary_elements() const { return (is_volume() ? n_faces() : n_edges()); }

			///
			/// @brief number of cells
			///
			/// @return number of cells
			virtual int n_cells() const = 0;
			///
			/// @brief number of faces
			///
			/// @return number of faces
			virtual int n_faces() const = 0;
			/// @brief number of edges
			///
			/// @return number of edges
			virtual int n_edges() const = 0;
			/// @brief number of vertices
			///
			/// @return number of vertices
			virtual int n_vertices() const = 0;

			/// @brief number of vertices of a face
			///
			/// @param[in] f_id *global* face id
			/// @return  number of vertices
			virtual int n_face_vertices(const int f_id) const = 0;
<<<<<<< HEAD

=======
			/// @brief number of vertices of a cell
			///
			/// @param[in] c_id *global* cell id (face for 2d meshes)
			/// @return  number of vertices
			virtual int n_cell_vertices(const int c_id) const = 0;

			/// @brief id of the face vertex
			///
			/// @param[in] f_id *global* face id
			/// @param[in] lv_id *local* vertex index
			/// @return int id of the face vertex
			virtual int face_vertex(const int f_id, const int lv_id) const = 0;
>>>>>>> 94c7d8df
			/// @brief id of the edge vertex
			///
			/// @param[in] e_id *global* edge id
			/// @param[in] lv_id *local* vertex index
			/// @return int id of the face vertex
			virtual int edge_vertex(const int e_id, const int lv_id) const = 0;
			/// @brief id of the face vertex
			///
			/// @param[in] f_id *global* face id
			/// @param[in] lv_id *local* vertex index
			/// @return int id of the face vertex
			virtual int face_vertex(const int f_id, const int lv_id) const = 0;
			/// @brief id of the vertex of a cell
			///
			/// @param[in] f_id *global* cell id
			/// @param[in] lv_id *local* vertex id
			/// @return vertex id
			virtual int cell_vertex(const int f_id, const int lv_id) const = 0;
			/// @brief id of the vertex of a element
			///
			/// @param[in] el_id *global* element id
			/// @param[in] lv_id *local* vertex id
			/// @return vertex id
			int element_vertex(const int el_id, const int lv_id) const
			{
				return (is_volume() ? cell_vertex(el_id, lv_id) : face_vertex(el_id, lv_id));
			}

			/// @brief is vertex boundary
			///
			/// @param[in] vertex_global_id *global* vertex id
			/// @return is vertex boundary
			virtual bool is_boundary_vertex(const int vertex_global_id) const = 0;
			/// @brief is edge boundary
			///
			/// @param[in] edge_global_id *global* edge id
			/// @return is edge boundary
			virtual bool is_boundary_edge(const int edge_global_id) const = 0;
			/// @brief is face boundary
			///
			/// @param[in] face_global_id *global* face id
			/// @return is face boundary
			virtual bool is_boundary_face(const int face_global_id) const = 0;
			/// @brief is cell boundary
			///
			/// @param[in] element_global_id *global* cell id
			/// @return is cell boundary
			virtual bool is_boundary_element(const int element_global_id) const = 0;

		private:
			/// @brief build a mesh from matrices
			///
			/// @param[in] V vertices
			/// @param[in] F connectivity
			/// @return if success
			virtual bool build_from_matrices(const Eigen::MatrixXd &V, const Eigen::MatrixXi &F) = 0;

		public:
			/// @brief attach high order nodes
			///
			/// @param[in] V nodes
			/// @param[in] nodes list of nodes per element
			virtual void attach_higher_order_nodes(const Eigen::MatrixXd &V, const std::vector<std::vector<int>> &nodes) = 0;
			/// @brief order of each element
			///
			/// @return matrix containing order
			inline const Eigen::MatrixXi &orders() const { return orders_; }
			/// @brief check if curved mesh has rational polynomials elements
			///
			/// @return if mesh is rational
			inline bool is_rational() const { return is_rational_; }
			/// @brief Set the is rational object
			///
			/// @param[in] in_is_rational flag to enable/disable rational polynomials
			inline void set_is_rational(const bool in_is_rational) { is_rational_ = in_is_rational; }

			/// @brief normalize the mesh
			///
			virtual void normalize() = 0;

			/// @brief compute element types, see ElementType
			virtual void compute_elements_tag() = 0;
			/// @brief Update elements types
			virtual void update_elements_tag() { assert(false); }

			/// @brief edge length
			///
			/// @param[in] gid *global* edge id
			/// @return edge length
			virtual double edge_length(const int gid) const
			{
				assert(false);
				return 0;
			}
			/// @brief area of a quad face of an hex mesh
			///
			/// @param[in] gid *global* face id
			/// @return face area
			virtual double quad_area(const int gid) const
			{
				assert(false);
				return 0;
			}
			/// @brief area of a tri face of a tet mesh
			///
			/// @param[in] gid *global* face id
			/// @return tet area
			virtual double tri_area(const int gid) const
			{
				assert(false);
				return 0;
			}

			/// @brief point coordinates
			///
			/// @param[in] global_index *global* vertex index
			/// @return RowVectorNd
			virtual RowVectorNd point(const int global_index) const = 0;
			/// @brief Set the point
			///
			/// @param[in] global_index *global* vertex index
			/// @param[in] p value
			virtual void set_point(const int global_index, const RowVectorNd &p) = 0;

			/// @brief edge barycenter
			///
			/// @param[in] e *global* edge index
			/// @return edge barycenter
			virtual RowVectorNd edge_barycenter(const int e) const = 0;
			/// @brief face barycenter
			///
			/// @param[in] f *global* face index
			/// @return face barycenter
			virtual RowVectorNd face_barycenter(const int f) const = 0;
			/// @brief cell barycenter
			///
			/// @param[in] c *global* cell index
			/// @return cell barycenter
			virtual RowVectorNd cell_barycenter(const int c) const = 0;

			/// @brief all edges barycenters
			///
			/// @param[out] barycenters
			void edge_barycenters(Eigen::MatrixXd &barycenters) const;
			/// @brief all face barycenters
			///
			/// @param[out] barycenters
			void face_barycenters(Eigen::MatrixXd &barycenters) const;
			/// @brief all cells barycenters
			///
			/// @param[out] barycenters
			void cell_barycenters(Eigen::MatrixXd &barycenters) const;
			/// @brief utility for 2d/3d. In 2d it returns face_barycenters, in 3d it returns cell_barycenters
			///
			/// @param[out] barycenters the barycenters
			virtual void compute_element_barycenters(Eigen::MatrixXd &barycenters) const = 0;

			/// @brief constructs a box around every element (3d cell, 2d face)
			///
			/// @param[out] boxes axis aligned bounding boxes
			virtual void elements_boxes(std::vector<std::array<Eigen::Vector3d, 2>> &boxes) const = 0;
			/// @brief constructs barycentric coodiantes for a point p. WARNING works only for simplices
			///
			/// @param[in] p query point
			/// @param[in] el_id element id
			/// @param[out] coord matrix containing the barycentric coodinates
			virtual void barycentric_coords(const RowVectorNd &p, const int el_id, Eigen::MatrixXd &coord) const = 0;

			/// @brief computes the bbox of the mesh
			///
			/// @param[out] min min coodiante
			/// @param[out] max max coodiante
			virtual void bounding_box(RowVectorNd &min, RowVectorNd &max) const = 0;

			/// @brief checks if element is spline compatible
			///
			/// @param[in] el_id element id
			/// @return is spline compatible
			bool is_spline_compatible(const int el_id) const;
			/// @brief checks if element is cube compatible
			///
			/// @param[in] el_id element id
			/// @return is cube compatible
			bool is_cube(const int el_id) const;
			/// @brief checks if element is polygon compatible
			///
			/// @param[in] el_id element id
			/// @return is polygon compatible
			bool is_polytope(const int el_id) const;
			/// @brief checks if element is simples compatible
			///
			/// @param[in] el_id element id
			/// @return is simples compatible
			bool is_simplex(const int el_id) const;

			/// @brief Returns the elements types
			///
			/// @return vector of element types
			const std::vector<ElementType> &elements_tag() const { return elements_tag_; }
			/// @brief changes the element type
			///
			/// @param[in] el element id
			/// @param[in] type type of the element
			void set_tag(const int el, const ElementType type) { elements_tag_[el] = type; }

			/// @brief computes boundary selections based on a function
			///
			/// @param[in] marker lambda function that takes the node id, the position, and true/false if the element is on the boundary and returns an integer
			void compute_node_ids(const std::function<int(const size_t, const RowVectorNd &, bool)> &marker);

			/// @brief loads the boundary selections for a file
			///
			/// @param[in] path file's path
			virtual void load_boundary_ids(const std::string &path);
			/// @brief computes the selection based on the bbx of the mesh.
			/// Left gets 1, bottom 2, right 3, top 4, front 5, back 6
			///
			/// @param[in] eps tolerance for proximity
			virtual void compute_boundary_ids(const double eps) = 0;
			/// @brief computes boundary selections based on a function
			///
			/// @param[in] marker lambda function that takes the barycenter and returns an integer
			virtual void compute_boundary_ids(const std::function<int(const RowVectorNd &)> &marker) = 0;
			/// @brief computes boundary selections based on a function
			///
			/// @param[in] marker lambda function that takes the barycenter and true/false if the element is on the boundary and returns an integer
			virtual void compute_boundary_ids(const std::function<int(const RowVectorNd &, bool)> &marker) = 0;
			/// @brief computes boundary selections based on a function
			///
			/// @param[in] marker lambda function that takes the id, barycenter, and true/false if the element is on the boundary and returns an integer
			virtual void compute_boundary_ids(const std::function<int(const size_t, const RowVectorNd &, bool)> &marker) = 0;
			/// @brief computes boundary selections based on a function
			///
			/// @param[in] marker lambda function that takes the list of vertices and true/false if the element is on the boundary and returns an integer
			virtual void compute_boundary_ids(const std::function<int(const std::vector<int> &, bool)> &marker) = 0;
			/// @brief computes boundary selections based on a function
			///
			/// @param[in] marker lambda function that takes the id, the list of vertices, the barycenter, and true/false if the element is on the boundary and returns an integer
			virtual void compute_boundary_ids(const std::function<int(const size_t, const std::vector<int> &, const RowVectorNd &, bool)> &marker) = 0;

			/// @brief computes boundary selections based on a function
			///
			/// @param[in] marker lambda function that takes the id and barycenter and returns an integer
			virtual void compute_body_ids(const std::function<int(const size_t, const RowVectorNd &)> &marker) = 0;
			/// @brief Set the boundary selection from a vector
			///
			/// @param[in] boundary_ids vector one value per element
			virtual void set_boundary_ids(const std::vector<int> &boundary_ids) { boundary_ids_ = boundary_ids; }
			/// @brief Set the volume sections
			///
			/// @param[in] body_ids vector of labels, one per element
			virtual void set_body_ids(const std::vector<int> &body_ids) { body_ids_ = body_ids; }

			/// @brief Get the boundary selection of an element (face in 3d, edge in 2d)
			///
			/// @param[in] primitive element id
			/// @return label of element
			virtual int get_boundary_id(const int primitive) const
			{
				if (has_boundary_ids())
					return boundary_ids_.at(primitive);
				else if (is_volume() ? is_boundary_face(primitive) : is_boundary_edge(primitive))
					return std::numeric_limits<int>::max(); // default for no selected boundary
				else
					return -1; // default for no boundary
			}

			/// @brief Get the boundary selection of a node
			///
			/// @param[in] node_id node id
			/// @return label of node
			virtual int get_node_id(const int node_id) const
			{
				if (has_node_ids())
					return node_ids_.at(node_id);
				else
					return -1; // default for no boundary
			}

			/// @brief Update the node ids to reorder them
			///
			/// @param[in] in_node_to_node mapping from input nodes to polyfem nodes
			void update_nodes(const Eigen::VectorXi &in_node_to_node);

			/// @brief Get the volume selection of an element (cell in 3d, face in 2d)
			///
			/// @param[in] primitive element id
			/// @return label of element
			virtual int get_body_id(const int primitive) const
			{
				if (has_body_ids())
					return body_ids_.at(primitive);
				else
					return 0;
			}
			/// @brief Get the volume selection of all elements (cells in 3d, faces in 2d)
			/// @return Const reference to the vector of body IDs
			virtual const std::vector<int> &get_body_ids() const
			{
				return body_ids_;
			}
			/// @brief checks if points selections are available
			///
			/// @return points selections are available
			bool has_node_ids() const { return !node_ids_.empty(); }
			/// @brief checks if surface selections are available
			///
			/// @return surface selections are available
			bool has_boundary_ids() const { return !boundary_ids_.empty(); }
			/// @brief checks if volumes selections are available
			///
			/// @return volumes selections are available
			virtual bool has_body_ids() const { return !body_ids_.empty(); }

			/// @brief Get all the edges
			///
			/// @param[out] p0 edge first vertex
			/// @param[out] p1 edge second vertex
			virtual void get_edges(Eigen::MatrixXd &p0, Eigen::MatrixXd &p1) const = 0;
			/// @brief Get all the edges according to valid_elements selection
			///
			/// @param[out] p0 edge first vertex
			/// @param[out] p1 edge second vertex
			/// @param[in] valid_elements flag to compute the edge
			virtual void get_edges(Eigen::MatrixXd &p0, Eigen::MatrixXd &p1, const std::vector<bool> &valid_elements) const = 0;
			/// @brief generate a triangular representation of every face
			///
			/// @param[out] tris triangles connectivity
			/// @param[out] pts triangles vertices
			/// @param[out] ranges connection to original faces
			virtual void triangulate_faces(Eigen::MatrixXi &tris, Eigen::MatrixXd &pts, std::vector<int> &ranges) const = 0;

			/// @brief weights for rational polynomial meshes
			///
			/// @param[in] cell_index index of the cell
			/// @return list of weights
			const std::vector<double> &cell_weights(const int cell_index) const { return cell_weights_[cell_index]; }
			/// @brief Set the cell weights for rational polynomial meshes
			///
			/// @param[in] in_cell_weights vector of vector containing the weights, one per cell
			void set_cell_weights(const std::vector<std::vector<double>> &in_cell_weights) { cell_weights_ = in_cell_weights; }

			/// @brief method used to finalize the mesh. It computes the cached stuff used in navigation
			///
			virtual void prepare_mesh(){};

			/// @brief checks if the mesh has polytopes
			///
			/// @return if the mesh has polytopes
			bool has_poly() const
			{
				for (int i = 0; i < n_elements(); ++i)
				{
					if (is_polytope(i))
						return true;
				}

				return false;
			}

			/// @brief checks if the mesh is simplicial
			///
			/// @return if the mesh is simplicial
			bool is_simplicial() const
			{
				for (int i = 0; i < n_elements(); ++i)
				{
					if (!is_simplex(i))
						return false;
				}

				return true;
			}

			/// @brief check if the mesh is linear
			///
			/// @return if the mesh is linear
			inline bool is_linear() const { return orders_.size() == 0 || orders_.maxCoeff() == 1; }

			/// @brief list of *sorted* edges. Used to map to input vertices
			///
			/// @return list of *sorted* edges
			std::vector<std::pair<int, int>> edges() const;
			/// @brief list of *sorted* faces. Used to map to input vertices
			///
			/// @return list of *sorted* faces
			std::vector<std::vector<int>> faces() const;

			/// @brief map from edge (pair of v id) to the id of the edge
			///
			/// @return map
			std::unordered_map<std::pair<int, int>, size_t, polyfem::utils::HashPair> edges_to_ids() const;
			/// @brief map from face (tuple of v id) to the id of the face
			///
			/// @return map
			std::unordered_map<std::vector<int>, size_t, polyfem::utils::HashVector> faces_to_ids() const;

			/// @brief Order of the input vertices
			///
			/// @return vector of indices, one per vertex
			inline const Eigen::VectorXi &in_ordered_vertices() const { return in_ordered_vertices_; }
			/// @brief Order of the input edges
			///
			/// @return matrix of indices one per edge, pointing to the two vertices
			inline const Eigen::MatrixXi &in_ordered_edges() const { return in_ordered_edges_; }
			/// @brief Order of the input edges
			///
			/// @return matrix of indices one per faces, pointing to the face vertices
			inline const Eigen::MatrixXi &in_ordered_faces() const { return in_ordered_faces_; }

			/// @brief appends a new mesh to the end of this
			///
			/// @param[in] mesh to append
			virtual void append(const Mesh &mesh);

			/// @brief appends a new mesh to the end of this, utility that takes pointer, calls other one
			///
			/// @param[in] mesh pointer to append
			void append(const std::unique_ptr<Mesh> &mesh)
			{
				if (mesh != nullptr)
					append(*mesh);
			}

			/// @brief Apply an affine transformation \f$Ax+b\f$ to the vertex positions \f$x\f$.
			/// @param[in] A Multiplicative matrix component of transformation
			/// @param[in] b Additive translation component of transformation
			void apply_affine_transformation(const MatrixNd &A, const VectorNd &b);

		protected:
			/// @brief loads a mesh from the path
			///
			/// @param[in] path file location
			/// @return if success
			virtual bool load(const std::string &path) = 0;
			/// @brief loads a mesh from a geo mesh
			///
			/// @param[in] M geo mesh
			/// @return if success
			virtual bool load(const GEO::Mesh &M) = 0;

			/// list of element types
			std::vector<ElementType> elements_tag_;
			/// list of node labels
			std::vector<int> node_ids_;
			/// list of surface labels
			std::vector<int> boundary_ids_;
			/// list of volume labels
			std::vector<int> body_ids_;
			/// list of geometry orders, one per cell
			Eigen::MatrixXi orders_;
			/// stores if the mesh is rational
			bool is_rational_ = false;

			/// high-oder nodes associates to edges
			std::vector<EdgeNodes> edge_nodes_;
			/// high-oder nodes associates to faces
			std::vector<FaceNodes> face_nodes_;
			/// high-oder nodes associates to cells
			std::vector<CellNodes> cell_nodes_;
			/// weights associates to cells for rational polynomail meshes
			std::vector<std::vector<double>> cell_weights_;

			/// Order of the input vertices
			Eigen::VectorXi in_ordered_vertices_;
			/// Order of the input edges
			Eigen::MatrixXi in_ordered_edges_;
			/// Order of the input faces, TODO: change to std::vector of Eigen::Vector
			Eigen::MatrixXi in_ordered_faces_;
		};
	} // namespace mesh
} // namespace polyfem<|MERGE_RESOLUTION|>--- conflicted
+++ resolved
@@ -182,22 +182,11 @@
 			/// @param[in] f_id *global* face id
 			/// @return  number of vertices
 			virtual int n_face_vertices(const int f_id) const = 0;
-<<<<<<< HEAD
-
-=======
 			/// @brief number of vertices of a cell
 			///
 			/// @param[in] c_id *global* cell id (face for 2d meshes)
 			/// @return  number of vertices
 			virtual int n_cell_vertices(const int c_id) const = 0;
-
-			/// @brief id of the face vertex
-			///
-			/// @param[in] f_id *global* face id
-			/// @param[in] lv_id *local* vertex index
-			/// @return int id of the face vertex
-			virtual int face_vertex(const int f_id, const int lv_id) const = 0;
->>>>>>> 94c7d8df
 			/// @brief id of the edge vertex
 			///
 			/// @param[in] e_id *global* edge id
