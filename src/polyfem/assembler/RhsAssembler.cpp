--- conflicted
+++ resolved
@@ -679,11 +679,7 @@
 			}
 
 			// Neumann
-<<<<<<< HEAD
-			Eigen::MatrixXd uv, samples, gtmp, rhs_fun;
-=======
 			Eigen::MatrixXd uv, samples, gtmp, rhs_fun, deform_mat, trafo;
->>>>>>> db9b471e
 			Eigen::VectorXi global_primitive_ids;
 			Eigen::MatrixXd points, normals;
 			Eigen::VectorXd weights;
@@ -879,11 +875,7 @@
 
 			ElementAssemblyValues vals;
 			// Neumann
-<<<<<<< HEAD
-			Eigen::MatrixXd points, uv, normals;
-=======
 			Eigen::MatrixXd points, uv, normals, deform_mat;
->>>>>>> db9b471e
 			Eigen::VectorXd weights;
 			Eigen::VectorXi global_primitive_ids;
 			for (const auto &lb : local_neumann_boundary)
