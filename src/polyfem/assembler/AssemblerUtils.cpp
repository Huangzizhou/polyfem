--- conflicted
+++ resolved
@@ -83,14 +83,10 @@
 			else if (formulation == "NavierStokes")
 				return std::make_shared<NavierStokesVelocity>();
 			else if (formulation == "OperatorSplitting")
-<<<<<<< HEAD
-				return std::make_shared<StokesVelocity>();
+				return std::make_shared<OperatorSplitting>();
 			
 			else if (formulation == "AMIPS")
 				return std::make_shared<AMIPSEnergy>();
-=======
-				return std::make_shared<OperatorSplitting>();
->>>>>>> f1834904
 
 			log_and_throw_error("Inavalid assembler name {}", formulation);
 		}
