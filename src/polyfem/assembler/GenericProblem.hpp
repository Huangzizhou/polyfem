#pragma once

#include <polyfem/assembler/Problem.hpp>
#include <polyfem/utils/ExpressionValue.hpp>
#include <polyfem/utils/Interpolation.hpp>

namespace polyfem
{
	namespace assembler
	{
		struct TensorBCValue
		{
			std::array<utils::ExpressionValue, 3> value;
			std::vector<std::shared_ptr<utils::Interpolation>> interpolation;
			Eigen::Matrix<bool, 1, 3> dirichlet_dimension;

<<<<<<< HEAD
			double eval(const RowVectorNd &pts, const int dim, const double t, const int el_id = -1) const
			{
				double x = pts(0), y = pts(1), z = pts.size() == 2 ? 0 : pts(2);
				double val = value[dim](x, y, z, t, el_id);

				if (interpolation.empty())
				{
				}
				else if (interpolation.size() == 1)
					val *= interpolation[0]->eval(t);
				else
				{
					assert(dim < interpolation.size());
					val *= interpolation[dim]->eval(t);
				}

				return val;
			}

			void set_unit_type(const std::string &unit_type)
			{
				for (auto &v : value)
					v.set_unit_type(unit_type);
			}
=======
			double eval(const RowVectorNd &pts, const int dim, const double t, const int el_id = -1) const;
>>>>>>> 16a23638
		};

		struct ScalarBCValue
		{
			utils::ExpressionValue value;
			std::shared_ptr<utils::Interpolation> interpolation;

<<<<<<< HEAD
			double eval(const RowVectorNd &pts, const double t) const
			{
				assert(pts.size() == 2 || pts.size() == 3);
				double x = pts(0), y = pts(1), z = pts.size() == 3 ? pts(2) : 0.0;
				return value(x, y, z, t) * interpolation->eval(t);
			}

			void set_unit_type(const std::string &unit_type)
			{
				value.set_unit_type(unit_type);
			}
=======
			double eval(const RowVectorNd &pts, const double t) const;
>>>>>>> 16a23638
		};

		class GenericTensorProblem : public Problem
		{
		public:
			GenericTensorProblem(const std::string &name);
			void set_units(const assembler::Assembler &assembler, const Units &units) override;

			void rhs(const assembler::Assembler &assembler, const Eigen::MatrixXd &pts, const double t, Eigen::MatrixXd &val) const override;
			bool is_rhs_zero() const override
			{
				for (int i = 0; i < 3; ++i)
				{
					if (!rhs_[i].is_zero())
						return false;
				}
				return true;
			}

			void dirichlet_bc(const mesh::Mesh &mesh, const Eigen::MatrixXi &global_ids, const Eigen::MatrixXd &uv, const Eigen::MatrixXd &pts, const double t, Eigen::MatrixXd &val) const override;
			void neumann_bc(const mesh::Mesh &mesh, const Eigen::MatrixXi &global_ids, const Eigen::MatrixXd &uv, const Eigen::MatrixXd &pts, const Eigen::MatrixXd &normals, const double t, Eigen::MatrixXd &val) const override;

			void dirichlet_nodal_value(const mesh::Mesh &mesh, const int node_id, const RowVectorNd &pt, const double t, Eigen::MatrixXd &val) const override;
			void neumann_nodal_value(const mesh::Mesh &mesh, const int node_id, const RowVectorNd &pt, const Eigen::MatrixXd &normal, const double t, Eigen::MatrixXd &val) const override;
			bool is_nodal_dirichlet_boundary(const int n_id, const int tag) override;
			bool is_nodal_neumann_boundary(const int n_id, const int tag) override;
			bool has_nodal_dirichlet() override;
			bool has_nodal_neumann() override;
			bool is_nodal_dimension_dirichlet(const int n_id, const int tag, const int dim) const override;
			void update_nodes(const Eigen::VectorXi &in_node_to_node) override;

			bool has_exact_sol() const override { return has_exact_; }
			bool is_scalar() const override { return false; }
			bool is_time_dependent() const override { return is_time_dept_; }
			void set_time_dependent(const bool val) { is_time_dept_ = val; }
			bool is_constant_in_time() const override { return !is_time_dept_; }
			bool might_have_no_dirichlet() override { return !is_all_; }

			void initial_solution(const mesh::Mesh &mesh, const Eigen::MatrixXi &global_ids, const Eigen::MatrixXd &pts, Eigen::MatrixXd &val) const override;
			void initial_velocity(const mesh::Mesh &mesh, const Eigen::MatrixXi &global_ids, const Eigen::MatrixXd &pts, Eigen::MatrixXd &val) const override;
			void initial_acceleration(const mesh::Mesh &mesh, const Eigen::MatrixXi &global_ids, const Eigen::MatrixXd &pts, Eigen::MatrixXd &val) const override;

			void set_parameters(const json &params) override;

			bool is_dimension_dirichet(const int tag, const int dim) const override;
			bool all_dimensions_dirichlet() const override { return all_dimensions_dirichlet_; }

			void exact(const Eigen::MatrixXd &pts, const double t, Eigen::MatrixXd &val) const override;
			void exact_grad(const Eigen::MatrixXd &pts, const double t, Eigen::MatrixXd &val) const override;

			void add_dirichlet_boundary(const int id, const Eigen::RowVector3d &val, const bool isx, const bool isy, const bool isz, const std::shared_ptr<utils::Interpolation> &interp = std::make_shared<utils::NoInterpolation>());
			void add_neumann_boundary(const int id, const Eigen::RowVector3d &val, const std::shared_ptr<utils::Interpolation> &interp = std::make_shared<utils::NoInterpolation>());
			void add_pressure_boundary(const int id, const double val, const std::shared_ptr<utils::Interpolation> &interp = std::make_shared<utils::NoInterpolation>());

			void update_dirichlet_boundary(const int id, const Eigen::RowVector3d &val, const bool isx, const bool isy, const bool isz, const std::shared_ptr<utils::Interpolation> &interp = std::make_shared<utils::NoInterpolation>());
			void update_neumann_boundary(const int id, const Eigen::RowVector3d &val, const std::shared_ptr<utils::Interpolation> &interp = std::make_shared<utils::NoInterpolation>());
			void update_pressure_boundary(const int id, const double val, const std::shared_ptr<utils::Interpolation> &interp = std::make_shared<utils::NoInterpolation>());

			void add_dirichlet_boundary(const int id, const std::function<Eigen::MatrixXd(double x, double y, double z, double t)> &func, const bool isx, const bool isy, const bool isz, const std::shared_ptr<utils::Interpolation> &interp = std::make_shared<utils::NoInterpolation>());
			void add_neumann_boundary(const int id, const std::function<Eigen::MatrixXd(double x, double y, double z, double t)> &func, const std::shared_ptr<utils::Interpolation> &interp = std::make_shared<utils::NoInterpolation>());
			void add_pressure_boundary(const int id, const std::function<double(double x, double y, double z, double t)> &func, const std::shared_ptr<utils::Interpolation> &interp = std::make_shared<utils::NoInterpolation>());

			void update_dirichlet_boundary(const int id, const std::function<Eigen::MatrixXd(double x, double y, double z, double t)> &func, const bool isx, const bool isy, const bool isz, const std::shared_ptr<utils::Interpolation> &interp = std::make_shared<utils::NoInterpolation>());
			void update_neumann_boundary(const int id, const std::function<Eigen::MatrixXd(double x, double y, double z, double t)> &func, const std::shared_ptr<utils::Interpolation> &interp = std::make_shared<utils::NoInterpolation>());
			void update_pressure_boundary(const int id, const std::function<double(double x, double y, double z, double t)> &func, const std::shared_ptr<utils::Interpolation> &interp = std::make_shared<utils::NoInterpolation>());

			void add_dirichlet_boundary(const int id, const json &val, const bool isx, const bool isy, const bool isz, const std::string &interpolation = "");
			void add_neumann_boundary(const int id, const json &val, const std::string &interpolation = "");
			void add_pressure_boundary(const int id, json val, const std::string &interpolation = "");

			void update_dirichlet_boundary(const int id, const json &val, const bool isx, const bool isy, const bool isz, const std::string &interpolation = "");
			void update_neumann_boundary(const int id, const json &val, const std::string &interpolation = "");
			void update_pressure_boundary(const int id, json val, const std::string &interpolation = "");

			void set_rhs(double x, double y, double z);

			void clear() override;

		private:
			bool all_dimensions_dirichlet_ = true;
			bool has_exact_ = false;
			bool has_exact_grad_ = false;
			bool is_time_dept_ = false;
			// bool is_mixed_ = false;

			std::vector<TensorBCValue> forces_;
			std::vector<TensorBCValue> displacements_;
			std::vector<ScalarBCValue> pressures_;

			std::vector<std::pair<int, std::array<utils::ExpressionValue, 3>>> initial_position_;
			std::vector<std::pair<int, std::array<utils::ExpressionValue, 3>>> initial_velocity_;
			std::vector<std::pair<int, std::array<utils::ExpressionValue, 3>>> initial_acceleration_;

			std::array<utils::ExpressionValue, 3> rhs_;
			std::array<utils::ExpressionValue, 3> exact_;
			std::array<utils::ExpressionValue, 9> exact_grad_;

			std::map<int, TensorBCValue> nodal_dirichlet_;
			std::map<int, TensorBCValue> nodal_neumann_;
			std::vector<Eigen::MatrixXd> nodal_dirichlet_mat_;

			bool is_all_;
		};

		class GenericScalarProblem : public Problem
		{
		public:
			GenericScalarProblem(const std::string &name);
			void set_units(const assembler::Assembler &assembler, const Units &units) override;

			void rhs(const assembler::Assembler &assembler, const Eigen::MatrixXd &pts, const double t, Eigen::MatrixXd &val) const override;
			bool is_rhs_zero() const override { return rhs_.is_zero(); }

			void dirichlet_bc(const mesh::Mesh &mesh, const Eigen::MatrixXi &global_ids, const Eigen::MatrixXd &uv, const Eigen::MatrixXd &pts, const double t, Eigen::MatrixXd &val) const override;
			void neumann_bc(const mesh::Mesh &mesh, const Eigen::MatrixXi &global_ids, const Eigen::MatrixXd &uv, const Eigen::MatrixXd &pts, const Eigen::MatrixXd &normals, const double t, Eigen::MatrixXd &val) const override;
			void initial_solution(const mesh::Mesh &mesh, const Eigen::MatrixXi &global_ids, const Eigen::MatrixXd &pts, Eigen::MatrixXd &val) const override;

			void dirichlet_nodal_value(const mesh::Mesh &mesh, const int node_id, const RowVectorNd &pt, const double t, Eigen::MatrixXd &val) const override;
			void neumann_nodal_value(const mesh::Mesh &mesh, const int node_id, const RowVectorNd &pt, const Eigen::MatrixXd &normal, const double t, Eigen::MatrixXd &val) const override;
			bool is_nodal_dirichlet_boundary(const int n_id, const int tag) override;
			bool is_nodal_neumann_boundary(const int n_id, const int tag) override;
			bool has_nodal_dirichlet() override;
			bool has_nodal_neumann() override;
			void update_nodes(const Eigen::VectorXi &in_node_to_node) override;

			bool has_exact_sol() const override { return has_exact_; }
			bool is_scalar() const override { return true; }
			bool is_time_dependent() const override { return is_time_dept_; }
			void set_time_dependent(const bool val) { is_time_dept_ = val; }
			bool is_constant_in_time() const override { return !is_time_dept_; }
			bool might_have_no_dirichlet() override { return !is_all_; }

			void set_parameters(const json &params) override;

			void exact(const Eigen::MatrixXd &pts, const double t, Eigen::MatrixXd &val) const override;
			void exact_grad(const Eigen::MatrixXd &pts, const double t, Eigen::MatrixXd &val) const override;

			void add_dirichlet_boundary(const int id, const double val, const std::shared_ptr<utils::Interpolation> &interp = std::make_shared<utils::NoInterpolation>());
			void add_neumann_boundary(const int id, const double val, const std::shared_ptr<utils::Interpolation> &interp = std::make_shared<utils::NoInterpolation>());

			void update_dirichlet_boundary(const int id, const double val, const std::shared_ptr<utils::Interpolation> &interp = std::make_shared<utils::NoInterpolation>());
			void update_neumann_boundary(const int id, const double val, const std::shared_ptr<utils::Interpolation> &interp = std::make_shared<utils::NoInterpolation>());

			void add_dirichlet_boundary(const int id, const std::function<double(double x, double y, double z, double t)> &func, const std::shared_ptr<utils::Interpolation> &interp = std::make_shared<utils::NoInterpolation>());
			void add_neumann_boundary(const int id, const std::function<double(double x, double y, double z, double t)> &func, const std::shared_ptr<utils::Interpolation> &interp = std::make_shared<utils::NoInterpolation>());

			void update_dirichlet_boundary(const int id, const std::function<double(double x, double y, double z, double t)> &func, const std::shared_ptr<utils::Interpolation> &interp = std::make_shared<utils::NoInterpolation>());
			void update_neumann_boundary(const int id, const std::function<double(double x, double y, double z, double t)> &func, const std::shared_ptr<utils::Interpolation> &interp = std::make_shared<utils::NoInterpolation>());

			void add_dirichlet_boundary(const int id, const json &val, const std::string &interp = "");
			void add_neumann_boundary(const int id, const json &val, const std::string &interp = "");

			void update_dirichlet_boundary(const int id, const json &val, const std::string &interp = "");
			void update_neumann_boundary(const int id, const json &val, const std::string &interp = "");

			void clear() override;

		private:
			std::vector<ScalarBCValue> neumann_;
			std::vector<ScalarBCValue> dirichlet_;
			std::vector<std::pair<int, utils::ExpressionValue>> initial_solution_;

			std::map<int, ScalarBCValue> nodal_dirichlet_;
			std::map<int, ScalarBCValue> nodal_neumann_;
			std::vector<Eigen::MatrixXd> nodal_dirichlet_mat_;

			utils::ExpressionValue rhs_;
			utils::ExpressionValue exact_;
			std::array<utils::ExpressionValue, 3> exact_grad_;
			bool is_all_;
			bool has_exact_ = false;
			bool has_exact_grad_ = false;
			bool is_time_dept_ = false;
		};
	} // namespace assembler
} // namespace polyfem<|MERGE_RESOLUTION|>--- conflicted
+++ resolved
@@ -14,56 +14,27 @@
 			std::vector<std::shared_ptr<utils::Interpolation>> interpolation;
 			Eigen::Matrix<bool, 1, 3> dirichlet_dimension;
 
-<<<<<<< HEAD
-			double eval(const RowVectorNd &pts, const int dim, const double t, const int el_id = -1) const
-			{
-				double x = pts(0), y = pts(1), z = pts.size() == 2 ? 0 : pts(2);
-				double val = value[dim](x, y, z, t, el_id);
-
-				if (interpolation.empty())
-				{
-				}
-				else if (interpolation.size() == 1)
-					val *= interpolation[0]->eval(t);
-				else
-				{
-					assert(dim < interpolation.size());
-					val *= interpolation[dim]->eval(t);
-				}
-
-				return val;
-			}
-
 			void set_unit_type(const std::string &unit_type)
 			{
 				for (auto &v : value)
 					v.set_unit_type(unit_type);
 			}
-=======
+
 			double eval(const RowVectorNd &pts, const int dim, const double t, const int el_id = -1) const;
->>>>>>> 16a23638
+
 		};
 
 		struct ScalarBCValue
 		{
 			utils::ExpressionValue value;
 			std::shared_ptr<utils::Interpolation> interpolation;
-
-<<<<<<< HEAD
-			double eval(const RowVectorNd &pts, const double t) const
-			{
-				assert(pts.size() == 2 || pts.size() == 3);
-				double x = pts(0), y = pts(1), z = pts.size() == 3 ? pts(2) : 0.0;
-				return value(x, y, z, t) * interpolation->eval(t);
-			}
 
 			void set_unit_type(const std::string &unit_type)
 			{
 				value.set_unit_type(unit_type);
 			}
-=======
+      
 			double eval(const RowVectorNd &pts, const double t) const;
->>>>>>> 16a23638
 		};
 
 		class GenericTensorProblem : public Problem
