--- conflicted
+++ resolved
@@ -5,60 +5,14 @@
 
 #include <polyfem/utils/MatrixUtils.hpp>
 #include <polyfem/utils/ElasticityUtils.hpp>
-<<<<<<< HEAD
-#include <polyfem/assembler/MatParams.hpp>
-#include <Eigen/Sparse>
-#include <vector>
-#include <iostream>
-#include <cmath>
-#include <memory>
-=======
 #include <polyfem/utils/AutodiffTypes.hpp>
 #include <polyfem/utils/Logger.hpp>
->>>>>>> dd2ae774
+#include <polyfem/assembler/MatParams.hpp>
 
 // this casses are instantiated in the cpp, cannot be used with generic assembler
 // without adding template instantiation
 namespace polyfem::assembler
 {
-<<<<<<< HEAD
-	// assemble matrix based on the local assembler
-	// local assembler is eg Laplce, LinearElasticy etc
-	template <class LocalAssembler>
-	class Assembler
-	{
-	public:
-		// assembler stiffness matrix, is the mesh is volumetric, number of bases and bases (FE and geom)
-		// gbases and bases can be the same (ie isoparametric)
-		void assemble(
-			const bool is_volume,
-			const int n_basis,
-			const std::vector<basis::ElementBases> &bases,
-			const std::vector<basis::ElementBases> &gbases,
-			const AssemblyValsCache &cache,
-			StiffnessMatrix &stiffness,
-			const bool is_mass = false) const;
-
-			void assemble(
-				const bool is_volume,
-				const int n_basis,
-				const Density &density,
-				const std::vector<basis::ElementBases> &bases,
-				const std::vector<basis::ElementBases> &gbases,
-				const AssemblyValsCache &cache,
-				StiffnessMatrix &stiffness,
-				const bool is_mass = false) const;
-
-		// references to local assemblers
-		inline LocalAssembler &local_assembler() { return local_assembler_; }
-		inline const LocalAssembler &local_assembler() const { return local_assembler_; }
-
-	private:
-		LocalAssembler local_assembler_;
-	};
-
-=======
->>>>>>> dd2ae774
 	// mixed formulation assembler
 	class MixedAssembler
 	{
@@ -79,27 +33,10 @@
 			const AssemblyValsCache &phi_cache,
 			StiffnessMatrix &stiffness) const;
 
-<<<<<<< HEAD
-			void assemble(
-				const bool is_volume,
-				const int n_psi_basis,
-				const int n_phi_basis,
-				const Density &density,
-				const std::vector<basis::ElementBases> &psi_bases,
-				const std::vector<basis::ElementBases> &phi_bases,
-				const std::vector<basis::ElementBases> &gbases,
-				const AssemblyValsCache &psi_cache,
-				const AssemblyValsCache &phi_cache,
-				StiffnessMatrix &stiffness) const;
-
-		inline LocalAssembler &local_assembler() { return local_assembler_; }
-		inline const LocalAssembler &local_assembler() const { return local_assembler_; }
-=======
 		virtual std::string name() const = 0;
 
 		int size() const { return size_; }
 		virtual void set_size(const int size) { size_ = size; }
->>>>>>> dd2ae774
 
 	protected:
 		int size_ = -1;
@@ -154,23 +91,7 @@
 			const double dt,
 			const Eigen::MatrixXd &displacement,
 			const Eigen::MatrixXd &displacement_prev,
-<<<<<<< HEAD
-			Eigen::MatrixXd &rhs) const;
-		
-		void assemble_grad(
-			const bool is_volume,
-			const int n_basis,
-			const std::vector<basis::ElementBases> &bases,
-			const std::vector<basis::ElementBases> &gbases,
-			const AssemblyValsCache &cache,
-			const double dt,
-			const Eigen::MatrixXd &displacement,
-			const Eigen::MatrixXd &displacement_prev,
-			const Eigen::MatrixXd &projection,
-			Eigen::MatrixXd &rhs) const;
-=======
 			Eigen::MatrixXd &rhs) const { log_and_throw_error("Assemble grad not implemented by {}!", name()); }
->>>>>>> dd2ae774
 
 		// assemble hessian of energy (grad)
 		virtual void assemble_hessian(
@@ -204,6 +125,48 @@
 			const Eigen::MatrixXd &fun,
 			std::vector<NamedMatrix> &result) const {}
 
+		// computes tensor, assembler is the name of the formulation
+		virtual void compute_stiffness_value(
+			const assembler::ElementAssemblyValues &vals, 
+			const Eigen::MatrixXd &local_pts, 
+			const Eigen::MatrixXd &displacement, 
+			Eigen::MatrixXd &tensor) const { log_and_throw_error("Not implemented!"); }
+		
+		virtual void compute_dstress_dmu_dlambda(
+			const int el_id, 
+			const Eigen::MatrixXd &local_pts, 
+			const Eigen::MatrixXd &global_pts, 
+			const Eigen::MatrixXd &grad_u_i, 
+			Eigen::MatrixXd &dstress_dmu, 
+			Eigen::MatrixXd &dstress_dlambda) const { log_and_throw_error("Not implemented!"); }
+		
+		virtual void compute_stress_grad_multiply_mat(
+			const int el_id, 
+			const Eigen::MatrixXd &local_pts, 
+			const Eigen::MatrixXd &global_pts, 
+			const Eigen::MatrixXd &grad_u_i, 
+			const Eigen::MatrixXd &mat, 
+			Eigen::MatrixXd &stress, 
+			Eigen::MatrixXd &result) const { log_and_throw_error("Not implemented!"); }
+
+		virtual void compute_stress_grad(
+			const int el_id, 
+			const double dt, 
+			const Eigen::MatrixXd &local_pts, 
+			const Eigen::MatrixXd &global_pts, 
+			const Eigen::MatrixXd &grad_u_i, 
+			const Eigen::MatrixXd &prev_grad_u_i, 
+			Eigen::MatrixXd &stress, 
+			Eigen::MatrixXd &result) const { log_and_throw_error("Not implemented!"); }
+		virtual void compute_stress_prev_grad(
+			const int el_id, 
+			const double dt, 
+			const Eigen::MatrixXd &local_pts, 
+			const Eigen::MatrixXd &global_pts, 
+			const Eigen::MatrixXd &grad_u_i, 
+			const Eigen::MatrixXd &prev_grad_u_i, 
+			Eigen::MatrixXd &result) const { log_and_throw_error("Not implemented!"); }
+
 		virtual std::map<std::string, ParamFunc> parameters() const = 0;
 		virtual VectorNd compute_rhs(const AutodiffHessianPt &pt) const { log_and_throw_error("Rhs not supported by {}!", name()); }
 
@@ -211,6 +174,9 @@
 
 		void set_materials(const std::vector<int> &body_ids, const json &body_params);
 		virtual void add_multimaterial(const int index, const json &params) {}
+
+		virtual void update_lame_params(const Eigen::MatrixXd &lambdas, const Eigen::MatrixXd &mus)
+		{ log_and_throw_error("Not implemented!"); }
 
 		virtual bool is_linear() const = 0;
 		virtual bool is_solution_displacement() const { return false; }
@@ -249,19 +215,6 @@
 	public:
 		virtual ~NLAssembler() = default;
 
-		void assemble_hessian(
-			const bool is_volume,
-			const int n_basis,
-			const bool project_to_psd,
-			const std::vector<basis::ElementBases> &bases,
-			const std::vector<basis::ElementBases> &gbases,
-			const AssemblyValsCache &cache,
-			const double dt,
-			const Eigen::MatrixXd &displacement,
-			const Eigen::MatrixXd &displacement_prev,
-			const Eigen::MatrixXd &projection,
-			Eigen::MatrixXd &grad) const;
-
 		// assemble energy
 		double assemble_energy(
 			const bool is_volume,
@@ -295,9 +248,6 @@
 			const double dt,
 			const Eigen::MatrixXd &displacement,
 			const Eigen::MatrixXd &displacement_prev,
-<<<<<<< HEAD
-			bool serial = false) const;
-=======
 			utils::SparseMatrixCache &mat_cache,
 			StiffnessMatrix &grad) const override;
 
@@ -371,7 +321,6 @@
 				return res;
 			});
 		}
->>>>>>> dd2ae774
 
 		bool is_solution_displacement() const override { return true; }
 		bool is_tensor() const override { return true; }
