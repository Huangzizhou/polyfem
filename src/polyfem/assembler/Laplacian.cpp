--- conflicted
+++ resolved
@@ -36,18 +36,12 @@
 		else
 			assert(false);
 
-<<<<<<< HEAD
-			return res;
-		}
+		return res;
+	}
 
 	void Laplacian::compute_stress_grad_multiply_mat(const int el_id, const Eigen::MatrixXd &local_pts, const Eigen::MatrixXd &global_pts, const Eigen::MatrixXd &grad_u_i, const Eigen::MatrixXd &mat, Eigen::MatrixXd &stress, Eigen::MatrixXd &result) const
 	{
 		stress = grad_u_i;
 		result = mat;
 	}
-} // namespace assembler
-=======
-		return res;
-	}
-} // namespace polyfem::assembler
->>>>>>> 44992b3f
+} // namespace assembler