#include "SolveData.hpp"

#include <polyfem/solver/NLProblem.hpp>
#include <polyfem/solver/forms/Form.hpp>
#include <polyfem/solver/forms/BCLagrangianForm.hpp>
#include <polyfem/solver/forms/BCPenaltyForm.hpp>
#include <polyfem/solver/forms/BodyForm.hpp>
#include <polyfem/solver/forms/ContactForm.hpp>
#include <polyfem/solver/forms/ElasticForm.hpp>
#include <polyfem/solver/forms/FrictionForm.hpp>
#include <polyfem/solver/forms/InertiaForm.hpp>
#include <polyfem/solver/forms/LaggedRegForm.hpp>
#include <polyfem/solver/forms/RayleighDampingForm.hpp>
#include <polyfem/time_integrator/ImplicitTimeIntegrator.hpp>
#include <polyfem/assembler/ViscousDamping.hpp>
#include <polyfem/assembler/Mass.hpp>
#include <polyfem/utils/Logger.hpp>

namespace polyfem::solver
{
	using namespace polyfem::time_integrator;

	std::vector<std::shared_ptr<Form>> SolveData::init_forms(
		// General
		const int dim,
		const double t,

		// Elastic form
		const int n_bases,
		const std::vector<basis::ElementBases> &bases,
		const std::vector<basis::ElementBases> &geom_bases,
		const assembler::Assembler &assembler,
		const assembler::AssemblyValsCache &ass_vals_cache,
		const assembler::AssemblyValsCache &mass_ass_vals_cache,

		// Body form
		const int n_pressure_bases,
		const std::vector<int> &boundary_nodes,
		const std::vector<mesh::LocalBoundary> &local_boundary,
		const std::vector<mesh::LocalBoundary> &local_neumann_boundary,
		const int n_boundary_samples,
		const Eigen::MatrixXd &rhs,
		const Eigen::MatrixXd &sol,
		const assembler::Density &density,

		// Inertia form
		const bool ignore_inertia,
		const StiffnessMatrix &mass,
		const std::shared_ptr<assembler::ViscousDamping> damping_assembler,

		// Lagged regularization form
		const double lagged_regularization_weight,
		const int lagged_regularization_iterations,

		// Augemented lagrangian form
		// const std::vector<int> &boundary_nodes,
		// const std::vector<mesh::LocalBoundary> &local_boundary,
		// const std::vector<mesh::LocalBoundary> &local_neumann_boundary,
		// const int n_boundary_samples,
		// const StiffnessMatrix &mass,
		const size_t obstacle_ndof,

		// Contact form
		const bool contact_enabled,
		const ipc::CollisionMesh &collision_mesh,
		const double dhat,
		const double avg_mass,
		const bool use_convergent_contact_formulation,
		const json &barrier_stiffness,
		const ipc::BroadPhaseMethod broad_phase,
		const double ccd_tolerance,
		const long ccd_max_iterations,

		// Friction form
		const double friction_coefficient,
		const double epsv,
		const int friction_iterations,

		// Rayleigh damping form
		const json &rayleigh_damping)
	{
		const bool is_time_dependent = time_integrator != nullptr;
		assert(!is_time_dependent || time_integrator != nullptr);
		const double dt = is_time_dependent ? time_integrator->dt() : 0.0;
		const int ndof = n_bases * dim;
		// if (is_formulation_mixed) // mixed not supported
		// 	ndof_ += n_pressure_bases; // pressure is a scalar
		const bool is_volume = dim == 3;

		std::vector<std::shared_ptr<Form>> forms;

		elastic_form = std::make_shared<ElasticForm>(
			n_bases, bases, geom_bases, assembler, ass_vals_cache,
			dt, is_volume);
		forms.push_back(elastic_form);

		if (rhs_assembler != nullptr)
		{
			body_form = std::make_shared<BodyForm>(
				ndof, n_pressure_bases, boundary_nodes, local_boundary,
				local_neumann_boundary, n_boundary_samples, rhs, *rhs_assembler,
				density, /*apply_DBC=*/true, /*is_formulation_mixed=*/false,
				is_time_dependent);
			body_form->update_quantities(t, sol);
			forms.push_back(body_form);
		}

		inertia_form = nullptr;
		damping_form = nullptr;
		if (is_time_dependent)
		{
			if (!ignore_inertia)
			{
				assert(time_integrator != nullptr);
				inertia_form = std::make_shared<InertiaForm>(mass, *time_integrator);
				forms.push_back(inertia_form);
			}

			if (damping_assembler != nullptr)
			{
				damping_form = std::make_shared<ElasticForm>(
					n_bases, bases, geom_bases, *damping_assembler, ass_vals_cache, dt, is_volume);
				forms.push_back(damping_form);
			}
		}
		else
		{
			if (lagged_regularization_weight > 0)
			{
				forms.push_back(std::make_shared<LaggedRegForm>(lagged_regularization_iterations));
				forms.back()->set_weight(lagged_regularization_weight);
			}
		}

		if (rhs_assembler != nullptr)
		{
			// assembler::Mass mass_mat_assembler;
			// mass_mat_assembler.set_size(dim);
			StiffnessMatrix mass_tmp = mass;
			// mass_mat_assembler.assemble(dim == 3, n_bases, bases, geom_bases, mass_ass_vals_cache, mass_tmp, true);
			// assert(mass_tmp.rows() == mass.rows() && mass_tmp.cols() == mass.cols());

			al_lagr_form = std::make_shared<BCLagrangianForm>(
				ndof, boundary_nodes, local_boundary, local_neumann_boundary,
				n_boundary_samples, mass_tmp, *rhs_assembler, obstacle_ndof, is_time_dependent, t);
			forms.push_back(al_lagr_form);

			al_pen_form = std::make_shared<BCPenaltyForm>(
				ndof, boundary_nodes, local_boundary, local_neumann_boundary,
				n_boundary_samples, mass_tmp, *rhs_assembler, obstacle_ndof, is_time_dependent, t);
			forms.push_back(al_pen_form);
		}

		contact_form = nullptr;
		friction_form = nullptr;
		if (contact_enabled)
		{
			const bool use_adaptive_barrier_stiffness = !barrier_stiffness.is_number();
			if (use_adaptive_barrier_stiffness)
				log_and_throw_error("Adaptive barrier stiffness is disabled for this project!");
			if (!use_convergent_contact_formulation)
				log_and_throw_error("Non-convergent contact is disabled for this project!");

			contact_form = std::make_shared<ContactForm>(
				collision_mesh, dhat, avg_mass, use_convergent_contact_formulation,
				use_adaptive_barrier_stiffness, is_time_dependent, broad_phase, ccd_tolerance,
				ccd_max_iterations);

			if (use_adaptive_barrier_stiffness)
			{
				contact_form->set_barrier_stiffness(1);
				// logger().debug("Using adaptive barrier stiffness");
			}
			else
			{
				assert(barrier_stiffness.get<double>() > 0);
				contact_form->set_barrier_stiffness(barrier_stiffness);
				// logger().debug("Using fixed barrier stiffness of {}", contact_form->barrier_stiffness());
			}

			forms.push_back(contact_form);

			// ----------------------------------------------------------------

			if (friction_coefficient != 0)
			{
				friction_form = std::make_shared<FrictionForm>(
					collision_mesh, time_integrator, epsv, friction_coefficient, dhat, broad_phase,
					*contact_form, friction_iterations);
				forms.push_back(friction_form);
			}
		}

		const std::vector<json> rayleigh_damping_jsons = utils::json_as_array(rayleigh_damping);
		if (is_time_dependent)
		{
			// Map from form name to form so RayleighDampingForm::create can get the correct form to damp
			const std::unordered_map<std::string, std::shared_ptr<Form>> possible_forms_to_damp = {
				{"elasticity", elastic_form},
				{"contact", contact_form},
			};

			for (const json &params : rayleigh_damping_jsons)
			{
				forms.push_back(RayleighDampingForm::create(
					params, possible_forms_to_damp,
					*time_integrator));
			}
		}
		else if (rayleigh_damping_jsons.size() > 0)
		{
			log_and_throw_error("Rayleigh damping is only supported for time-dependent problems");
		}

		update_dt();

		return forms;
	}

	void SolveData::update_barrier_stiffness(const Eigen::VectorXd &x)
	{
		if (contact_form == nullptr || !contact_form->use_adaptive_barrier_stiffness())
			return;

		Eigen::VectorXd grad_energy = Eigen::VectorXd::Zero(x.size());
<<<<<<< HEAD
		const std::array<std::shared_ptr<Form>, 3> energy_forms{{elastic_form, inertia_form, body_form}};
=======
		const std::array<std::shared_ptr<Form>, 3> energy_forms{
			{elastic_form, inertia_form, body_form}};
>>>>>>> 42df5455
		for (const std::shared_ptr<Form> &form : energy_forms)
		{
			if (form == nullptr || !form->enabled())
				continue;

			Eigen::VectorXd grad_form;
			form->first_derivative(x, grad_form);
			grad_energy += grad_form;
		}

		contact_form->update_barrier_stiffness(x, grad_energy);
	}

	void SolveData::update_dt()
	{
		if (time_integrator == nullptr) // if is not time dependent
			return;

		const std::array<std::shared_ptr<Form>, 5> energy_forms{
			{elastic_form, body_form, damping_form, contact_form, friction_form}};
		for (const std::shared_ptr<Form> &form : energy_forms)
		{
			if (form == nullptr)
				continue;
			form->set_weight(time_integrator->acceleration_scaling());
		}
	}

	std::unordered_map<std::string, std::shared_ptr<solver::Form>> SolveData::named_forms() const
	{
		return {
			{"contact", contact_form},
			{"body", body_form},
			{"augmented_lagrangian_lagr", al_lagr_form},
			{"augmented_lagrangian_penalty", al_pen_form},
			{"damping", damping_form},
			{"friction", friction_form},
			{"inertia", inertia_form},
			{"elastic", elastic_form},
		};
	}
} // namespace polyfem::solver<|MERGE_RESOLUTION|>--- conflicted
+++ resolved
@@ -223,12 +223,8 @@
 			return;
 
 		Eigen::VectorXd grad_energy = Eigen::VectorXd::Zero(x.size());
-<<<<<<< HEAD
-		const std::array<std::shared_ptr<Form>, 3> energy_forms{{elastic_form, inertia_form, body_form}};
-=======
 		const std::array<std::shared_ptr<Form>, 3> energy_forms{
 			{elastic_form, inertia_form, body_form}};
->>>>>>> 42df5455
 		for (const std::shared_ptr<Form> &form : energy_forms)
 		{
 			if (form == nullptr || !form->enabled())
