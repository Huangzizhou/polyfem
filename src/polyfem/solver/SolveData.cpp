--- conflicted
+++ resolved
@@ -165,7 +165,6 @@
 
 			if (periodic_contact)
 			{
-<<<<<<< HEAD
 				periodic_contact_form = std::make_shared<PeriodicContactForm>(
 					collision_mesh, tiled_to_single, dhat, avg_mass, use_convergent_contact_formulation,
 					use_adaptive_barrier_stiffness, is_time_dependent, broad_phase, ccd_tolerance,
@@ -173,14 +172,14 @@
 
 				if (use_adaptive_barrier_stiffness)
 				{
-					periodic_contact_form->set_weight(1);
+					periodic_contact_form->set_barrier_stiffness(1);
 					// logger().debug("Using adaptive barrier stiffness");
 				}
 				else
 				{
 					assert(barrier_stiffness.is_number());
 					assert(barrier_stiffness.get<double>() > 0);
-					periodic_contact_form->set_weight(barrier_stiffness);
+					periodic_contact_form->set_barrier_stiffness(barrier_stiffness);
 					// logger().debug("Using fixed barrier stiffness of {}", contact_form->barrier_stiffness());
 				}
 			}
@@ -193,14 +192,14 @@
 
 				if (use_adaptive_barrier_stiffness)
 				{
-					contact_form->set_weight(1);
+					contact_form->set_barrier_stiffness(1);
 					// logger().debug("Using adaptive barrier stiffness");
 				}
 				else
 				{
 					assert(barrier_stiffness.is_number());
 					assert(barrier_stiffness.get<double>() > 0);
-					contact_form->set_weight(barrier_stiffness);
+					contact_form->set_barrier_stiffness(barrier_stiffness);
 					// logger().debug("Using fixed barrier stiffness of {}", contact_form->barrier_stiffness());
 				}
 				
@@ -208,16 +207,6 @@
 					forms.push_back(contact_form);
 
 				// ----------------------------------------------------------------
-=======
-				contact_form->set_barrier_stiffness(1);
-				// logger().debug("Using adaptive barrier stiffness");
-			}
-			else
-			{
-				assert(barrier_stiffness.get<double>() > 0);
-				contact_form->set_barrier_stiffness(barrier_stiffness);
-				// logger().debug("Using fixed barrier stiffness of {}", contact_form->barrier_stiffness());
->>>>>>> 2a786227
 			}
 
 			if (friction_coefficient != 0)
