#include "Optimizations.hpp"

#include <polyfem/mesh/GeometryReader.hpp>
#include <jse/jse.h>
#include <polyfem/State.hpp>

#include "AdjointNLProblem.hpp"
#include "LBFGSBSolver.hpp"
#include "LBFGSSolver.hpp"
#include "BFGSSolver.hpp"
#include "MMASolver.hpp"
#include "GradientDescentSolver.hpp"

#include <polyfem/solver/forms/adjoint_forms/SpatialIntegralForms.hpp>
#include <polyfem/solver/forms/adjoint_forms/SumCompositeForm.hpp>
#include <polyfem/solver/forms/adjoint_forms/CompositeForms.hpp>
#include <polyfem/solver/forms/adjoint_forms/TransientForm.hpp>
#include <polyfem/solver/forms/adjoint_forms/SmoothingForms.hpp>
#include <polyfem/solver/forms/adjoint_forms/AMIPSForm.hpp>
#include <polyfem/solver/forms/adjoint_forms/BarrierForms.hpp>
#include <polyfem/solver/forms/adjoint_forms/TractionNormForm.hpp>

#include <polyfem/solver/forms/parametrization/Parametrizations.hpp>
#include <polyfem/solver/forms/parametrization/SDFParametrizations.hpp>
#include <polyfem/solver/forms/parametrization/NodeCompositeParametrizations.hpp>
#include <polyfem/solver/forms/parametrization/SplineParametrizations.hpp>

#include <polyfem/solver/forms/adjoint_forms/ParametrizedProductForm.hpp>

#include <polyfem/io/OBJReader.hpp>

namespace polyfem::solver
{
	namespace
	{
		bool load_json(const std::string &json_file, json &out)
		{
			std::ifstream file(json_file);

			if (!file.is_open())
				return false;

			file >> out;

			out["root_path"] = json_file;

			return true;
		}
	} // namespace

	std::shared_ptr<cppoptlib::NonlinearSolver<AdjointNLProblem>> make_nl_solver(const json &solver_params)
	{
		const std::string name = solver_params["solver"].template get<std::string>();
		if (name == "GradientDescent" || name == "gradientdescent" || name == "gradient")
		{
			return std::make_shared<cppoptlib::GradientDescentSolver<AdjointNLProblem>>(
				solver_params, 0.);
		}
		else if (name == "lbfgs" || name == "LBFGS" || name == "L-BFGS")
		{
			return std::make_shared<cppoptlib::LBFGSSolver<AdjointNLProblem>>(
				solver_params, 0.);
		}
		else if (name == "bfgs" || name == "BFGS" || name == "BFGS")
		{
			return std::make_shared<cppoptlib::BFGSSolver<AdjointNLProblem>>(
				solver_params, 0.);
		}
		else if (name == "lbfgsb" || name == "LBFGSB" || name == "L-BFGS-B")
		{
			return std::make_shared<cppoptlib::LBFGSBSolver<AdjointNLProblem>>(
				solver_params, 0.);
		}
		else if (name == "mma" || name == "MMA")
		{
			return std::make_shared<cppoptlib::MMASolver<AdjointNLProblem>>(
				solver_params, 0.);
		}
		else
		{
			throw std::invalid_argument(fmt::format("invalid nonlinear solver type: {}", name));
		}
	}

	std::shared_ptr<AdjointForm> create_form(const json &args, const std::vector<std::shared_ptr<VariableToSimulation>> &var2sim, const std::vector<std::shared_ptr<State>> &states)
	{
		std::shared_ptr<AdjointForm> obj;
		if (args.is_array())
		{
			std::vector<std::shared_ptr<AdjointForm>> forms;
			for (const auto &arg : args)
				forms.push_back(create_form(arg, var2sim, states));

			obj = std::make_shared<SumCompositeForm>(var2sim, forms);
		}
		else
		{
			const std::string type = args["type"];
			if (type == "transient_integral")
			{
				std::shared_ptr<StaticForm> static_obj = std::dynamic_pointer_cast<StaticForm>(create_form(args["static_objective"], var2sim, states));
				const auto &state = states[args["state"]];
				obj = std::make_shared<TransientForm>(var2sim, state->args["time"]["time_steps"], state->args["time"]["dt"], args["integral_type"], args["steps"].get<std::vector<int>>(), static_obj);
			}
			else if (type == "power")
			{
				std::shared_ptr<AdjointForm> obj_aux = create_form(args["objective"], var2sim, states);
				obj = std::make_shared<PowerForm>(obj_aux, args["power"]);
			}
			else if (type == "divide")
			{
				std::shared_ptr<AdjointForm> obj1 = create_form(args["objective"][0], var2sim, states);
				std::shared_ptr<AdjointForm> obj2 = create_form(args["objective"][1], var2sim, states);
				std::vector<std::shared_ptr<AdjointForm>> objs({obj1, obj2});
				obj = std::make_shared<DivideForm>(objs);
			}
			else if (type == "plus-const")
			{
				obj = std::make_shared<PlusConstCompositeForm>(create_form(args["objective"], var2sim, states), args["value"]);
			}
			else if (type == "compliance")
			{
				obj = std::make_shared<ComplianceForm>(var2sim, *(states[args["state"]]), args);
			}
			else if (type == "acceleration")
			{
				obj = std::make_shared<AccelerationForm>(var2sim, *(states[args["state"]]), args);
			}
			else if (type == "kinetic")
			{
				obj = std::make_shared<AccelerationForm>(var2sim, *(states[args["state"]]), args);
			}
			else if (type == "target")
			{
				std::shared_ptr<TargetForm> tmp = std::make_shared<TargetForm>(var2sim, *(states[args["state"]]), args);
				auto reference_cached = args["reference_cached_body_ids"].get<std::vector<int>>();
				tmp->set_reference(states[args["target_state"]], std::set(reference_cached.begin(), reference_cached.end()));
				obj = tmp;
			}
			else if (type == "sdf-target")
			{
				std::shared_ptr<SDFTargetForm> tmp = std::make_shared<SDFTargetForm>(var2sim, *(states[args["state"]]), args);
				double delta = args["delta"].get<double>();
				if (!states[args["state"]]->mesh->is_volume())
				{
					int dim = 2;
					Eigen::MatrixXd control_points(args["control_points"].size(), dim);
					for (int i = 0; i < control_points.rows(); ++i)
						for (int j = 0; j < control_points.cols(); ++j)
							control_points(i, j) = args["control_points"][i][j].get<double>();
					Eigen::VectorXd knots(args["knots"].size());
					for (int i = 0; i < knots.size(); ++i)
						knots(i) = args["knots"][i].get<double>();
					tmp->set_bspline_target(control_points, knots, delta);
				}
				else
				{
					int dim = 3;
					Eigen::MatrixXd control_points_grid(args["control_points_grid"].size(), dim);
					for (int i = 0; i < control_points_grid.rows(); ++i)
						for (int j = 0; j < control_points_grid.cols(); ++j)
							control_points_grid(i, j) = args["control_points_grid"][i][j].get<double>();
					Eigen::VectorXd knots_u(args["knots_u"].size());
					for (int i = 0; i < knots_u.size(); ++i)
						knots_u(i) = args["knots_u"][i].get<double>();
					Eigen::VectorXd knots_v(args["knots_v"].size());
					for (int i = 0; i < knots_v.size(); ++i)
						knots_v(i) = args["knots_v"][i].get<double>();
					tmp->set_bspline_target(control_points_grid, knots_u, knots_v, delta);
				}

				obj = tmp;
			}
			else if (type == "mesh-target")
			{
				std::shared_ptr<MeshTargetForm> tmp = std::make_shared<MeshTargetForm>(var2sim, *(states[args["state"]]), args);
				double delta = args["delta"].get<double>();
				Eigen::MatrixXd V;
				Eigen::MatrixXi E, F;
				bool read = polyfem::io::OBJReader::read(args["mesh_path"], V, E, F);
				if (!read)
					log_and_throw_error(fmt::format("Could not read mesh! {}", args["mesh"]));
				tmp->set_surface_mesh_target(V, F, delta);
				obj = tmp;
			}
			else if (type == "function-target")
			{
				std::shared_ptr<TargetForm> tmp = std::make_shared<TargetForm>(var2sim, *(states[args["state"]]), args);
				tmp->set_reference(args["target_function"], args["target_function_gradient"]);
				obj = tmp;
			}
			else if (type == "position")
			{
				obj = std::make_shared<PositionForm>(var2sim, *(states[args["state"]]), args);
			}
			else if (type == "stress")
			{
				obj = std::make_shared<StressForm>(var2sim, *(states[args["state"]]), args);
			}
			else if (type == "disp_grad")
			{
				obj = std::make_shared<DispGradForm>(var2sim, *(states[args["state"]]), args);
			}
			else if (type == "homo_disp_grad")
			{
				obj = std::make_shared<HomogenizedDispGradForm>(var2sim, *(states[args["state"]]), args);
			}
			else if (type == "stress_norm")
			{
				obj = std::make_shared<StressNormForm>(var2sim, *(states[args["state"]]), args);
			}
<<<<<<< HEAD
			else if (type == "elastic_energy")
			{
				obj = std::make_shared<ElasticEnergyForm>(var2sim, *(states[args["state"]]), args);
=======
			else if (type == "traction_norm")
			{
				obj = std::make_shared<TractionNormForm>(var2sim, *(states[args["state"]]), args);
>>>>>>> 4a5f998b
			}
			else if (type == "max_stress")
			{
				obj = std::make_shared<MaxStressForm>(var2sim, *(states[args["state"]]), args);
			}
			else if (type == "weighted_solution")
			{
				obj = std::make_shared<WeightedSolution>(var2sim, *(states[args["state"]]), args);
			}
			else if (type == "volume")
			{
				obj = std::make_shared<VolumeForm>(var2sim, *(states[args["state"]]), args);
			}
			else if (type == "soft_constraint")
			{
				std::vector<std::shared_ptr<AdjointForm>> forms({create_form(args["objective"], var2sim, states)});
				Eigen::VectorXd bounds;
				nlohmann::adl_serializer<Eigen::VectorXd>::from_json(args["soft_bound"], bounds);
				obj = std::make_shared<InequalityConstraintForm>(forms, bounds, args["power"]);
			}
			else if (type == "AMIPS")
			{
				obj = std::make_shared<AMIPSForm>(var2sim, *(states[args["state"]]));
			}
			else if (type == "collision_barrier")
			{
				obj = std::make_shared<CollisionBarrierForm>(var2sim, *(states[args["state"]]), args["dhat"]);
			}
			else if (type == "parametrized_product")
			{
				if (args["parametrization"].contains("parameter_index"))
					log_and_throw_error("Parametrizations in parametrized forms don't support parameter_index!");

				std::vector<std::shared_ptr<Parametrization>> map_list;
				for (const auto &arg : args["parametrization"])
					map_list.push_back(create_parametrization(arg, states, {}));
				CompositeParametrization composite_map = CompositeParametrization(map_list);

				obj = std::make_shared<ParametrizedProductForm>(composite_map);
			}
			else
				log_and_throw_error("Objective not implemented!");

			obj->set_weight(args["weight"]);
			if (args["print_energy"].get<std::string>() != "")
				obj->enable_energy_print(args["print_energy"]);
		}

		return obj;
	}

	std::shared_ptr<Parametrization> create_parametrization(const json &args, const std::vector<std::shared_ptr<State>> &states, const std::vector<int> &variable_sizes)
	{
		std::shared_ptr<Parametrization> map;
		const std::string type = args["type"];
		if (type == "per-body-to-per-elem")
		{
			map = std::make_shared<PerBody2PerElem>(*(states[args["state"]]->mesh));
		}
		else if (type == "E-nu-to-lambda-mu")
		{
			map = std::make_shared<ENu2LambdaMu>(args["is_volume"]);
		}
		else if (type == "slice")
		{
			if (args.contains("from") && args.contains("to"))
			{
				assert(args["from"] != -1);
				assert(args["to"] != -1);
				map = std::make_shared<SliceMap>(args["from"], args["to"], args["last"]);
			}
			else if (args.contains("parameter_index"))
			{
				assert(args["parameter_index"] != -1);
				int idx = args["parameter_index"].get<int>();
				int from, to, last;
				int cumulative = 0;
				for (int i = 0; i < variable_sizes.size(); ++i)
				{
					if (i == idx)
					{
						from = cumulative;
						to = from + variable_sizes[i];
					}
					cumulative += variable_sizes[i];
				}
				last = cumulative;
				map = std::make_shared<SliceMap>(from, to, last);
			}
			else
				log_and_throw_error("Incorrect spec for SliceMap!");
		}
		else if (type == "exp")
		{
			map = std::make_shared<ExponentialMap>();
		}
		else if (type == "scale")
		{
			map = std::make_shared<Scaling>(args["value"]);
		}
		else if (type == "power")
		{
			map = std::make_shared<PowerMap>(args["power"]);
		}
		else if (type == "append-values")
		{
			Eigen::VectorXd vals;
			nlohmann::adl_serializer<Eigen::VectorXd>::from_json(args["values"], vals);
			map = std::make_shared<AppendConstantMap>(vals);
		}
		else if (type == "append-const")
		{
			map = std::make_shared<AppendConstantMap>(args["size"], args["value"]);
		}
		else if (type == "linear-filter")
		{
			map = std::make_shared<LinearFilter>(*(states[args["state"]]->mesh), args["radius"]);
		}
		else if (type == "custom-symmetric")
		{
			map = std::make_shared<CustomSymmetric>(args);
		}
		else if (type == "sdf-to-mesh")
		{
			map = std::make_shared<SDF2Mesh>(args["binary_path"], args["wire_path"], args["output_path"], args["use_volume_velocity"], args["options"]);
		}
		else if (type == "periodic-mesh-tile")
		{
			Eigen::VectorXi dims;
			nlohmann::adl_serializer<Eigen::VectorXi>::from_json(args["dimensions"], dims);
			map = std::make_shared<MeshTiling>(dims, args["input_path"], args["output_path"]);
		}
		else if (type == "mesh-affine")
		{
			MatrixNd A;
			VectorNd b;
			mesh::construct_affine_transformation(
				args["transformation"],
				VectorNd::Ones(args["dimension"]),
				A, b);
			map = std::make_shared<MeshAffine>(A, b, args["input_path"], args["output_path"]);
		}
		else if (type == "bounded-biharmonic-weights")
		{
			map = std::make_shared<BoundedBiharmonicWeights2Dto3D>(args["num_control_vertices"], args["num_vertices"], *states[args["state"]], args["allow_rotations"]);
		}
		else
			log_and_throw_error("Unkown parametrization!");

		return map;
	}

	std::shared_ptr<VariableToSimulation> create_variable_to_simulation(const json &args, const std::vector<std::shared_ptr<State>> &states, const std::vector<int> &variable_sizes)
	{
		std::shared_ptr<VariableToSimulation> var2sim;
		const std::string type = args["type"];

		std::vector<std::shared_ptr<Parametrization>> map_list;
		for (const auto &arg : args["composition"])
			map_list.push_back(create_parametrization(arg, states, variable_sizes));
		CompositeParametrization composite_map;

		std::vector<std::shared_ptr<State>> cur_states;
		if (args["state"].is_array())
			for (int i : args["state"])
				cur_states.push_back(states[i]);
		else
			cur_states.push_back(states[args["state"]]);

		composite_map = CompositeParametrization(map_list);

		const std::string composite_map_type = args["composite_map_type"];
		Eigen::VectorXi output_indexing;
		if (composite_map_type == "none")
		{
		}
		else if (composite_map_type == "interior")
		{
			assert(type == "shape");
			VariableToInteriorNodes variable_to_node(*cur_states[0], args["volume_selection"][0]);
			output_indexing = variable_to_node.get_output_indexing();
		}
		else if (composite_map_type == "boundary")
		{
			assert(type == "shape");
			VariableToBoundaryNodes variable_to_node(*cur_states[0], args["surface_selection"][0]);
			output_indexing = variable_to_node.get_output_indexing();
		}
		else if (composite_map_type == "boundary_excluding_surface")
		{
			assert(type == "shape");
			std::vector<int> excluded_surfaces;
			for (const auto &s : args["surface_selection"])
				excluded_surfaces.push_back(s);
			VariableToBoundaryNodesExclusive variable_to_node(*cur_states[0], excluded_surfaces);
			output_indexing = variable_to_node.get_output_indexing();
		}

		if (type == "shape")
		{
			var2sim = std::make_shared<ShapeVariableToSimulation>(cur_states, composite_map);
			var2sim->set_output_indexing(output_indexing);
		}
		else if (type == "elastic")
		{
			var2sim = std::make_shared<ElasticVariableToSimulation>(cur_states, composite_map);
		}
		else if (type == "friction")
		{
			var2sim = std::make_shared<FrictionCoeffientVariableToSimulation>(cur_states, composite_map);
		}
		else if (type == "damping")
		{
			var2sim = std::make_shared<DampingCoeffientVariableToSimulation>(cur_states, composite_map);
		}
		else if (type == "macro-strain")
		{
			var2sim = std::make_shared<MacroStrainVariableToSimulation>(cur_states, composite_map);
		}
		else if (type == "initial")
		{
			var2sim = std::make_shared<InitialConditionVariableToSimulation>(cur_states, composite_map);
		}
		else if (type == "sdf-shape")
		{
			var2sim = std::make_shared<SDFShapeVariableToSimulation>(cur_states, composite_map, args);
		}
		else if (type == "sdf-periodic-shape")
		{
			var2sim = std::make_shared<SDFPeriodicShapeVariableToSimulation>(cur_states, composite_map, args);
		}
		else if (type == "periodic-shape-scale")
		{
			var2sim = std::make_shared<PeriodicShapeScaleVariableToSimulation>(cur_states, composite_map, args);
		}
		else if (type == "periodic-shape")
		{
			var2sim = std::make_shared<PeriodicShapeVariableToSimulation>(cur_states, composite_map);
		}
		else if (type == "dirichlet")
		{
			var2sim = std::make_shared<DirichletVariableToSimulation>(cur_states, composite_map);
		}

		return var2sim;
	}

	std::shared_ptr<State> create_state(const json &args, const int max_threads)
	{
		std::shared_ptr<State> state = std::make_shared<State>();
		state->set_max_threads(max_threads);

		json in_args = args;
		in_args["solver"]["max_threads"] = max_threads;
		if (!args.contains("output") || !args["output"].contains("log") || !args["output"]["log"].contains("level"))
		{
			auto tmp = R"({
					"output": {
						"log": {
							"level": -1
						}
					}
				})"_json;

			tmp["output"]["log"]["level"] = "error";

			in_args.merge_patch(tmp);
		}

		in_args["optimization"]["enabled"] = true;
		state->init(in_args, false);
		state->load_mesh();
		Eigen::MatrixXd sol, pressure;
		state->build_basis();
		state->assemble_rhs();
		state->assemble_mass_mat();

		return state;
	}

	void solve_pde(State &state)
	{
		state.assemble_rhs();
		state.assemble_mass_mat();
		Eigen::MatrixXd sol, pressure;
		state.solve_problem(sol, pressure);
	}

	void apply_objective_json_spec(json &args, const json &rules)
	{
		if (args.is_array())
		{
			for (auto &arg : args)
				apply_objective_json_spec(arg, rules);
		}
		else if (args.is_object())
		{
			jse::JSE jse;
			const bool valid_input = jse.verify_json(args, rules);

			if (!valid_input)
			{
				logger().error("invalid objective json:\n{}", jse.log2str());
				throw std::runtime_error("Invald objective json file");
			}

			args = jse.inject_defaults(args, rules);

			for (auto &it : args.items())
			{
				if (it.key().find("objective") != std::string::npos)
					apply_objective_json_spec(it.value(), rules);
			}
		}
	}

	json apply_opt_json_spec(const json &input_args, bool strict_validation)
	{
		json args_in = input_args;

		// CHECK validity json
		json rules;
		jse::JSE jse;
		{
			jse.strict = strict_validation;
			const std::string polyfem_input_spec = POLYFEM_OPT_INPUT_SPEC;
			std::ifstream file(polyfem_input_spec);

			if (file.is_open())
				file >> rules;
			else
			{
				logger().error("unable to open {} rules", polyfem_input_spec);
				throw std::runtime_error("Invald spec file");
			}
		}

		const bool valid_input = jse.verify_json(args_in, rules);

		if (!valid_input)
		{
			logger().error("invalid input json:\n{}", jse.log2str());
			throw std::runtime_error("Invald input json file");
		}

		json args = jse.inject_defaults(args_in, rules);

		json obj_rules;
		{
			const std::string polyfem_objective_spec = POLYFEM_OBJECTIVE_INPUT_SPEC;
			std::ifstream file(polyfem_objective_spec);

			if (file.is_open())
				file >> obj_rules;
			else
			{
				logger().error("unable to open {} rules", polyfem_objective_spec);
				throw std::runtime_error("Invald spec file");
			}
		}
		apply_objective_json_spec(args["functionals"], obj_rules);

		if (args.contains("stopping_conditions"))
			apply_objective_json_spec(args["stopping_conditions"], obj_rules);

		return args;
	}

	int compute_variable_size(const json &args, const std::vector<std::shared_ptr<State>> &states)
	{
		if (args["number"].is_number())
		{
			return args["number"].get<int>();
		}
		else if (args["number"].is_null() && args["initial"].size() > 0)
		{
			return args["initial"].size();
		}
		else if (args["number"].is_object())
		{
			auto selection = args["number"];
			if (selection.contains("surface_selection"))
			{
				auto surface_selection = selection["surface_selection"].get<std::vector<int>>();
				auto state_id = selection["state"];
				std::set<int> node_ids = {};
				for (const auto &surface : surface_selection)
				{
					std::vector<int> ids;
					states[state_id]->compute_surface_node_ids(surface, ids);
					for (const auto &i : ids)
						node_ids.insert(i);
				}
				return node_ids.size() * states[state_id]->mesh->dimension();
			}
			else if (selection.contains("volume_selection"))
			{
				auto volume_selection = selection["volume_selection"].get<std::vector<int>>();
				auto state_id = selection["state"];
				std::set<int> node_ids = {};
				for (const auto &volume : volume_selection)
				{
					std::vector<int> ids;
					states[state_id]->compute_volume_node_ids(volume, ids);
					for (const auto &i : ids)
						node_ids.insert(i);
				}

				if (selection["exclude_boundary_nodes"])
				{
					std::vector<int> ids;
					states[state_id]->compute_total_surface_node_ids(ids);
					for (const auto &i : ids)
						node_ids.erase(i);
				}

				return node_ids.size() * states[state_id]->mesh->dimension();
			}
			else
			{
				log_and_throw_error("Incorrect specification for parameters.");
			}
		}
		else
			log_and_throw_error("Incorrect specification for parameters.");

		return -1;
	}

} // namespace polyfem::solver<|MERGE_RESOLUTION|>--- conflicted
+++ resolved
@@ -209,15 +209,12 @@
 			{
 				obj = std::make_shared<StressNormForm>(var2sim, *(states[args["state"]]), args);
 			}
-<<<<<<< HEAD
 			else if (type == "elastic_energy")
 			{
 				obj = std::make_shared<ElasticEnergyForm>(var2sim, *(states[args["state"]]), args);
-=======
 			else if (type == "traction_norm")
 			{
 				obj = std::make_shared<TractionNormForm>(var2sim, *(states[args["state"]]), args);
->>>>>>> 4a5f998b
 			}
 			else if (type == "max_stress")
 			{
