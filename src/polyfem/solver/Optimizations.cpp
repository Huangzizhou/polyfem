--- conflicted
+++ resolved
@@ -220,31 +220,6 @@
 			map_list.push_back(create_parametrization(arg, states));
 		CompositeParametrization composite_map;
 
-		const std::string composite_map_type = args["composite_map_type"];
-		if (composite_map_type == "none")
-		{
-			composite_map = CompositeParametrization(map_list);
-		}
-		else if (composite_map_type == "interior")
-		{
-			assert(type == "shape");
-			composite_map = VariableToInteriorNodes(map_list, *states[args["state"]], args["volume_selection"][0]);
-		}
-		else if (composite_map_type == "boundary")
-		{
-			assert(type == "shape");
-			composite_map = VariableToBoundaryNodes(map_list, *states[args["state"]], args["surface_selection"][0]);
-		}
-		else if (composite_map_type == "boundary_excluding_surface")
-		{
-			assert(type == "shape");
-			std::vector<int> excluded_surfaces;
-			for (const auto &s : args["surface_selection"])
-				excluded_surfaces.push_back(s);
-			composite_map = VariableToBoundaryNodesExclusive(map_list, *states[args["state"]], excluded_surfaces);
-		}
-
-<<<<<<< HEAD
 		std::vector<std::shared_ptr<State>> cur_states;
 		if (args["state"].is_array())
 			for (int i : args["state"])
@@ -252,10 +227,31 @@
 		else
 			cur_states.push_back(states[args["state"]]);
 
-        if (type == "shape")
-=======
+		const std::string composite_map_type = args["composite_map_type"];
+		if (composite_map_type == "none")
+		{
+			composite_map = CompositeParametrization(map_list);
+		}
+		else if (composite_map_type == "interior")
+		{
+			assert(type == "shape");
+			composite_map = VariableToInteriorNodes(map_list, *cur_states[0], args["volume_selection"][0]);
+		}
+		else if (composite_map_type == "boundary")
+		{
+			assert(type == "shape");
+			composite_map = VariableToBoundaryNodes(map_list, *cur_states[0], args["surface_selection"][0]);
+		}
+		else if (composite_map_type == "boundary_excluding_surface")
+		{
+			assert(type == "shape");
+			std::vector<int> excluded_surfaces;
+			for (const auto &s : args["surface_selection"])
+				excluded_surfaces.push_back(s);
+			composite_map = VariableToBoundaryNodesExclusive(map_list, *cur_states[0], excluded_surfaces);
+		}
+
 		if (type == "shape")
->>>>>>> 8b3ac39e
 		{
 			var2sim = std::make_shared<ShapeVariableToSimulation>(cur_states, composite_map);
 		}
