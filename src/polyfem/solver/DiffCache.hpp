--- conflicted
+++ resolved
@@ -15,138 +15,16 @@
 		Derivatives
 	};
 
-<<<<<<< HEAD
-    class DiffCache
-    {
-    public:
-        void init(const int dimension, const int ndof, const int n_time_steps = 0)
-        {
-            cur_size_ = 0;
-            n_time_steps_ = n_time_steps;
-            
-            u_.setZero(ndof, n_time_steps + 1);
-            disp_grad_.assign(n_time_steps + 1, Eigen::MatrixXd::Zero(dimension,dimension));
-            if (n_time_steps_ > 0)
-            {
-                bdf_order_.setZero(n_time_steps + 1);
-                v_.setZero(ndof, n_time_steps + 1);
-                acc_.setZero(ndof, n_time_steps + 1);
-                // gradu_h_prev_.resize(n_time_steps + 1);
-            }
-            gradu_h_.resize(n_time_steps + 1);
-
-            contact_set_.resize(n_time_steps + 1);
-            friction_constraint_set_.resize(n_time_steps + 1);
-        }
-
-        void cache_quantities_static(
-            const Eigen::MatrixXd &u,
-            const StiffnessMatrix &gradu_h,
-            const ipc::CollisionConstraints &contact_set,
-            const ipc::FrictionConstraints &friction_constraint_set,
-            const Eigen::MatrixXd &disp_grad)
-        {
-            u_ = u;
-
-            gradu_h_[0] = gradu_h;
-            contact_set_[0] = contact_set;
-            friction_constraint_set_[0] = friction_constraint_set;
-            disp_grad_[0] = disp_grad;
-
-            cur_size_ = 1;
-        }
-
-        void cache_quantities_transient(
-            const int cur_step,
-            const int cur_bdf_order,
-            const Eigen::MatrixXd &u,
-            const Eigen::MatrixXd &v,
-            const Eigen::MatrixXd &acc,
-            const StiffnessMatrix &gradu_h,
-            // const StiffnessMatrix &gradu_h_prev,
-            const ipc::CollisionConstraints &contact_set,
-            const ipc::FrictionConstraints &friction_constraint_set)
-        {
-            bdf_order_(cur_step) = cur_bdf_order;
-
-            u_.col(cur_step) = u;
-            v_.col(cur_step) = v;
-            acc_.col(cur_step) = acc;
-
-            gradu_h_[cur_step] = gradu_h;
-            // gradu_h_prev_[cur_step] = gradu_h_prev;
-
-            contact_set_[cur_step] = contact_set;
-            friction_constraint_set_[cur_step] = friction_constraint_set;
-
-            cur_size_++;
-        }
-
-        void cache_quantities_quasistatic(
-            const int cur_step,
-            const Eigen::MatrixXd &u,
-            const StiffnessMatrix &gradu_h,
-            const ipc::CollisionConstraints &contact_set,
-            const Eigen::MatrixXd &disp_grad)
-        {
-            u_.col(cur_step) = u;
-            gradu_h_[cur_step] = gradu_h;
-            contact_set_[cur_step] = contact_set;
-            disp_grad_[cur_step] = disp_grad;
-
-            cur_size_++;
-        }
-
-        void cache_adjoints(const Eigen::MatrixXd &adjoint_mat) { adjoint_mat_ = adjoint_mat; }
-        const Eigen::MatrixXd &adjoint_mat() const { return adjoint_mat_; }
-
-        inline int size() const { return cur_size_; }
-        inline int bdf_order(int step) const { assert(step < size()); if (step < 0) step += bdf_order_.size(); return bdf_order_(step); }
-
-        Eigen::VectorXd u(int step) const { assert(step < size()); if (step < 0) step += u_.cols(); return u_.col(step); }
-        Eigen::VectorXd v(int step) const { assert(step < size()); if (step < 0) step += v_.cols(); return v_.col(step); }
-        Eigen::VectorXd acc(int step) const { assert(step < size()); if (step < 0) step += acc_.cols(); return acc_.col(step); }
-
-        Eigen::MatrixXd disp_grad(int step = 0) const { assert(step < size()); if (step < 0) step += disp_grad_.size(); return disp_grad_[step]; }
-
-        const StiffnessMatrix &gradu_h(int step) const { assert(step < size()); if (step < 0) step += gradu_h_.size(); return gradu_h_[step]; }
-        // const StiffnessMatrix &gradu_h_prev(const int step) const { assert(step < size()); return gradu_h_prev_[step]; }
-
-        const ipc::CollisionConstraints &contact_set(int step) const { assert(step < size()); if (step < 0) step += contact_set_.size(); return contact_set_[step]; }
-        const ipc::FrictionConstraints &friction_constraint_set(int step) const { assert(step < size()); if (step < 0) step += friction_constraint_set_.size(); return friction_constraint_set_[step]; }
-
-    private:
-
-        int n_time_steps_ = 0;
-        int cur_size_ = 0;
-    
-        Eigen::MatrixXd u_; // PDE solution
-        Eigen::MatrixXd v_; // velocity in transient elastic simulations
-        Eigen::MatrixXd acc_; // acceleration in transient elastic simulations
-
-        std::vector<Eigen::MatrixXd> disp_grad_; // macro linear displacement in homogenization
-
-        Eigen::VectorXi bdf_order_; // BDF orders used at each time step in forward simulation
-        
-        std::vector<StiffnessMatrix> gradu_h_; // gradient of force at time T wrt. u  at time T
-        // std::vector<StiffnessMatrix> gradu_h_prev_; // gradient of force at time T wrt. u at time (T-1) in transient simulations
-
-        std::vector<ipc::CollisionConstraints> contact_set_;
-        std::vector<ipc::FrictionConstraints> friction_constraint_set_;
-
-        Eigen::MatrixXd adjoint_mat_;
-    };
-}
-=======
 	class DiffCache
 	{
 	public:
-		void init(const int ndof, const int n_time_steps = 0)
+		void init(const int dimension, const int ndof, const int n_time_steps = 0)
 		{
 			cur_size_ = 0;
 			n_time_steps_ = n_time_steps;
 
 			u_.setZero(ndof, n_time_steps + 1);
+			disp_grad_.assign(n_time_steps + 1, Eigen::MatrixXd::Zero(dimension,dimension));
 			if (n_time_steps_ > 0)
 			{
 				bdf_order_.setZero(n_time_steps + 1);
@@ -155,22 +33,21 @@
 				// gradu_h_prev_.resize(n_time_steps + 1);
 			}
 			gradu_h_.resize(n_time_steps + 1);
-
-			collision_set_.resize(n_time_steps + 1);
-			friction_collision_set_.resize(n_time_steps + 1);
 		}
 
-		void cache_quantities_static(
-			const Eigen::MatrixXd &u,
-			const StiffnessMatrix &gradu_h,
-			const ipc::Collisions &collision_set,
-			const ipc::FrictionCollisions &friction_collision_set)
-		{
-			u_ = u;
+        void cache_quantities_static(
+            const Eigen::MatrixXd &u,
+            const StiffnessMatrix &gradu_h,
+            const ipc::Collisions &contact_set,
+            const ipc::FrictionCollisions &friction_constraint_set,
+            const Eigen::MatrixXd &disp_grad)
+        {
+            u_ = u;
 
-			gradu_h_[0] = gradu_h;
-			collision_set_[0] = collision_set;
-			friction_collision_set_[0] = friction_collision_set;
+            gradu_h_[0] = gradu_h;
+            collision_set_[0] = contact_set;
+            friction_collision_set_[0] = friction_constraint_set;
+            disp_grad_[0] = disp_grad;
 
 			cur_size_ = 1;
 		}
@@ -201,6 +78,21 @@
 			cur_size_++;
 		}
 
+        void cache_quantities_quasistatic(
+            const int cur_step,
+            const Eigen::MatrixXd &u,
+            const StiffnessMatrix &gradu_h,
+            const ipc::Collisions &contact_set,
+            const Eigen::MatrixXd &disp_grad)
+        {
+            u_.col(cur_step) = u;
+            gradu_h_[cur_step] = gradu_h;
+            collision_set_[cur_step] = contact_set;
+            disp_grad_[cur_step] = disp_grad;
+
+            cur_size_++;
+        }
+
 		void cache_adjoints(const Eigen::MatrixXd &adjoint_mat) { adjoint_mat_ = adjoint_mat; }
 		const Eigen::MatrixXd &adjoint_mat() const { return adjoint_mat_; }
 
@@ -213,6 +105,8 @@
 			return bdf_order_(step);
 		}
 
+        Eigen::MatrixXd disp_grad(int step = 0) const { assert(step < size()); if (step < 0) step += disp_grad_.size(); return disp_grad_[step]; }
+		
 		Eigen::VectorXd u(int step) const
 		{
 			assert(step < size());
@@ -233,13 +127,6 @@
 			if (step < 0)
 				step += acc_.cols();
 			return acc_.col(step);
-		}
-
-		void cache_disp_grad(const Eigen::MatrixXd &disp_grad) { disp_grad_ = disp_grad; }
-		Eigen::MatrixXd disp_grad() const
-		{
-			assert(disp_grad_.size() > 0);
-			return disp_grad_;
 		}
 
 		const StiffnessMatrix &gradu_h(int step) const
@@ -270,11 +157,10 @@
 		int n_time_steps_ = 0;
 		int cur_size_ = 0;
 
+        std::vector<Eigen::MatrixXd> disp_grad_; // macro linear displacement in homogenization
 		Eigen::MatrixXd u_;   // PDE solution
 		Eigen::MatrixXd v_;   // velocity in transient elastic simulations
 		Eigen::MatrixXd acc_; // acceleration in transient elastic simulations
-
-		Eigen::MatrixXd disp_grad_; // macro linear displacement in homogenization
 
 		Eigen::VectorXi bdf_order_; // BDF orders used at each time step in forward simulation
 
@@ -286,5 +172,4 @@
 
 		Eigen::MatrixXd adjoint_mat_;
 	};
-} // namespace polyfem::solver
->>>>>>> ef52b719
+} // namespace polyfem::solver