--- conflicted
+++ resolved
@@ -104,11 +104,7 @@
 		/// @brief Set if the Dirichlet boundary conditions should be enforced.
 		/// @note This is specific to the body form.
 		/// @param apply_DBC If true, apply Dirichlet boundary conditions to the current RHS.
-<<<<<<< HEAD
-		virtual void set_apply_DBC(bool apply_DBC) {}
-=======
 		virtual void set_apply_DBC(const Eigen::VectorXd &x, bool apply_DBC) {}
->>>>>>> c5c43ba2
 
 		/// @brief Checks if the step is collision free
 		/// @return True if the step is collision free else false
