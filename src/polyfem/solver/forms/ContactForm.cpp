--- conflicted
+++ resolved
@@ -88,10 +88,6 @@
 					collision_mesh_, displaced_surface, dhat_);
 
 				update_constraint_set(displaced_surface);
-<<<<<<< HEAD
-				// convergent_constraints = constraint_set_;
-=======
->>>>>>> 42df5455
 				const double convergent_potential = constraint_set_.compute_potential(
 					collision_mesh_, displaced_surface, dhat_);
 
@@ -99,16 +95,10 @@
 			}
 			else
 			{
-<<<<<<< HEAD
-				scaling_factor = dhat_ * std::pow(dhat_ + 2 * dmin_, 2);
-			}
-			weight_ *= scaling_factor;
-=======
 				// Hardcoded difference between the non-convergent and convergent barrier
 				scaling_factor = dhat_ * std::pow(dhat_ + 2 * dmin_, 2);
 			}
 			barrier_stiffness_ *= scaling_factor;
->>>>>>> 42df5455
 			max_barrier_stiffness_ *= scaling_factor;
 		}
 
