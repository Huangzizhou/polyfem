--- conflicted
+++ resolved
@@ -26,11 +26,7 @@
 				 const int n_boundary_samples,
 				 const Eigen::MatrixXd &rhs,
 				 const assembler::RhsAssembler &rhs_assembler,
-<<<<<<< HEAD
-				 const Density &density,
-=======
 				 const assembler::Density &density,
->>>>>>> 44992b3f
 				 const bool apply_DBC,
 				 const bool is_formulation_mixed,
 				 const bool is_time_dependent);
@@ -85,11 +81,7 @@
 		const int n_boundary_samples_;
 
 		const assembler::RhsAssembler &rhs_assembler_; ///< Reference to the RHS assembler
-<<<<<<< HEAD
-		const Density &density_;
-=======
 		const assembler::Density &density_;
->>>>>>> 44992b3f
 		bool is_formulation_mixed_; ///< True if the formulation is mixed
 
 		double t_;       ///< Current time
