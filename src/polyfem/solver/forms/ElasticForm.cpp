#include "ElasticForm.hpp"

<<<<<<< HEAD
#include <polyfem/io/Evaluator.hpp>
=======
#include <polyfem/basis/ElementBases.hpp>

>>>>>>> 44992b3f
#include <polyfem/utils/Timer.hpp>
#include <polyfem/utils/MaybeParallelFor.hpp>

namespace polyfem::solver
{
<<<<<<< HEAD
	namespace
	{

		class LocalThreadVecStorage
		{
		public:
			Eigen::MatrixXd vec;
			assembler::ElementAssemblyValues vals;
			QuadratureVector da;

			LocalThreadVecStorage(const int size)
			{
				vec.resize(size, 1);
				vec.setZero();
			}
		};

		double dot(const Eigen::MatrixXd &A, const Eigen::MatrixXd &B) { return (A.array() * B.array()).sum(); }

		void vector2matrix(const Eigen::VectorXd &vec, Eigen::MatrixXd &mat)
		{
			int size = sqrt(vec.size());
			assert(size * size == vec.size());

			mat.resize(size, size);
			for (int i = 0; i < size; i++)
				for (int j = 0; j < size; j++)
					mat(i, j) = vec(i * size + j);
		}
	} // namespace
	ElasticForm::ElasticForm(const int n_bases,
							 const int n_geom_bases,
=======
	ElasticForm::ElasticForm(const int n_bases,
>>>>>>> 44992b3f
							 const std::vector<basis::ElementBases> &bases,
							 const std::vector<basis::ElementBases> &geom_bases,
							 const assembler::AssemblerUtils &assembler,
							 const assembler::AssemblyValsCache &ass_vals_cache,
							 const std::string &formulation,
							 const double dt,
							 const bool is_volume)
		: n_bases_(n_bases),
<<<<<<< HEAD
		  n_geom_bases_(n_geom_bases),
=======
>>>>>>> 44992b3f
		  bases_(bases),
		  geom_bases_(geom_bases),
		  assembler_(assembler),
		  ass_vals_cache_(ass_vals_cache),
		  formulation_(formulation),
		  dt_(dt),
		  is_volume_(is_volume)
	{
		if (assembler_.is_linear(formulation_))
			compute_cached_stiffness();
	}

	double ElasticForm::value_unweighted(const Eigen::VectorXd &x) const
	{
		return assembler_.assemble_energy(
			formulation_, is_volume_, bases_, geom_bases_,
			ass_vals_cache_, dt_, x, x_prev_);
	}

	void ElasticForm::first_derivative_unweighted(const Eigen::VectorXd &x, Eigen::VectorXd &gradv) const
	{
		Eigen::MatrixXd grad;
		assembler_.assemble_energy_gradient(
			formulation_, is_volume_, n_bases_, bases_, geom_bases_,
			ass_vals_cache_, dt_, x, x_prev_, grad);
		gradv = grad;
	}

	void ElasticForm::second_derivative_unweighted(const Eigen::VectorXd &x, StiffnessMatrix &hessian)
	{
		POLYFEM_SCOPED_TIMER("\telastic hessian");

		hessian.resize(x.size(), x.size());

		if (assembler_.is_linear(formulation_))
		{
			assert(cached_stiffness_.rows() == x.size() && cached_stiffness_.cols() == x.size());
			hessian = cached_stiffness_;
		}
		else
		{
			// TODO: somehow remove mat_cache_ so this function can be marked const
			assembler_.assemble_energy_hessian(
				formulation_, is_volume_, n_bases_, project_to_psd_, bases_,
				geom_bases_, ass_vals_cache_, dt_, x, x_prev_, mat_cache_, hessian);
		}
	}

	bool ElasticForm::is_step_valid(const Eigen::VectorXd &, const Eigen::VectorXd &x1) const
	{
		Eigen::VectorXd grad;
		first_derivative(x1, grad);

		if (grad.array().isNaN().any())
			return false;

		// Check the scalar field in the output does not contain NANs.
		// WARNING: Does not work because the energy is not evaluated at the same quadrature points.
		//          This causes small step lengths in the LS.
		// TVector x1_full;
		// reduced_to_full(x1, x1_full);
		// return state_.check_scalar_value(x1_full, true, false);
		return true;
	}

	void ElasticForm::compute_cached_stiffness()
	{
		if (assembler_.is_linear(formulation_) && cached_stiffness_.size() == 0)
		{
			assembler_.assemble_problem(
				formulation_, is_volume_, n_bases_, bases_, geom_bases_,
				ass_vals_cache_, cached_stiffness_);
<<<<<<< HEAD
		}
	}

	void ElasticForm::foce_material_derivative(const Eigen::MatrixXd &x, const Eigen::MatrixXd &x_prev, const Eigen::MatrixXd &adjoint, Eigen::VectorXd &term)
	{
		const int dim = is_volume_ ? 3 : 2;

		const int n_elements = int(bases_.size());

		if (formulation_ == "Damping")
		{
			term.setZero(2);

			auto storage = utils::create_thread_storage(LocalThreadVecStorage(term.size()));

			utils::maybe_parallel_for(n_elements, [&](int start, int end, int thread_id) {
				LocalThreadVecStorage &local_storage = utils::get_local_thread_storage(storage, thread_id);

				for (int e = start; e < end; ++e)
				{
					assembler::ElementAssemblyValues &vals = local_storage.vals;
					ass_vals_cache_.compute(e, is_volume_, bases_[e], geom_bases_[e], vals);

					const quadrature::Quadrature &quadrature = vals.quadrature;
					local_storage.da = vals.det.array() * quadrature.weights.array();

					Eigen::MatrixXd u, grad_u, prev_u, prev_grad_u, p, grad_p;
					io::Evaluator::interpolate_at_local_vals(e, dim, dim, vals, x, u, grad_u);
					io::Evaluator::interpolate_at_local_vals(e, dim, dim, vals, x_prev, prev_u, prev_grad_u);
					io::Evaluator::interpolate_at_local_vals(e, dim, dim, vals, adjoint, p, grad_p);

					for (int q = 0; q < local_storage.da.size(); ++q)
					{
						Eigen::MatrixXd grad_p_i, grad_u_i, prev_grad_u_i;
						vector2matrix(grad_p.row(q), grad_p_i);
						vector2matrix(grad_u.row(q), grad_u_i);
						vector2matrix(prev_grad_u.row(q), prev_grad_u_i);

						Eigen::MatrixXd f_prime_dpsi, f_prime_dphi;
						assembler::ViscousDamping::compute_dstress_dpsi_dphi(e, dt_, quadrature.points.row(q), vals.val.row(q), grad_u_i, prev_grad_u_i, f_prime_dpsi, f_prime_dphi);

						// This needs to be a sum over material parameter basis.
						local_storage.vec(0) += -dot(f_prime_dpsi, grad_p_i) * local_storage.da(q);
						local_storage.vec(1) += -dot(f_prime_dphi, grad_p_i) * local_storage.da(q);
					}
				}
			});

			for (const LocalThreadVecStorage &local_storage : storage)
				term += local_storage.vec;
=======
>>>>>>> 44992b3f
		}
		else
		{
			term.setZero(n_elements * 2, 1);

			auto df_dmu_dlambda_function = assembler_.get_dstress_dmu_dlambda_function(formulation_);

			auto storage = utils::create_thread_storage(LocalThreadVecStorage(term.size()));

			utils::maybe_parallel_for(n_elements, [&](int start, int end, int thread_id) {
				LocalThreadVecStorage &local_storage = utils::get_local_thread_storage(storage, thread_id);

				for (int e = start; e < end; ++e)
				{
					assembler::ElementAssemblyValues &vals = local_storage.vals;
					ass_vals_cache_.compute(e, is_volume_, bases_[e], geom_bases_[e], vals);

					const quadrature::Quadrature &quadrature = vals.quadrature;
					local_storage.da = vals.det.array() * quadrature.weights.array();

					Eigen::MatrixXd u, grad_u, p, grad_p;
					io::Evaluator::interpolate_at_local_vals(e, dim, dim, vals, x, u, grad_u);
					io::Evaluator::interpolate_at_local_vals(e, dim, dim, vals, adjoint, p, grad_p);

					for (int q = 0; q < local_storage.da.size(); ++q)
					{
						Eigen::MatrixXd grad_p_i, grad_u_i;
						vector2matrix(grad_p.row(q), grad_p_i);
						vector2matrix(grad_u.row(q), grad_u_i);

						Eigen::MatrixXd f_prime_dmu, f_prime_dlambda;
						df_dmu_dlambda_function(e, quadrature.points.row(q), vals.val.row(q), grad_u_i, f_prime_dmu, f_prime_dlambda);

						// This needs to be a sum over material parameter basis.
						local_storage.vec(e + n_elements) += -dot(f_prime_dmu, grad_p_i) * local_storage.da(q);
						local_storage.vec(e) += -dot(f_prime_dlambda, grad_p_i) * local_storage.da(q);
					}
				}
			});

			for (const LocalThreadVecStorage &local_storage : storage)
				term += local_storage.vec;
		}
	}

	void ElasticForm::force_shape_derivative(const Eigen::MatrixXd &x, const Eigen::MatrixXd &x_prev, const Eigen::MatrixXd &adjoint, Eigen::VectorXd &term)
	{
		const int dim = is_volume_ ? 3 : 2;
		const int actual_dim = assembler_.is_scalar(formulation_) ? 1 : dim;

		const int n_elements = int(bases_.size());
		term.setZero(n_geom_bases_ * dim, 1);

		auto storage = utils::create_thread_storage(LocalThreadVecStorage(term.size()));

		if (formulation_ == "Damping")
		{
			const auto stress_grad_func = assembler_.get_stress_grad_function(formulation_);
			const auto stress_prev_grad_func = assembler_.get_stress_prev_grad_function(formulation_);

			utils::maybe_parallel_for(n_elements, [&](int start, int end, int thread_id) {
				LocalThreadVecStorage &local_storage = utils::get_local_thread_storage(storage, thread_id);

				for (int e = start; e < end; ++e)
				{
					assembler::ElementAssemblyValues &vals = local_storage.vals;
					ass_vals_cache_.compute(e, is_volume_, bases_[e], geom_bases_[e], vals);
					assembler::ElementAssemblyValues gvals;
					gvals.compute(e, is_volume_, vals.quadrature.points, geom_bases_[e], geom_bases_[e]);

					const quadrature::Quadrature &quadrature = vals.quadrature;
					local_storage.da = vals.det.array() * quadrature.weights.array();

					Eigen::MatrixXd u, grad_u, prev_u, prev_grad_u, p, grad_p;
					io::Evaluator::interpolate_at_local_vals(e, dim, dim, vals, x, u, grad_u);
					io::Evaluator::interpolate_at_local_vals(e, dim, dim, vals, x_prev, prev_u, prev_grad_u);
					io::Evaluator::interpolate_at_local_vals(e, dim, dim, vals, adjoint, p, grad_p);

					Eigen::MatrixXd grad_u_i, grad_p_i, prev_grad_u_i;
					Eigen::MatrixXd grad_v_i;
					Eigen::MatrixXd stress_tensor, f_prime_gradu_gradv;
					Eigen::MatrixXd f_prev_prime_prev_gradu_gradv;

					for (int q = 0; q < local_storage.da.size(); ++q)
					{
						vector2matrix(grad_u.row(q), grad_u_i);
						vector2matrix(grad_p.row(q), grad_p_i);
						vector2matrix(prev_grad_u.row(q), prev_grad_u_i);

						for (auto &v : gvals.basis_values)
						{
							Eigen::MatrixXd stress_grad, stress_prev_grad;
							stress_grad_func(e, dt_, quadrature.points.row(q), vals.val.row(q), grad_u_i, prev_grad_u_i, stress_tensor, stress_grad);
							stress_prev_grad_func(e, dt_, quadrature.points.row(q), vals.val.row(q), grad_u_i, prev_grad_u_i, stress_prev_grad);
							for (int d = 0; d < dim; d++)
							{
								grad_v_i.setZero(dim, dim);
								grad_v_i.row(d) = v.grad_t_m.row(q);

								f_prime_gradu_gradv.setZero(dim, dim);
								Eigen::MatrixXd tmp = grad_u_i * grad_v_i;
								for (int i = 0; i < f_prime_gradu_gradv.rows(); i++)
									for (int j = 0; j < f_prime_gradu_gradv.cols(); j++)
										for (int k = 0; k < tmp.rows(); k++)
											for (int l = 0; l < tmp.cols(); l++)
												f_prime_gradu_gradv(i, j) += stress_grad(i * dim + j, k * dim + l) * tmp(k, l);

								f_prev_prime_prev_gradu_gradv.setZero(dim, dim);
								tmp = prev_grad_u_i * grad_v_i;
								for (int i = 0; i < f_prev_prime_prev_gradu_gradv.rows(); i++)
									for (int j = 0; j < f_prev_prime_prev_gradu_gradv.cols(); j++)
										for (int k = 0; k < tmp.rows(); k++)
											for (int l = 0; l < tmp.cols(); l++)
												f_prev_prime_prev_gradu_gradv(i, j) += stress_prev_grad(i * dim + j, k * dim + l) * tmp(k, l);

								tmp = grad_v_i - grad_v_i.trace() * Eigen::MatrixXd::Identity(dim, dim);
								local_storage.vec(v.global[0].index * dim + d) += dot(f_prime_gradu_gradv + f_prev_prime_prev_gradu_gradv + stress_tensor * tmp.transpose(), grad_p_i) * local_storage.da(q);
							}
						}
					}
				}
			});
		}
		else
		{
			auto f_prime_gradu_gradv_function = assembler_.get_stress_grad_multiply_mat_function(formulation_);

			utils::maybe_parallel_for(n_elements, [&](int start, int end, int thread_id) {
				LocalThreadVecStorage &local_storage = utils::get_local_thread_storage(storage, thread_id);

				for (int e = start; e < end; ++e)
				{
					assembler::ElementAssemblyValues &vals = local_storage.vals;
					ass_vals_cache_.compute(e, is_volume_, bases_[e], geom_bases_[e], vals);
					assembler::ElementAssemblyValues gvals;
					gvals.compute(e, is_volume_, vals.quadrature.points, geom_bases_[e], geom_bases_[e]);

					const quadrature::Quadrature &quadrature = vals.quadrature;
					local_storage.da = vals.det.array() * quadrature.weights.array();

					Eigen::MatrixXd u, grad_u, p, grad_p;
					io::Evaluator::interpolate_at_local_vals(e, dim, actual_dim, vals, x, u, grad_u);
					io::Evaluator::interpolate_at_local_vals(e, dim, actual_dim, vals, adjoint, p, grad_p);

					for (int q = 0; q < local_storage.da.size(); ++q)
					{
						Eigen::MatrixXd grad_u_i, grad_p_i;
						if (actual_dim == 1)
						{
							grad_u_i = grad_u.row(q);
							grad_p_i = grad_p.row(q);
						}
						else
						{
							vector2matrix(grad_u.row(q), grad_u_i);
							vector2matrix(grad_p.row(q), grad_p_i);
						}

						for (auto &v : gvals.basis_values)
						{
							for (int d = 0; d < dim; d++)
							{
								Eigen::MatrixXd grad_v_i;
								grad_v_i.setZero(dim, dim);
								grad_v_i.row(d) = v.grad_t_m.row(q);

								Eigen::MatrixXd stress_tensor, f_prime_gradu_gradv;
								f_prime_gradu_gradv_function(e, quadrature.points.row(q), vals.val.row(q), grad_u_i, grad_u_i * grad_v_i, stress_tensor, f_prime_gradu_gradv);

								Eigen::MatrixXd tmp = grad_v_i - grad_v_i.trace() * Eigen::MatrixXd::Identity(dim, dim);
								local_storage.vec(v.global[0].index * dim + d) += dot(f_prime_gradu_gradv + stress_tensor * tmp.transpose(), grad_p_i) * local_storage.da(q);
							}
						}
					}
				}
			});
		}

		for (const LocalThreadVecStorage &local_storage : storage)
			term += local_storage.vec;
	}

	void ElasticForm::foce_topology_derivative(const Eigen::MatrixXd &x, const Eigen::MatrixXd &adjoint, Eigen::VectorXd &term)
	{
		const int dim = is_volume_ ? 3 : 2;
		const int actual_dim = assembler_.is_scalar(formulation_) ? 1 : dim;

		const int n_elements = int(bases_.size());
		term.setZero(n_elements);

		const LameParameters &params = assembler_.lame_params();
		const auto &density_mat = params.density_mat_;
		const double density_power = params.density_power_;

		auto storage = utils::create_thread_storage(LocalThreadVecStorage(term.size()));

		utils::maybe_parallel_for(n_elements, [&](int start, int end, int thread_id) {
			LocalThreadVecStorage &local_storage = utils::get_local_thread_storage(storage, thread_id);

			for (int e = start; e < end; ++e)
			{
				assembler::ElementAssemblyValues &vals = local_storage.vals;
				ass_vals_cache_.compute(e, is_volume_, bases_[e], geom_bases_[e], vals);

				const quadrature::Quadrature &quadrature = vals.quadrature;
				local_storage.da = vals.det.array() * quadrature.weights.array();

				Eigen::MatrixXd u, grad_u, p, grad_p;
				io::Evaluator::interpolate_at_local_vals(e, dim, actual_dim, vals, x, u, grad_u);
				io::Evaluator::interpolate_at_local_vals(e, dim, actual_dim, vals, adjoint, p, grad_p);

				for (int q = 0; q < local_storage.da.size(); ++q)
				{
					double lambda, mu;
					params.lambda_mu(quadrature.points.row(q), vals.val.row(q), e, lambda, mu, false);

					Eigen::MatrixXd grad_p_i, grad_u_i;
					vector2matrix(grad_p.row(q), grad_p_i);
					vector2matrix(grad_u.row(q), grad_u_i);

					auto adjoint_strain = (grad_p_i + grad_p_i.transpose()) / 2;
					auto solution_strain = (grad_u_i + grad_u_i.transpose()) / 2;

					const double value = local_storage.da(q) * density_power * pow(density_mat(e), density_power - 1) * (2 * mu * (solution_strain.array() * adjoint_strain.array()).sum() + lambda * solution_strain.trace() * adjoint_strain.trace());

					local_storage.vec(e) -= value;
				}
			}
		});

		for (const LocalThreadVecStorage &local_storage : storage)
			term += local_storage.vec;
	}
} // namespace polyfem::solver<|MERGE_RESOLUTION|>--- conflicted
+++ resolved
@@ -1,17 +1,15 @@
 #include "ElasticForm.hpp"
 
-<<<<<<< HEAD
 #include <polyfem/io/Evaluator.hpp>
-=======
 #include <polyfem/basis/ElementBases.hpp>
-
->>>>>>> 44992b3f
+#include <polyfem/assembler/MatParams.hpp>
 #include <polyfem/utils/Timer.hpp>
 #include <polyfem/utils/MaybeParallelFor.hpp>
 
+using namespace polyfem::assembler;
+
 namespace polyfem::solver
 {
-<<<<<<< HEAD
 	namespace
 	{
 
@@ -43,10 +41,6 @@
 		}
 	} // namespace
 	ElasticForm::ElasticForm(const int n_bases,
-							 const int n_geom_bases,
-=======
-	ElasticForm::ElasticForm(const int n_bases,
->>>>>>> 44992b3f
 							 const std::vector<basis::ElementBases> &bases,
 							 const std::vector<basis::ElementBases> &geom_bases,
 							 const assembler::AssemblerUtils &assembler,
@@ -55,10 +49,6 @@
 							 const double dt,
 							 const bool is_volume)
 		: n_bases_(n_bases),
-<<<<<<< HEAD
-		  n_geom_bases_(n_geom_bases),
-=======
->>>>>>> 44992b3f
 		  bases_(bases),
 		  geom_bases_(geom_bases),
 		  assembler_(assembler),
@@ -131,7 +121,6 @@
 			assembler_.assemble_problem(
 				formulation_, is_volume_, n_bases_, bases_, geom_bases_,
 				ass_vals_cache_, cached_stiffness_);
-<<<<<<< HEAD
 		}
 	}
 
@@ -182,8 +171,6 @@
 
 			for (const LocalThreadVecStorage &local_storage : storage)
 				term += local_storage.vec;
-=======
->>>>>>> 44992b3f
 		}
 		else
 		{
@@ -229,13 +216,13 @@
 		}
 	}
 
-	void ElasticForm::force_shape_derivative(const Eigen::MatrixXd &x, const Eigen::MatrixXd &x_prev, const Eigen::MatrixXd &adjoint, Eigen::VectorXd &term)
+	void ElasticForm::force_shape_derivative(const int n_verts, const Eigen::MatrixXd &x, const Eigen::MatrixXd &x_prev, const Eigen::MatrixXd &adjoint, Eigen::VectorXd &term)
 	{
 		const int dim = is_volume_ ? 3 : 2;
 		const int actual_dim = assembler_.is_scalar(formulation_) ? 1 : dim;
 
 		const int n_elements = int(bases_.size());
-		term.setZero(n_geom_bases_ * dim, 1);
+		term.setZero(n_verts * dim, 1);
 
 		auto storage = utils::create_thread_storage(LocalThreadVecStorage(term.size()));
 
