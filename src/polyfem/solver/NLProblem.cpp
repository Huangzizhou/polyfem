--- conflicted
+++ resolved
@@ -132,15 +132,11 @@
 
 		void NLProblem::init(const TVector &full)
 		{
-<<<<<<< HEAD
 			for (auto &f : forms_)
 				f->init(full);
 
-			//TODO: DELETE ME BELOW
-			if (disable_collision || !state.args["contact"]["enabled"])
-=======
+			// TODO: DELETE ME BELOW
 			if (disable_collision || !state.is_contact_enabled())
->>>>>>> b2d514e2
 				return;
 
 			assert(full.size() == full_size);
@@ -153,7 +149,7 @@
 
 		void NLProblem::update_barrier_stiffness(const TVector &full)
 		{
-			//TODO: DELETE ME BELOW
+			// TODO: DELETE ME BELOW
 
 			assert(full.size() == full_size);
 			_barrier_stiffness = 1;
@@ -172,8 +168,8 @@
 
 			grad_energy -= current_rhs();
 
-			//TODO: HACK:
-			// grad_energy.setZero();
+			// TODO: HACK:
+			//  grad_energy.setZero();
 
 			Eigen::MatrixXd displaced;
 			compute_displaced_points(full, displaced);
@@ -192,7 +188,7 @@
 
 		void NLProblem::init_time_integrator(const TVector &x_prev, const TVector &v_prev, const TVector &a_prev, const double dt)
 		{
-			//TODO: MOVE ME OUT
+			// TODO: MOVE ME OUT
 			assert(dt > 0);
 			if (_time_integrator)
 				_time_integrator->init(x_prev, v_prev, a_prev, dt);
@@ -211,7 +207,7 @@
 			for (auto &f : forms_)
 				f->init_lagging(full);
 
-			//TODO: DELETE ME BELOW
+			// TODO: DELETE ME BELOW
 			reduced_to_full_displaced_points(x, _displaced_prev);
 			update_lagging(x);
 		}
@@ -223,7 +219,7 @@
 			for (auto &f : forms_)
 				f->init_lagging(full);
 
-			//TODO: DELETE ME BELOW
+			// TODO: DELETE ME BELOW
 			Eigen::MatrixXd displaced;
 			reduced_to_full_displaced_points(x, displaced);
 
@@ -243,9 +239,9 @@
 
 		double NLProblem::compute_lagging_error(const TVector &x)
 		{
-			//TODO: REFACTOR ME
-			// Check || ∇B(xᵗ⁺¹) - h² Σ F(xᵗ⁺¹, λᵗ⁺¹, Tᵗ⁺¹)|| ≦ ϵ_d
-			//     ≡ || ∇B(xᵗ⁺¹) + ∇D(xᵗ⁺¹, λᵗ⁺¹, Tᵗ⁺¹)|| ≤ ϵ_d
+			// TODO: REFACTOR ME
+			//  Check || ∇B(xᵗ⁺¹) - h² Σ F(xᵗ⁺¹, λᵗ⁺¹, Tᵗ⁺¹)|| ≦ ϵ_d
+			//      ≡ || ∇B(xᵗ⁺¹) + ∇D(xᵗ⁺¹, λᵗ⁺¹, Tᵗ⁺¹)|| ≤ ϵ_d
 			TVector grad;
 			gradient(x, grad);
 			return grad.norm();
@@ -253,7 +249,7 @@
 
 		bool NLProblem::lagging_converged(const TVector &x)
 		{
-			//TODO: REFACTOR ME
+			// TODO: REFACTOR ME
 			double tol = state.args["solver"]["contact"].value("friction_convergence_tol", 1e-2);
 			double grad_norm = compute_lagging_error(x);
 			logger().debug("Lagging convergece grad_norm={:g} tol={:g}", grad_norm, tol);
@@ -268,7 +264,7 @@
 			for (auto &f : forms_)
 				f->update_quantities(t, full);
 
-			//TODO: DELETE ME BELOW
+			// TODO: DELETE ME BELOW
 
 			if (is_time_dependent)
 			{
@@ -287,7 +283,7 @@
 
 		void NLProblem::substepping(const double t)
 		{
-			//TODO: DELETE ME BELOW
+			// TODO: DELETE ME BELOW
 			if (is_time_dependent)
 			{
 				rhs_computed = false;
@@ -297,7 +293,7 @@
 
 		const Eigen::MatrixXd &NLProblem::current_rhs()
 		{
-			//TODO: DELETE ME BELOW
+			// TODO: DELETE ME BELOW
 			if (!rhs_computed)
 			{
 				rhs_assembler.compute_energy_grad(state.local_boundary, state.boundary_nodes, state.density, state.n_boundary_samples(), state.local_neumann_boundary, state.rhs, t, _current_rhs);
@@ -333,14 +329,14 @@
 
 		void NLProblem::compute_displaced_points(const TVector &full, Eigen::MatrixXd &displaced)
 		{
-			//TODO: DELETE ME BELOW
+			// TODO: DELETE ME BELOW
 			assert(full.size() == full_size);
 			displaced = state.boundary_nodes_pos + unflatten(full, state.mesh->dimension());
 		}
 
 		void NLProblem::reduced_to_full_displaced_points(const TVector &reduced, Eigen::MatrixXd &displaced)
 		{
-			//TODO: DELETE ME BELOW
+			// TODO: DELETE ME BELOW
 			TVector full;
 			reduced_to_full(reduced, full);
 			compute_displaced_points(full, displaced);
@@ -348,9 +344,9 @@
 
 		void NLProblem::update_constraint_set(const Eigen::MatrixXd &displaced_surface)
 		{
-			//TODO: DELETE ME BELOW
-			// Store the previous value used to compute the constraint set to avoid
-			// duplicate computation.
+			// TODO: DELETE ME BELOW
+			//  Store the previous value used to compute the constraint set to avoid
+			//  duplicate computation.
 			static Eigen::MatrixXd cached_displaced_surface;
 			if (cached_displaced_surface.size() == displaced_surface.size()
 				&& cached_displaced_surface == displaced_surface)
@@ -369,7 +365,6 @@
 
 		void NLProblem::line_search_begin(const TVector &x0, const TVector &x1)
 		{
-<<<<<<< HEAD
 			Eigen::MatrixXd full0, full1;
 			reduced_to_full(x0, full0);
 			reduced_to_full(x1, full1);
@@ -377,12 +372,9 @@
 			for (auto &f : forms_)
 				f->line_search_begin(full0, full1);
 
-			//TODO: DELETE ME BELOW
-
-			if (disable_collision || !state.args["contact"]["enabled"])
-=======
+			// TODO: DELETE ME BELOW
+
 			if (disable_collision || !state.is_contact_enabled())
->>>>>>> b2d514e2
 				return;
 
 			Eigen::MatrixXd displaced0, displaced1;
@@ -405,14 +397,13 @@
 			for (auto &f : forms_)
 				f->line_search_end();
 
-			//TODO: DELETE ME BELOW
+			// TODO: DELETE ME BELOW
 			_candidates.clear();
 			_use_cached_candidates = false;
 		}
 
 		double NLProblem::max_step_size(const TVector &x0, const TVector &x1)
 		{
-<<<<<<< HEAD
 			Eigen::MatrixXd full0, full1;
 			reduced_to_full(x0, full0);
 			reduced_to_full(x1, full1);
@@ -421,13 +412,10 @@
 			for (auto &f : forms_)
 				step = std::min(step, f->max_step_size(full0, full1));
 
-			//TODO: DELETE ME BELOW and return step
-			if (disable_collision || !state.args["contact"]["enabled"])
+			// TODO: DELETE ME BELOW and return step
+			if (disable_collision || !state.is_contact_enabled())
 			{
 				assert(step == 1);
-=======
-			if (disable_collision || !state.is_contact_enabled())
->>>>>>> b2d514e2
 				return 1;
 			}
 
@@ -481,12 +469,8 @@
 
 		bool NLProblem::is_step_collision_free(const TVector &x0, const TVector &x1)
 		{
-<<<<<<< HEAD
-			//TODO: DELETE ME BELOW
-			if (disable_collision || !state.args["contact"]["enabled"])
-=======
+			// TODO: DELETE ME BELOW
 			if (disable_collision || !state.is_contact_enabled())
->>>>>>> b2d514e2
 				return true;
 
 			// if (!state.problem->is_time_dependent())
@@ -526,12 +510,8 @@
 
 		bool NLProblem::is_intersection_free(const TVector &x)
 		{
-<<<<<<< HEAD
-			//TODO: DELETE ME BELOW
-			if (disable_collision || !state.args["contact"]["enabled"])
-=======
+			// TODO: DELETE ME BELOW
 			if (disable_collision || !state.is_contact_enabled())
->>>>>>> b2d514e2
 				return true;
 
 			Eigen::MatrixXd displaced;
@@ -551,7 +531,7 @@
 
 			return true;
 
-			//TODO: DELETE ME BELOW
+			// TODO: DELETE ME BELOW
 			TVector grad = TVector::Zero(reduced_size);
 			gradient(x1, grad, true);
 
@@ -569,7 +549,7 @@
 
 		double NLProblem::value(const TVector &x)
 		{
-			//TODO: DELETE ME BELOW
+			// TODO: DELETE ME BELOW
 			return value(x, false);
 		}
 
@@ -622,7 +602,7 @@
 			double fvalue = 0;
 			{
 				const double asd = elastic_energy + body_energy + friction_energy + lagged_damping + intertia_energy + _barrier_stiffness * collision_energy;
-				//TODO: KEEP ONLY fvalue
+				// TODO: KEEP ONLY fvalue
 
 				for (int i = 0; i < forms_.size(); ++i)
 				{
@@ -678,7 +658,7 @@
 			gradient_no_rhs(x, grad, only_elastic);
 
 			grad -= current_rhs();
-			//TODO delete above
+			// TODO delete above
 
 			TVector full, tmp;
 			reduced_to_full(x, full);
@@ -889,17 +869,13 @@
 
 		void NLProblem::solution_changed(const TVector &newX)
 		{
-<<<<<<< HEAD
 			Eigen::MatrixXd newFull;
 			reduced_to_full(newX, newFull);
 
 			for (auto &f : forms_)
 				f->solution_changed(newFull);
 
-			if (disable_collision || !state.args["contact"]["enabled"])
-=======
 			if (disable_collision || !state.is_contact_enabled())
->>>>>>> b2d514e2
 				return;
 
 			Eigen::MatrixXd displaced;
@@ -929,20 +905,16 @@
 
 		void NLProblem::post_step(const int iter_num, const TVector &x)
 		{
-<<<<<<< HEAD
-=======
+			TVector full;
+			reduced_to_full(x, full);
+
+			for (auto &f : forms_)
+				f->post_step(iter_num, full);
+
 			if (disable_collision || !state.is_contact_enabled())
 				return;
 
->>>>>>> b2d514e2
-			TVector full;
 			reduced_to_full(x, full);
-
-			for (auto &f : forms_)
-				f->post_step(iter_num, full);
-
-			if (disable_collision || !state.args["contact"]["enabled"])
-				return;
 
 			Eigen::MatrixXd displaced;
 			compute_displaced_points(full, displaced);
