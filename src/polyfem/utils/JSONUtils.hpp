#pragma once

#include <polyfem/Common.hpp>

#include <igl/PI.h>

namespace polyfem
{
	namespace utils
	{
<<<<<<< HEAD
		void apply_default_params(json &args);
=======
		void apply_common_params(json &args);
>>>>>>> 5364c805

		// Templated degree to radians so a scalar or vector can be given
		template <typename T>
		inline T deg2rad(T deg)
		{
			return deg / 180 * igl::PI;
		}

		// Converts a JSON rotation expressed in the given rotation mode to a 3D rotation matrix.
		// NOTE: mode is a copy because the mode will be transformed to be case insensitive
		Eigen::Matrix3d to_rotation_matrix(const json &jr, std::string mode = "xyz");

		bool is_param_valid(const json &params, const std::string &key);
	} // namespace utils
} // namespace polyfem

namespace nlohmann
{
	template <typename T, int dim, int max_dim = dim>
	using Vector = Eigen::Matrix<T, dim, 1, Eigen::ColMajor, max_dim, 1>;
	template <typename T, int dim, int max_dim = dim>
	using RowVector = Eigen::Matrix<T, 1, dim, Eigen::RowMajor, 1, max_dim>;

	template <typename T, int dim, int max_dim>
	struct adl_serializer<Vector<T, dim, max_dim>>
	{
		static void to_json(json &j, const Vector<T, dim, max_dim> &v)
		{
			j = std::vector<T>(v.data(), v.data() + v.size());
		}

		static void from_json(const json &j, Vector<T, dim, max_dim> &v)
		{
			auto jv = j.get<std::vector<T>>();
			v = Eigen::Map<Vector<T, dim, max_dim>>(jv.data(), long(jv.size()));
		}
	};

	template <typename T, int dim, int max_dim>
	struct adl_serializer<RowVector<T, dim, max_dim>>
	{
		static void to_json(json &j, const RowVector<T, dim, max_dim> &v)
		{
			j = std::vector<T>(v.data(), v.data() + v.size());
		}

		static void from_json(const json &j, RowVector<T, dim, max_dim> &v)
		{
			auto jv = j.get<std::vector<T>>();
			v = Eigen::Map<Vector<T, dim, max_dim>>(jv.data(), long(jv.size()));
		}
	};
} // namespace nlohmann<|MERGE_RESOLUTION|>--- conflicted
+++ resolved
@@ -8,11 +8,7 @@
 {
 	namespace utils
 	{
-<<<<<<< HEAD
-		void apply_default_params(json &args);
-=======
 		void apply_common_params(json &args);
->>>>>>> 5364c805
 
 		// Templated degree to radians so a scalar or vector can be given
 		template <typename T>
