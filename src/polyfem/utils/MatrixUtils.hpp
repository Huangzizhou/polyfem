#pragma once

#include <polyfem/Common.hpp>
#include <polyfem/utils/Types.hpp>

#include <Eigen/Dense>
#include <Eigen/Sparse>

namespace polyfem::utils
{
	// Show some stats about the matrix M: det, singular values, condition number, etc
	void show_matrix_stats(const Eigen::MatrixXd &M);

	template <typename T>
	T determinant(const Eigen::Matrix<T, Eigen::Dynamic, Eigen::Dynamic, 0, 3, 3> &mat)
	{
		assert(mat.rows() == mat.cols());

		if (mat.rows() == 1)
			return mat(0);
		else if (mat.rows() == 2)
			return mat(0, 0) * mat(1, 1) - mat(0, 1) * mat(1, 0);
		else if (mat.rows() == 3)
			return mat(0, 0) * (mat(1, 1) * mat(2, 2) - mat(1, 2) * mat(2, 1)) - mat(0, 1) * (mat(1, 0) * mat(2, 2) - mat(1, 2) * mat(2, 0)) + mat(0, 2) * (mat(1, 0) * mat(2, 1) - mat(1, 1) * mat(2, 0));

		assert(false);
		return T(0);
	}

	inline Eigen::SparseMatrix<double> sparse_identity(int rows, int cols)
	{
		Eigen::SparseMatrix<double> I(rows, cols);
		I.setIdentity();
		return I;
	}

	class SpareMatrixCache
	{
	public:
		SpareMatrixCache() {}
		SpareMatrixCache(const size_t size);
		SpareMatrixCache(const size_t rows, const size_t cols);
		SpareMatrixCache(const SpareMatrixCache &other);

		void init(const size_t size);
		void init(const size_t rows, const size_t cols);
		void init(const SpareMatrixCache &other);

		void set_zero();

		inline void reserve(const size_t size) { entries_.reserve(size); }
		inline size_t entries_size() const { return entries_.size(); }
		inline size_t capacity() const { return entries_.capacity(); }
		inline size_t non_zeros() const { return mapping_.empty() ? mat_.nonZeros() : values_.size(); }
		inline size_t mapping_size() const { return mapping_.size(); }

		void add_value(const int e, const int i, const int j, const double value);
		StiffnessMatrix get_matrix(const bool compute_mapping = true);
		void prune();

		SpareMatrixCache operator+(const SpareMatrixCache &a) const;
		void operator+=(const SpareMatrixCache &o);

		const StiffnessMatrix &mat() const { return mat_; }
		const std::vector<Eigen::Triplet<double>> &entries() const { return entries_; }

	private:
		size_t size_;
		StiffnessMatrix tmp_, mat_;
		std::vector<Eigen::Triplet<double>> entries_;
		std::vector<std::vector<std::pair<int, size_t>>> mapping_;
		std::vector<int> inner_index_, outer_index_;
		std::vector<double> values_;
		const SpareMatrixCache *main_cache_ = nullptr;

		std::vector<std::vector<int>> second_cache_;
		std::vector<std::vector<std::pair<int, int>>> second_cache_entries_;
		bool use_second_cache_ = true;
		int current_e_ = -1;
		int current_e_index_ = -1;

		inline const std::vector<std::vector<std::pair<int, size_t>>> &mapping() const
		{
			return main_cache_ == nullptr ? mapping_ : main_cache_->mapping_;
		}

		inline const std::vector<std::vector<int>> &second_cache() const
		{
<<<<<<< HEAD
			return main_cache_ == nullptr ? second_cache_ : main_cache_->second_cache_;
=======
		public:
			SpareMatrixCache() {}
			SpareMatrixCache(const size_t size);
			SpareMatrixCache(const size_t rows, const size_t cols);
			SpareMatrixCache(const SpareMatrixCache &other);

			void init(const size_t size);
			void init(const size_t rows, const size_t cols);
			void init(const SpareMatrixCache &other);

			void set_zero();

			inline void reserve(const size_t size) { entries_.reserve(size); }
			inline size_t entries_size() const { return entries_.size(); }
			inline size_t capacity() const { return entries_.capacity(); }
			inline size_t non_zeros() const { return mapping_.empty() ? mat_.nonZeros() : values_.size(); }
			inline size_t mapping_size() const { return mapping_.size(); }

			void add_value(const int e, const int i, const int j, const double value);
			StiffnessMatrix get_matrix(const bool compute_mapping = true);
			void prune();

			SpareMatrixCache operator+(const SpareMatrixCache &a) const;
			void operator+=(const SpareMatrixCache &o);

			const StiffnessMatrix &mat() const { return mat_; }
			const std::vector<Eigen::Triplet<double>> &entries() const { return entries_; }

		private:
			size_t size_;
			StiffnessMatrix tmp_, mat_;
			std::vector<Eigen::Triplet<double>> entries_;
			std::vector<std::vector<std::pair<int, size_t>>> mapping_;
			std::vector<int> inner_index_, outer_index_;
			std::vector<double> values_;
			const SpareMatrixCache *main_cache_ = nullptr;

			std::vector<std::vector<int>> second_cache_;
			std::vector<std::vector<std::pair<int, int>>> second_cache_entries_;
			bool use_second_cache_ = true;
			int current_e_ = -1;
			int current_e_index_ = -1;

			inline const std::vector<std::vector<std::pair<int, size_t>>> &mapping() const
			{
				return main_cache_ == nullptr ? mapping_ : main_cache_->mapping_;
			}

			inline const std::vector<std::vector<int>> &second_cache() const
			{
				return main_cache_ == nullptr ? second_cache_ : main_cache_->second_cache_;
			}
		};

		// Flatten rowwises
		Eigen::VectorXd flatten(const Eigen::MatrixXd &X);

		// Unflatten rowwises, so every dim elements in x become a row.
		Eigen::MatrixXd unflatten(const Eigen::VectorXd &x, int dim);

		/// @brief Lump each row of a matrix into the diagonal.
		/// @param M Matrix to lump.
		/// @return Lumped matrix.
		Eigen::SparseMatrix<double> lump_matrix(const Eigen::SparseMatrix<double> &M);

		/// @brief Map a full size matrix to a reduced one by dropping rows and columns.
		/// @param[in] full_size Number of variables in the full system.
		/// @param[in] reduced_size Number of variables in the reduced system.
		/// @param[in] removed_vars Indices of the variables (rows and columns of full) to remove.
		/// @param[in] full Full size matrix.
		/// @param[out] reduced Output reduced size matrix.
		void full_to_reduced_matrix(
			const int full_size,
			const int reduced_size,
			const std::vector<int> &removed_vars,
			const StiffnessMatrix &full,
			StiffnessMatrix &reduced);
	} // namespace utils
} // namespace polyfem

namespace std
{
	// https://github.com/ethz-asl/map_api/blob/master/map-api-common/include/map-api-common/eigen-hash.h
	template <typename Scalar, int Rows, int Cols>
	struct hash<Eigen::Matrix<Scalar, Rows, Cols>>
	{
		// https://wjngkoh.wordpress.com/2015/03/04/c-hash-function-for-eigen-matrix-and-vector/
		size_t operator()(const Eigen::Matrix<Scalar, Rows, Cols> &matrix) const
		{
			size_t seed = 0;
			for (size_t i = 0; i < matrix.size(); ++i)
			{
				Scalar elem = *(matrix.data() + i);
				seed ^=
					std::hash<Scalar>()(elem) + 0x9e3779b9 + (seed << 6) + (seed >> 2);
			}
			return seed;
>>>>>>> 5364c805
		}
	};

	/// Flatten rowwises
	Eigen::VectorXd flatten(const Eigen::MatrixXd &X);

	/// Unflatten rowwises, so every dim elements in x become a row.
	Eigen::MatrixXd unflatten(const Eigen::VectorXd &x, int dim);

	/// @brief Lump each row of a matrix into the diagonal.
	/// @param M Matrix to lump.
	/// @return Lumped matrix.
	Eigen::SparseMatrix<double> lump_matrix(const Eigen::SparseMatrix<double> &M);
} // namespace polyfem::utils<|MERGE_RESOLUTION|>--- conflicted
+++ resolved
@@ -6,89 +6,38 @@
 #include <Eigen/Dense>
 #include <Eigen/Sparse>
 
-namespace polyfem::utils
+namespace polyfem
 {
-	// Show some stats about the matrix M: det, singular values, condition number, etc
-	void show_matrix_stats(const Eigen::MatrixXd &M);
+	namespace utils
+	{
+		// Show some stats about the matrix M: det, singular values, condition number, etc
+		void show_matrix_stats(const Eigen::MatrixXd &M);
 
-	template <typename T>
-	T determinant(const Eigen::Matrix<T, Eigen::Dynamic, Eigen::Dynamic, 0, 3, 3> &mat)
-	{
-		assert(mat.rows() == mat.cols());
+		template <typename T>
+		T determinant(const Eigen::Matrix<T, Eigen::Dynamic, Eigen::Dynamic, 0, 3, 3> &mat)
+		{
+			assert(mat.rows() == mat.cols());
 
-		if (mat.rows() == 1)
-			return mat(0);
-		else if (mat.rows() == 2)
-			return mat(0, 0) * mat(1, 1) - mat(0, 1) * mat(1, 0);
-		else if (mat.rows() == 3)
-			return mat(0, 0) * (mat(1, 1) * mat(2, 2) - mat(1, 2) * mat(2, 1)) - mat(0, 1) * (mat(1, 0) * mat(2, 2) - mat(1, 2) * mat(2, 0)) + mat(0, 2) * (mat(1, 0) * mat(2, 1) - mat(1, 1) * mat(2, 0));
+			if (mat.rows() == 1)
+				return mat(0);
+			else if (mat.rows() == 2)
+				return mat(0, 0) * mat(1, 1) - mat(0, 1) * mat(1, 0);
+			else if (mat.rows() == 3)
+				return mat(0, 0) * (mat(1, 1) * mat(2, 2) - mat(1, 2) * mat(2, 1)) - mat(0, 1) * (mat(1, 0) * mat(2, 2) - mat(1, 2) * mat(2, 0)) + mat(0, 2) * (mat(1, 0) * mat(2, 1) - mat(1, 1) * mat(2, 0));
 
-		assert(false);
-		return T(0);
-	}
-
-	inline Eigen::SparseMatrix<double> sparse_identity(int rows, int cols)
-	{
-		Eigen::SparseMatrix<double> I(rows, cols);
-		I.setIdentity();
-		return I;
-	}
-
-	class SpareMatrixCache
-	{
-	public:
-		SpareMatrixCache() {}
-		SpareMatrixCache(const size_t size);
-		SpareMatrixCache(const size_t rows, const size_t cols);
-		SpareMatrixCache(const SpareMatrixCache &other);
-
-		void init(const size_t size);
-		void init(const size_t rows, const size_t cols);
-		void init(const SpareMatrixCache &other);
-
-		void set_zero();
-
-		inline void reserve(const size_t size) { entries_.reserve(size); }
-		inline size_t entries_size() const { return entries_.size(); }
-		inline size_t capacity() const { return entries_.capacity(); }
-		inline size_t non_zeros() const { return mapping_.empty() ? mat_.nonZeros() : values_.size(); }
-		inline size_t mapping_size() const { return mapping_.size(); }
-
-		void add_value(const int e, const int i, const int j, const double value);
-		StiffnessMatrix get_matrix(const bool compute_mapping = true);
-		void prune();
-
-		SpareMatrixCache operator+(const SpareMatrixCache &a) const;
-		void operator+=(const SpareMatrixCache &o);
-
-		const StiffnessMatrix &mat() const { return mat_; }
-		const std::vector<Eigen::Triplet<double>> &entries() const { return entries_; }
-
-	private:
-		size_t size_;
-		StiffnessMatrix tmp_, mat_;
-		std::vector<Eigen::Triplet<double>> entries_;
-		std::vector<std::vector<std::pair<int, size_t>>> mapping_;
-		std::vector<int> inner_index_, outer_index_;
-		std::vector<double> values_;
-		const SpareMatrixCache *main_cache_ = nullptr;
-
-		std::vector<std::vector<int>> second_cache_;
-		std::vector<std::vector<std::pair<int, int>>> second_cache_entries_;
-		bool use_second_cache_ = true;
-		int current_e_ = -1;
-		int current_e_index_ = -1;
-
-		inline const std::vector<std::vector<std::pair<int, size_t>>> &mapping() const
-		{
-			return main_cache_ == nullptr ? mapping_ : main_cache_->mapping_;
+			assert(false);
+			return T(0);
 		}
 
-		inline const std::vector<std::vector<int>> &second_cache() const
+		inline Eigen::SparseMatrix<double> sparse_identity(int rows, int cols)
 		{
-<<<<<<< HEAD
-			return main_cache_ == nullptr ? second_cache_ : main_cache_->second_cache_;
-=======
+			Eigen::SparseMatrix<double> I(rows, cols);
+			I.setIdentity();
+			return I;
+		}
+
+		class SpareMatrixCache
+		{
 		public:
 			SpareMatrixCache() {}
 			SpareMatrixCache(const size_t size);
@@ -143,10 +92,10 @@
 			}
 		};
 
-		// Flatten rowwises
+		/// Flatten rowwises
 		Eigen::VectorXd flatten(const Eigen::MatrixXd &X);
 
-		// Unflatten rowwises, so every dim elements in x become a row.
+		/// Unflatten rowwises, so every dim elements in x become a row.
 		Eigen::MatrixXd unflatten(const Eigen::VectorXd &x, int dim);
 
 		/// @brief Lump each row of a matrix into the diagonal.
@@ -167,37 +116,4 @@
 			const StiffnessMatrix &full,
 			StiffnessMatrix &reduced);
 	} // namespace utils
-} // namespace polyfem
-
-namespace std
-{
-	// https://github.com/ethz-asl/map_api/blob/master/map-api-common/include/map-api-common/eigen-hash.h
-	template <typename Scalar, int Rows, int Cols>
-	struct hash<Eigen::Matrix<Scalar, Rows, Cols>>
-	{
-		// https://wjngkoh.wordpress.com/2015/03/04/c-hash-function-for-eigen-matrix-and-vector/
-		size_t operator()(const Eigen::Matrix<Scalar, Rows, Cols> &matrix) const
-		{
-			size_t seed = 0;
-			for (size_t i = 0; i < matrix.size(); ++i)
-			{
-				Scalar elem = *(matrix.data() + i);
-				seed ^=
-					std::hash<Scalar>()(elem) + 0x9e3779b9 + (seed << 6) + (seed >> 2);
-			}
-			return seed;
->>>>>>> 5364c805
-		}
-	};
-
-	/// Flatten rowwises
-	Eigen::VectorXd flatten(const Eigen::MatrixXd &X);
-
-	/// Unflatten rowwises, so every dim elements in x become a row.
-	Eigen::MatrixXd unflatten(const Eigen::VectorXd &x, int dim);
-
-	/// @brief Lump each row of a matrix into the diagonal.
-	/// @param M Matrix to lump.
-	/// @return Lumped matrix.
-	Eigen::SparseMatrix<double> lump_matrix(const Eigen::SparseMatrix<double> &M);
-} // namespace polyfem::utils+} // namespace polyfem