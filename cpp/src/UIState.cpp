#include "UIState.hpp"

#include "Mesh2D.hpp"
#include "Mesh3D.hpp"

#include "LinearElasticity.hpp"

#include "LinearSolver.hpp"

#include <igl/per_face_normals.h>
#include <igl/triangle/triangulate.h>
#include <igl/copyleft/tetgen/tetrahedralize.h>
#include <igl/Timer.h>


#include <nanogui/formhelper.h>
#include <nanogui/screen.h>

#include <stdlib.h>


// ... or using a custom callback
  //       viewer_.ngui->addVariable<bool>("bool",[&](bool val) {
  //     boolVariable = val; // set
  // },[&]() {
  //     return boolVariable; // get
  // });


using namespace Eigen;



namespace poly_fem
{

	namespace
	{
		Navigation3D::Index current_3d_index;

		const std::vector<std::string> explode(const std::string &s, const char &c)
		{
			std::string buff{""};
			std::vector<std::string> v;

			for(auto n: s)
			{
				if(n != c) buff+=n; else
				if(n == c && buff != "") { v.push_back(buff); buff = ""; }
			}
			if(buff != "") v.push_back(buff);

			return v;
		}
	}

	void UIState::plot_selection_and_index()
	{
		std::vector<bool> valid_elements(normalized_barycenter.rows(), false);
		auto v{explode(selected_elements, ',')};
		for(auto idx : v)
			valid_elements[atoi(idx.c_str())] = true;

		viewer.data.clear();


		const long n_tris = show_clipped_elements(tri_pts, tri_faces, element_ranges, valid_elements);
		color_mesh(n_tris, valid_elements);

		if(state.mesh->is_volume())
		{
			Eigen::MatrixXd p, p1;
			state.mesh->point(current_3d_index.vertex, p);
			state.mesh->point(static_cast<Mesh3D *>(state.mesh)->switch_vertex(current_3d_index).vertex, p1);

			viewer.data.add_points(p, MatrixXd::Zero(1, 3));
			viewer.data.add_edges(p, p1, RowVector3d(1, 1, 0));

			viewer.data.add_points(static_cast<Mesh3D *>(state.mesh)->node_from_face(current_3d_index.face), RowVector3d(1, 0, 0));
		}
	}

	void UIState::color_mesh(const int n_tris, const std::vector<bool> &valid_elements)
	{
		std::vector<ElementType> &ele_tag = state.els_tag;

		Eigen::MatrixXd cols(n_tris, 3);
		cols.setZero();

		int from = 0;
		for(std::size_t i = 1; i < element_ranges.size(); ++i)
		{
			if(!valid_elements[i-1]) continue;

			const ElementType type = ele_tag[i-1];
			const int range = element_ranges[i]-element_ranges[i-1];

			switch(type)
			{
						//green
				case ElementType::RegularInteriorCube:
				cols.block(from, 1, range, 1).setOnes(); break;

						//dark green
				case ElementType::RegularBoundaryCube:
				cols.block(from, 1, range, 1).setConstant(0.5); break;

					//orange
				case ElementType::SimpleSingularInteriorCube:
				cols.block(from, 0, range, 1).setOnes();
				cols.block(from, 1, range, 1).setConstant(0.5); break;


						//orange
				case ElementType::SimpleSingularBoundaryCube:
				cols.block(from, 0, range, 1).setOnes();
				cols.block(from, 1, range, 1).setConstant(0.2); break;

 						//red
				case ElementType::MultiSingularInteriorCube:
				cols.block(from, 0, range, 1).setOnes(); break;

						//blue
				case ElementType::MultiSingularBoundaryCube:
				cols.block(from, 2, range, 1).setConstant(0.6); break;

				  		 //light blue
				case ElementType::BoundaryPolytope:
				case ElementType::InteriorPolytope:
				cols.block(from, 2, range, 1).setOnes();
				cols.block(from, 1, range, 1).setConstant(0.5); break;

					//grey
				case ElementType::Undefined:
				cols.block(from, 0, range, 3).setConstant(0.5); break;
			}

			from += range;
		}

		viewer.data.set_colors(cols);
	}

	long UIState::clip_elements(const Eigen::MatrixXd &pts, const Eigen::MatrixXi &tris, const std::vector<int> &ranges, std::vector<bool> &valid_elements)
	{
		viewer.data.clear();

		valid_elements.resize(normalized_barycenter.rows());

		if(!is_slicing)
		{
			std::fill(valid_elements.begin(), valid_elements.end(), true);
			viewer.data.set_mesh(pts, tris);
			viewer.data.set_face_based(false);
			if(state.mesh->is_volume())
			{
				MatrixXd normals;
				igl::per_face_normals(pts, tris, normals);
				viewer.data.set_normals(normals);
			}

			return tris.rows();
		}

		for (long i = 0; i<normalized_barycenter.rows();++i)
			valid_elements[i] = normalized_barycenter(i, slice_coord) < slice_position;

		return show_clipped_elements(pts, tris, ranges, valid_elements);
	}

	long UIState::show_clipped_elements(const Eigen::MatrixXd &pts, const Eigen::MatrixXi &tris, const std::vector<int> &ranges, const std::vector<bool> &valid_elements)
	{
		viewer.data.set_face_based(false);

		int n_vis_valid_tri = 0;

		for (long i = 0; i<normalized_barycenter.rows();++i)
		{
			if(valid_elements[i])
				n_vis_valid_tri += ranges[i+1] - ranges[i];
		}

		MatrixXi valid_tri(n_vis_valid_tri, tris.cols());

		int from = 0;
		for(std::size_t i = 1; i < ranges.size(); ++i)
		{
			if(!valid_elements[i-1]) continue;

			const int range = ranges[i]-ranges[i-1];

			valid_tri.block(from, 0, range, tri_faces.cols()) = tris.block(ranges[i-1], 0, range, tris.cols());

			from += range;
		}



		viewer.data.set_mesh(pts, valid_tri);
		viewer.data.set_face_based(false);
		if(state.mesh->is_volume())
		{
			MatrixXd normals;
			igl::per_face_normals(pts, valid_tri, normals);
			viewer.data.set_normals(normals);
		}

		return valid_tri.rows();
	}

	bool UIState::is_quad(const ElementBases &bs) const
	{
		return bs.has_parameterization;
		//(state.mesh->is_volume() && (int(bs.bases.size()) == 8 || int(bs.bases.size()) == 27)) || (!state.mesh->is_volume() && (int(bs.bases.size()) == 4 || int(bs.bases.size()) == 9));
	}

	bool UIState::is_tri(const ElementBases &bs) const
	{
		return false;
		//!state.mesh->is_volume() && (int(bs.bases.size()) == 3 || int(bs.bases.size()) == 6);
	}

	void UIState::interpolate_function(const MatrixXd &fun, MatrixXd &result)
	{
		MatrixXd tmp;

		int actual_dim = 1;
		if(state.problem.problem_num() == 3)
			actual_dim = state.mesh->is_volume() ? 3:2;

		result.resize(vis_pts.rows(), actual_dim);

		int index = 0;

		for(int i = 0; i < int(state.bases.size()); ++i)
		{
			const ElementBases &bs = state.bases[i];
			MatrixXd local_pts;

			if(is_quad(bs))
				local_pts = local_vis_pts_quad;
			else if(is_tri(bs))
				local_pts = local_vis_pts_tri;
			else
				local_pts = vis_pts_poly[i];

			MatrixXd local_res = MatrixXd::Zero(local_pts.rows(), actual_dim);

			for(std::size_t j = 0; j < bs.bases.size(); ++j)
			{
				const Basis &b = bs.bases[j];

				b.basis(local_pts, tmp);
				for(int d = 0; d < actual_dim; ++d)
				{
					for(std::size_t ii = 0; ii < b.global().size(); ++ii)
						local_res.col(d) += b.global()[ii].val * tmp * fun(b.global()[ii].index*actual_dim + d);
				}
			}

			result.block(index, 0, local_res.rows(), actual_dim) = local_res;
			index += local_res.rows();
		}
	}


	UIState::UIState()
	: state(State::state())
	{ }

	void UIState::plot_function(const MatrixXd &fun, double min, double max)
	{
		MatrixXd col;
		std::vector<bool> valid_elements;

		if(state.problem.problem_num() == 3)
		{
			const MatrixXd ffun = (fun.array()*fun.array()).rowwise().sum().sqrt(); //norm of displacement, maybe replace with stress
			// const MatrixXd ffun = fun.col(1); //y component

			// LinearElasticity lin_elast;
			// MatrixXd ffun(vis_pts.rows(), 1);

			// int size = 1;
			// if(state.problem.problem_num() == 3)
			// 	size = state.mesh->is_volume() ? 3:2;

			// MatrixXd stresses;
			// int counter = 0;
			// for(int i = 0; i < int(state.bases.size()); ++i)
			// {
			// 	const ElementBases &bs = state.bases[i];

			// 	MatrixXd local_pts;

			// 	if(is_quad(bs))
			// 		local_pts = local_vis_pts_quad;
			// 	else if(is_tri(bs))
			// 		local_pts = local_vis_pts_tri;
			// 	else{
			// 		local_pts = vis_pts_poly[i];
			// 	}
			// 	lin_elast.compute_von_mises_stresses(size, bs, local_pts, fun, stresses);
			// 	ffun.block(counter, 0, stresses.rows(), stresses.cols()) = stresses;
			// 	counter += stresses.rows();
			// }

			if(min < max)
				igl::colormap(color_map, ffun, min, max, col);
			else
				igl::colormap(color_map, ffun, true, col);

			MatrixXd tmp = vis_pts;

			for(long i = 0; i < fun.cols(); ++i) //apply displacement
				tmp.col(i) += fun.col(i);

			clip_elements(tmp, vis_faces, vis_element_ranges, valid_elements);
		}
		else
		{

			if(min < max)
				igl::colormap(color_map, fun, min, max, col);
			else
				igl::colormap(color_map, fun, true, col);

			if(state.mesh->is_volume())
				clip_elements(vis_pts, vis_faces, vis_element_ranges, valid_elements);
			else
			{
				MatrixXd tmp;
				tmp.resize(fun.rows(),3);
				tmp.col(0)=vis_pts.col(0);
				tmp.col(1)=vis_pts.col(1);
				tmp.col(2)=fun;
				clip_elements(tmp, vis_faces, vis_element_ranges, valid_elements);
			}
		}

		viewer.data.set_colors(col);
	}


	UIState &UIState::ui_state(){
		static UIState instance;

		return instance;
	}

	void UIState::init(const std::string &mesh_path, const int n_refs, const int problem_num)
	{
		state.init(mesh_path, n_refs, problem_num);

		auto clear_func = [&](){ viewer.data.clear(); };

		auto show_mesh_func = [&](){
			clear_func();
			current_visualization = Visualizing::InputMesh;

			std::vector<bool> valid_elements;
			const long n_tris = clip_elements(tri_pts, tri_faces, element_ranges, valid_elements);

<<<<<<< HEAD
			std::vector<ElementType> ele_tag;
			state.mesh->compute_element_tag(ele_tag);

			Eigen::MatrixXd cols(n_tris, 3);
			cols.setZero();

			int from = 0;
			for(std::size_t i = 1; i < element_ranges.size(); ++i)
			{
				if(!valid_elements[i-1]) continue;

				const ElementType type = ele_tag[i-1];
				const int range = element_ranges[i]-element_ranges[i-1];

				switch(type)
				{
						//green
					case ElementType::RegularInteriorCube:
					cols.block(from, 1, range, 1).setOnes(); break;

						//dark green
					case ElementType::RegularBoundaryCube:
					cols.block(from, 1, range, 1).setConstant(0.5); break;

					//orange
					case ElementType::SimpleSingularInteriorCube:
					cols.block(from, 0, range, 1).setOnes();
					cols.block(from, 1, range, 1).setConstant(0.5); break;


						//orange
					case ElementType::SimpleSingularBoundaryCube:
					cols.block(from, 0, range, 1).setOnes();
					cols.block(from, 1, range, 1).setConstant(0.2); break;

 						//red
					case ElementType::MultiSingularInteriorCube:
					cols.block(from, 0, range, 1).setOnes(); break;

						//blue
					case ElementType::MultiSingularBoundaryCube:
					cols.block(from, 2, range, 1).setConstant(0.6); break;

				  		//dark blue
					case ElementType::BoundaryPolytope:
					cols.block(from, 2, range, 1).setOnes();
					cols.block(from, 1, range, 1).setConstant(0.2); break;

				  		//light blue
					case ElementType::InteriorPolytope:
					cols.block(from, 2, range, 1).setOnes();
					cols.block(from, 1, range, 1).setConstant(0.5); break;

					//grey
					case ElementType::Undefined:
					cols.block(from, 0, range, 3).setConstant(0.5); break;
				}

				from += range;
			}

			viewer.data.set_colors(cols);
=======
			color_mesh(n_tris, valid_elements);
>>>>>>> a97a0432

			MatrixXd p0, p1;
			state.mesh->get_edges(p0, p1);
			viewer.data.add_edges(p0, p1, MatrixXd::Zero(1, 3));

			// for(int i = 0; i < static_cast<Mesh3D *>(state.mesh)->n_faces(); ++i)
			// {
			// 	MatrixXd p = static_cast<Mesh3D *>(state.mesh)->node_from_face(i);
			// 	viewer.data.add_label(p.transpose(), std::to_string(i));
			// }

			// for(int i = 0; i < state.mesh->n_elements(); ++i)
			// {
			// 	MatrixXd p = static_cast<Mesh3D *>(state.mesh)->node_from_element(i);
			// 	viewer.data.add_label(p.transpose(), std::to_string(i));
			// }

			// for(int i = 0; i < static_cast<Mesh3D *>(state.mesh)->n_pts(); ++i)
			// {
			// 	MatrixXd p; static_cast<Mesh3D *>(state.mesh)->point(i, p);
			// 	viewer.data.add_label(p.transpose(), std::to_string(i));
			// }

			// for(int i = 0; i < state.mesh->n_elements(); ++i)
			// {
			// 	MatrixXd p = static_cast<Mesh2D *>(state.mesh)->node_from_face(i);
			// 	viewer.data.add_label(p.transpose(), std::to_string(i));
			// }
		};

		auto show_vis_mesh_func = [&](){
			clear_func();
			current_visualization = Visualizing::VisMesh;

			std::vector<bool> valid_elements;
			clip_elements(vis_pts, vis_faces, vis_element_ranges, valid_elements);
		};

		auto show_nodes_func = [&](){
			for(std::size_t i = 0; i < state.bases.size(); ++i)
			{
				const ElementBases &basis = state.bases[i];

				for(std::size_t j = 0; j < basis.bases.size(); ++j)
				{
					for(std::size_t kk = 0; kk < basis.bases[j].global().size(); ++kk)
					{
						const Local2Global &l2g = basis.bases[j].global()[kk];
						int g_index = l2g.index;

						if(state.problem.problem_num() == 3)
							g_index *= 2;

						MatrixXd node = l2g.node;
						MatrixXd col = MatrixXd::Zero(l2g.node.rows(), 3);

						if(std::find(state.boundary_nodes.begin(), state.boundary_nodes.end(), g_index) != state.boundary_nodes.end())
							col.col(0).setOnes();
						else
							col.col(1).setOnes();


						viewer.data.add_points(node, col);
						viewer.data.add_label(node.transpose(), std::to_string(g_index));
					}
				}
			}
		};

		auto show_quadrature_func = [&](){
			for(std::size_t i = 0; i < state.values.size(); ++i)
			{
				const ElementAssemblyValues &vals = state.values[i];
				if(state.mesh->is_volume())
					viewer.data.add_points(vals.val, vals.quadrature.points);
				else
					viewer.data.add_points(vals.val, MatrixXd::Zero(vals.val.rows(), 3));

				// for(long j = 0; j < vals.val.rows(); ++j)
					// viewer.data.add_label(vals.val.row(j), std::to_string(j));
			}
		};

		auto show_rhs_func = [&](){
			current_visualization = Visualizing::Rhs;
			MatrixXd global_rhs;
			state.interpolate_function(state.rhs, local_vis_pts_quad, global_rhs);

			plot_function(global_rhs, 0, 1);
		};


		auto show_sol_func = [&](){
			current_visualization = Visualizing::Solution;
			MatrixXd global_sol;
			interpolate_function(state.sol, global_sol);
			plot_function(global_sol);
		};


		auto show_error_func = [&]()
		{
			current_visualization = Visualizing::Error;
			MatrixXd global_sol;
			interpolate_function(state.sol, global_sol);

			MatrixXd exact_sol;
			state.problem.exact(vis_pts, exact_sol);

			const MatrixXd err = (global_sol - exact_sol).array().abs();
			plot_function(err);
		};


		auto show_basis_func = [&]()
		{
			if(vis_basis < 0 || vis_basis >= state.n_bases) return;

			current_visualization = Visualizing::VisBasis;

			MatrixXd fun = MatrixXd::Zero(state.n_bases, 1);
			fun(vis_basis) = 1;

			MatrixXd global_fun;
			interpolate_function(fun, global_fun);
			// global_fun /= 100;


			std::cout<<global_fun.minCoeff()<<" "<<global_fun.maxCoeff()<<std::endl;
			plot_function(global_fun);
		};

		auto linear_reproduction_func = [&]()
		{
			auto ff = [](double x, double y) {return -0.1 + .3*x - .5*y;};

			MatrixXd fun = MatrixXd::Zero(state.n_bases, 1);

			for(std::size_t i = 0; i < state.bases.size(); ++i)
			{
				const ElementBases &basis = state.bases[i];
				if(!basis.has_parameterization) continue;
				for(std::size_t j = 0; j < basis.bases.size(); ++j)
				{
					for(std::size_t kk = 0; kk < basis.bases[j].global().size(); ++kk)
					{
						const Local2Global &l2g = basis.bases[j].global()[kk];
						const int g_index = l2g.index;

						const MatrixXd node = l2g.node;
						// std::cout<<node<<std::endl;
						fun(g_index) = ff(node(0),node(1));
					}
				}
			}

			MatrixXd tmp;
			interpolate_function(fun, tmp);

			MatrixXd exact_sol(vis_pts.rows(), 1);
			for(long i = 0; i < vis_pts.rows(); ++i)
				exact_sol(i) =  ff(vis_pts(i, 0),vis_pts(i, 1));

			const MatrixXd global_fun = (exact_sol - tmp).array().abs();

			std::cout<<global_fun.minCoeff()<<" "<<global_fun.maxCoeff()<<std::endl;
			plot_function(global_fun);
		};


		auto build_vis_mesh_func = [&]()
		{
			vis_element_ranges.clear();


			vis_faces_poly.clear();
			vis_pts_poly.clear();

			igl::Timer timer; timer.start();
			std::cout<<"Building vis mesh..."<<std::flush;

			const double area_param = 0.00001*state.mesh->n_elements();

			std::stringstream buf;
			buf.precision(100);
			buf.setf(std::ios::fixed, std::ios::floatfield);

			if(state.mesh->is_volume())
			{
				buf<<"Qpq1.414a"<<area_param;
				MatrixXd pts(8,3); pts <<
				0, 0, 0,
				0, 1, 0,
				1, 1, 0,
				1, 0, 0,

				0, 0, 1, //4
				0, 1, 1,
				1, 1, 1,
				1, 0, 1;

				Eigen::MatrixXi faces(12,3); faces <<
				1, 2, 0,
				0, 2, 3,

				5, 4, 6,
				4, 7, 6,

				1, 0, 4,
				1, 4, 5,

				2, 1, 5,
				2, 5, 6,

				3, 2, 6,
				3, 6, 7,

				0, 3, 7,
				0, 7, 4;

				clear_func();

				MatrixXi tets;
				igl::copyleft::tetgen::tetrahedralize(pts, faces, buf.str(), local_vis_pts_quad, tets, local_vis_faces_quad);
			}
			else
			{
				buf<<"Qqa"<<area_param;
				{
					MatrixXd pts(4,2); pts <<
					0,0,
					0,1,
					1,1,
					1,0;

					MatrixXi E(4,2); E <<
					0,1,
					1,2,
					2,3,
					3,0;

					MatrixXd H(0,2);
					igl::triangle::triangulate(pts, E, H, buf.str(), local_vis_pts_quad, local_vis_faces_quad);
				}
				{
					MatrixXd pts(3,2); pts <<
					0,0,
					1,0,
					0,1;

					MatrixXi E(3,2); E <<
					0,1,
					1,2,
					2,0;

					igl::triangle::triangulate(pts, E, MatrixXd(0,2), buf.str(), local_vis_pts_tri, local_vis_faces_tri);
				}
			}

			const auto &current_bases = state.iso_parametric ? state.bases : state.geom_bases;
			int faces_total_size = 0, points_total_size = 0;
			vis_element_ranges.push_back(0);

			for(int i = 0; i < int(current_bases.size()); ++i)
			{
				const ElementBases &bs = current_bases[i];

				if(is_quad(bs)){
					faces_total_size   += local_vis_faces_quad.rows();
					points_total_size += local_vis_pts_quad.rows();
				}
				else if(is_tri(bs))
				{
					faces_total_size   += local_vis_faces_tri.rows();
					points_total_size += local_vis_pts_tri.rows();
				}
				else
				{
					if(state.mesh->is_volume())
					{
						assert(false);
					}
					else
					{
						MatrixXd poly = state.polys[i];
						MatrixXi E(poly.rows(),2);
						for(int e = 0; e < int(poly.rows()); ++e)
						{
							E(e, 0) = e;
							E(e, 1) = (e+1) % poly.rows();
						}

						igl::triangle::triangulate(poly, E, MatrixXd(0,2), "Qpqa0.0001", vis_pts_poly[i], vis_faces_poly[i]);

						faces_total_size   += vis_faces_poly[i].rows();
						points_total_size += vis_pts_poly[i].rows();
					}
				}

				vis_element_ranges.push_back(faces_total_size);
			}

			vis_pts.resize(points_total_size, local_vis_pts_quad.cols());
			vis_faces.resize(faces_total_size, 3);

			MatrixXd mapped, tmp;
			int face_index = 0, point_index = 0;
			for(int i = 0; i < int(current_bases.size()); ++i)
			{
				const ElementBases &bs = current_bases[i];
				if(is_quad(bs))
				{
					bs.eval_geom_mapping(local_vis_pts_quad, mapped);
					vis_faces.block(face_index, 0, local_vis_faces_quad.rows(), 3) = local_vis_faces_quad.array() + point_index;
					face_index += local_vis_faces_quad.rows();

					vis_pts.block(point_index, 0, mapped.rows(), mapped.cols()) = mapped;
					point_index += mapped.rows();
				}
				else if(is_tri(bs))
				{
					bs.eval_geom_mapping(local_vis_pts_tri, mapped);
					vis_faces.block(face_index, 0, local_vis_faces_tri.rows(), 3) = local_vis_faces_tri.array() + point_index;

					face_index += local_vis_faces_tri.rows();

					vis_pts.block(point_index, 0, mapped.rows(), mapped.cols()) = mapped;
					point_index += mapped.rows();
				}
				else{
					vis_faces.block(face_index, 0, vis_faces_poly[i].rows(), 3) = vis_faces_poly[i].array() + point_index;

					face_index += vis_faces_poly[i].rows();

					vis_pts.block(point_index, 0, vis_pts_poly[i].rows(), vis_pts_poly[i].cols()) = vis_pts_poly[i];
					point_index += vis_pts_poly[i].rows();
				}
			}

			assert(point_index == vis_pts.rows());
			assert(face_index == vis_faces.rows());

			if(state.mesh->is_volume())
			{
				//reverse all faces
				for(long i = 0; i < vis_faces.rows(); ++i)
				{
					const int v0 = vis_faces(i, 0);
					const int v1 = vis_faces(i, 1);
					const int v2 = vis_faces(i, 2);

					int tmpc = vis_faces(i, 2);
					vis_faces(i, 2) = vis_faces(i, 1);
					vis_faces(i, 1) = tmpc;
				}
			}
			else
			{
				Matrix2d mmat;
				for(long i = 0; i < vis_faces.rows(); ++i)
				{
					const int v0 = vis_faces(i, 0);
					const int v1 = vis_faces(i, 1);
					const int v2 = vis_faces(i, 2);

					mmat.row(0) = vis_pts.row(v2) - vis_pts.row(v0);
					mmat.row(1) = vis_pts.row(v1) - vis_pts.row(v0);

					if(mmat.determinant() > 0)
					{
						int tmpc = vis_faces(i, 2);
						vis_faces(i, 2) = vis_faces(i, 1);
						vis_faces(i, 1) = tmpc;
					}
				}
			}

			timer.stop();
			std::cout<<" took "<<timer.getElapsedTime()<<"s"<<std::endl;

			if(skip_visualization) return;

			clear_func();
			show_vis_mesh_func();
		};


		auto load_mesh_func = [&](){
			element_ranges.clear();
			vis_element_ranges.clear();

			vis_faces_poly.clear();
			vis_pts_poly.clear();

			state.load_mesh();
			state.compute_mesh_stats();
			state.mesh->triangulate_faces(tri_faces, tri_pts, element_ranges);
			state.mesh->compute_barycenter(normalized_barycenter);

			// std::cout<<"normalized_barycenter\n"<<normalized_barycenter<<"\n\n"<<std::endl;
			for(long i = 0; i < normalized_barycenter.cols(); ++i){
				normalized_barycenter.col(i) = MatrixXd(normalized_barycenter.col(i).array() - normalized_barycenter.col(i).minCoeff());
				normalized_barycenter.col(i) /= normalized_barycenter.col(i).maxCoeff();
			}

			// std::cout<<"normalized_barycenter\n"<<normalized_barycenter<<"\n\n"<<std::endl;

			if(skip_visualization) return;

			clear_func();
			show_mesh_func();
			viewer.core.align_camera_center(tri_pts);
		};

		auto build_basis_func = [&](){
			state.build_basis();

			if(skip_visualization) return;
			clear_func();
			show_mesh_func();
			show_nodes_func();
		};


		auto compute_assembly_vals_func = [&]() {
			state.compute_assembly_vals();

			if(skip_visualization) return;
			// clear_func();
			// show_mesh_func();
			// show_quadrature_func();
		};

		auto assemble_stiffness_mat_func = [&]() {
			state.assemble_stiffness_mat();
		};


		auto assemble_rhs_func = [&]() {
			state.assemble_rhs();

			// std::cout<<state.rhs<<std::endl;

			// if(skip_visualization) return;
			// clear_func();
			// show_rhs_func();
		};

		auto solve_problem_func = [&]() {
			state.solve_problem();
			// state.solve_problem_old();

			if(skip_visualization) return;
			clear_func();
			show_sol_func();
		};

		auto compute_errors_func = [&]() {
			state.compute_errors();

			if(skip_visualization) return;
			clear_func();
			show_error_func();
		};


		auto update_slices = [&]() {
			clear_func();
			switch(current_visualization)
			{
				case Visualizing::InputMesh: show_mesh_func(); break;
				case Visualizing::VisMesh: show_vis_mesh_func(); break;
				case Visualizing::Solution: show_sol_func(); break;
				case Visualizing::Rhs: break;
				case Visualizing::Error: show_error_func(); break;
				case Visualizing::VisBasis: show_basis_func(); break;
			}
		};

		enum Foo : int { A=0 };

		viewer.callback_init = [&](igl::viewer::Viewer& viewer_)
		{
			viewer_.ngui->addWindow(Eigen::Vector2i(220,10),"PolyFEM");

			viewer_.ngui->addGroup("Settings");

			viewer_.ngui->addVariable("quad order", state.quadrature_order);
			viewer_.ngui->addVariable("discr order", state.discr_order);
			viewer_.ngui->addVariable("b samples", state.n_boundary_samples);

			viewer_.ngui->addVariable("lambda", state.lambda);
			viewer_.ngui->addVariable("mu", state.mu);

			viewer_.ngui->addVariable("mesh path", state.mesh_path);
			viewer_.ngui->addButton("browse...", [&]() {
				std::string path = nanogui::file_dialog({
					{ "HYBRID", "General polyhedral mesh" }, { "OBJ", "Obj 2D mesh" }
				}, false);

				if (!path.empty())
					state.mesh_path = path;

			});
			viewer_.ngui->addVariable("n refs", state.n_refs);
			viewer_.ngui->addVariable("refinenemt t", state.refinenemt_location);

			viewer_.ngui->addVariable("spline basis", state.use_splines);


			viewer_.ngui->addVariable<igl::ColorMapType>("Colormap", color_map)->setItems({"inferno", "jet", "magma", "parula", "plasma", "viridis"});

			viewer_.ngui->addVariable<ProblemType>("Problem",
				[&](ProblemType val) { state.problem.set_problem_num(val); },
				[&]() { return ProblemType(state.problem.problem_num()); }
				)->setItems({"Linear","Quadratic","Franke", "Elastic", "Zero BC"});


			auto solvers = LinearSolver::availableSolvers();
			if (state.solver_type.empty()) {
				state.solver_type = LinearSolver::defaultSolver();
			}
			viewer_.ngui->addVariable<Foo>("Solver",
				[&,solvers](Foo i) { state.solver_type = solvers[i]; },
				[&,solvers]() { return (Foo) std::distance(solvers.begin(),
					std::find(solvers.begin(), solvers.end(), state.solver_type)); }
				)->setItems(solvers);

			auto precond = LinearSolver::availablePrecond();
			if (state.precond_type.empty()) {
				state.precond_type = LinearSolver::defaultPrecond();
			}
			viewer_.ngui->addVariable<Foo>("Precond",
				[&,precond](Foo i) { state.precond_type = precond[i]; },
				[&,precond]() { return (Foo) std::distance(precond.begin(),
					std::find(precond.begin(), precond.end(), state.precond_type)); }
				)->setItems(precond);

			viewer_.ngui->addVariable("skip visualization", skip_visualization);

			viewer_.ngui->addGroup("Runners");
			viewer_.ngui->addButton("Load mesh", load_mesh_func);
			viewer_.ngui->addButton("Build  basis", build_basis_func);
			viewer_.ngui->addButton("Compute vals", compute_assembly_vals_func);
			viewer_.ngui->addButton("Build vis mesh", build_vis_mesh_func);

			viewer_.ngui->addButton("Assemble stiffness", assemble_stiffness_mat_func);
			viewer_.ngui->addButton("Assemble rhs", assemble_rhs_func);
			viewer_.ngui->addButton("Solve", solve_problem_func);
			viewer_.ngui->addButton("Compute errors", compute_errors_func);

			viewer_.ngui->addButton("Run all", [&](){
				load_mesh_func();
				build_basis_func();
				compute_assembly_vals_func();

				if(!skip_visualization)
					build_vis_mesh_func();

				assemble_stiffness_mat_func();
				assemble_rhs_func();
				solve_problem_func();
				compute_errors_func();
			});

			viewer_.ngui->addWindow(Eigen::Vector2i(400,10),"Debug");
			viewer_.ngui->addButton("Clear", clear_func);
			viewer_.ngui->addButton("Show mesh", show_mesh_func);
			viewer_.ngui->addButton("Show vis mesh", show_vis_mesh_func);
			viewer_.ngui->addButton("Show nodes", show_nodes_func);
			viewer_.ngui->addButton("Show quadrature", show_quadrature_func);
			viewer_.ngui->addButton("Show rhs", show_rhs_func);
			viewer_.ngui->addButton("Show sol", show_sol_func);
			viewer_.ngui->addButton("Show error", show_error_func);

			viewer_.ngui->addButton("Show linear r", linear_reproduction_func);

			viewer_.ngui->addVariable("basis num",vis_basis);
			viewer_.ngui->addButton("Show basis", show_basis_func);

			viewer_.ngui->addGroup("Slicing");
			viewer_.ngui->addVariable<int>("coord",[&](int val) {
				slice_coord = val;
				if(is_slicing)
					update_slices();
			},[&]() {
				return slice_coord;
			});
			viewer_.ngui->addVariable<float>("pos",[&](float val) {
				slice_position = val;
				if(is_slicing)
					update_slices();
			},[&]() {
				return slice_position;
			});

			viewer_.ngui->addButton("+0.1", [&](){ slice_position += 0.1; if(is_slicing) update_slices();});
			viewer_.ngui->addButton("-0.1", [&](){ slice_position -= 0.1; if(is_slicing) update_slices();});

			viewer_.ngui->addVariable<bool>("enable",[&](bool val) {
				is_slicing = val;
				update_slices();
			},[&]() {
				return is_slicing;
			});

			// viewer_.ngui->addGroup("Stats");
			// viewer_.ngui->addVariable("NNZ", Type &value)

			viewer_.ngui->addGroup("Selection");
			viewer_.ngui->addVariable("element ids", selected_elements);
			viewer_.ngui->addButton("Show", [&]{
				if(state.mesh->is_volume())
				{
					auto v{explode(selected_elements, ',')};
					current_3d_index = static_cast<Mesh3D *>(state.mesh)->get_index_from_element(atoi(v.front().c_str()));
					std::cout<<"e:"<<current_3d_index.element<<" f:"<<current_3d_index.face<<" e:"<<current_3d_index.edge<<" v:"<<current_3d_index.vertex<<std::endl;
				}

				plot_selection_and_index();
			});

			viewer_.ngui->addButton("Swith vertex", [&]{
				if(state.mesh->is_volume())
				{
					current_3d_index = static_cast<Mesh3D *>(state.mesh)->switch_vertex(current_3d_index);
					std::cout<<"e:"<<current_3d_index.element<<" f:"<<current_3d_index.face<<" e:"<<current_3d_index.edge<<" v:"<<current_3d_index.vertex<<std::endl;
				}

				plot_selection_and_index();
			});

			viewer_.ngui->addButton("Swith edge", [&]{
				if(state.mesh->is_volume())
				{
					current_3d_index = static_cast<Mesh3D *>(state.mesh)->switch_edge(current_3d_index);
					std::cout<<"e:"<<current_3d_index.element<<" f:"<<current_3d_index.face<<" e:"<<current_3d_index.edge<<" v:"<<current_3d_index.vertex<<std::endl;
				}

				plot_selection_and_index();
			});

			viewer_.ngui->addButton("Swith face", [&]{
				if(state.mesh->is_volume())
				{
					current_3d_index = static_cast<Mesh3D *>(state.mesh)->switch_face(current_3d_index);
					std::cout<<"e:"<<current_3d_index.element<<" f:"<<current_3d_index.face<<" e:"<<current_3d_index.edge<<" v:"<<current_3d_index.vertex<<std::endl;
				}

				plot_selection_and_index();
			});

			viewer_.ngui->addButton("Swith element", [&]{
				if(state.mesh->is_volume())
				{
					current_3d_index = static_cast<Mesh3D *>(state.mesh)->switch_element(current_3d_index);
					selected_elements += ","+std::to_string(current_3d_index.element);
					std::cout<<"e:"<<current_3d_index.element<<" f:"<<current_3d_index.face<<" e:"<<current_3d_index.edge<<" v:"<<current_3d_index.vertex<<std::endl;
				}

				plot_selection_and_index();
			});

			viewer_.screen->performLayout();

			return false;
		};

		viewer.core.set_rotation_type(igl::viewer::ViewerCore::RotationType::ROTATION_TYPE_TRACKBALL);
		viewer.launch();
	}

	void UIState::sertialize(const std::string &name)
	{

	}

}<|MERGE_RESOLUTION|>--- conflicted
+++ resolved
@@ -361,72 +361,7 @@
 			std::vector<bool> valid_elements;
 			const long n_tris = clip_elements(tri_pts, tri_faces, element_ranges, valid_elements);
 
-<<<<<<< HEAD
-			std::vector<ElementType> ele_tag;
-			state.mesh->compute_element_tag(ele_tag);
-
-			Eigen::MatrixXd cols(n_tris, 3);
-			cols.setZero();
-
-			int from = 0;
-			for(std::size_t i = 1; i < element_ranges.size(); ++i)
-			{
-				if(!valid_elements[i-1]) continue;
-
-				const ElementType type = ele_tag[i-1];
-				const int range = element_ranges[i]-element_ranges[i-1];
-
-				switch(type)
-				{
-						//green
-					case ElementType::RegularInteriorCube:
-					cols.block(from, 1, range, 1).setOnes(); break;
-
-						//dark green
-					case ElementType::RegularBoundaryCube:
-					cols.block(from, 1, range, 1).setConstant(0.5); break;
-
-					//orange
-					case ElementType::SimpleSingularInteriorCube:
-					cols.block(from, 0, range, 1).setOnes();
-					cols.block(from, 1, range, 1).setConstant(0.5); break;
-
-
-						//orange
-					case ElementType::SimpleSingularBoundaryCube:
-					cols.block(from, 0, range, 1).setOnes();
-					cols.block(from, 1, range, 1).setConstant(0.2); break;
-
- 						//red
-					case ElementType::MultiSingularInteriorCube:
-					cols.block(from, 0, range, 1).setOnes(); break;
-
-						//blue
-					case ElementType::MultiSingularBoundaryCube:
-					cols.block(from, 2, range, 1).setConstant(0.6); break;
-
-				  		//dark blue
-					case ElementType::BoundaryPolytope:
-					cols.block(from, 2, range, 1).setOnes();
-					cols.block(from, 1, range, 1).setConstant(0.2); break;
-
-				  		//light blue
-					case ElementType::InteriorPolytope:
-					cols.block(from, 2, range, 1).setOnes();
-					cols.block(from, 1, range, 1).setConstant(0.5); break;
-
-					//grey
-					case ElementType::Undefined:
-					cols.block(from, 0, range, 3).setConstant(0.5); break;
-				}
-
-				from += range;
-			}
-
-			viewer.data.set_colors(cols);
-=======
 			color_mesh(n_tris, valid_elements);
->>>>>>> a97a0432
 
 			MatrixXd p0, p1;
 			state.mesh->get_edges(p0, p1);
@@ -855,9 +790,9 @@
 			state.compute_assembly_vals();
 
 			if(skip_visualization) return;
-			// clear_func();
-			// show_mesh_func();
-			// show_quadrature_func();
+			clear_func();
+			show_mesh_func();
+			show_quadrature_func();
 		};
 
 		auto assemble_stiffness_mat_func = [&]() {
