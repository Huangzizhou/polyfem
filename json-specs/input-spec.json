[
    {
        "pointer": "/",
        "type": "object",
        "required": [
            "geometry",
            "materials"
        ],
        "optional": [
            "units",
            "preset_problem",
            "common",
            "root_path",
            "space",
            "time",
            "contact",
            "solver",
            "boundary_conditions",
            "initial_conditions",
            "output",
            "input",
            "tests"
        ],
        "doc": "Root of the configuration file."
    },
    {
        "pointer": "/common",
        "default": "",
        "type": "file",
        "extensions": [
            ".json"
        ],
        "doc": "Path to common settings will patch the current file."
    },
    {
        "pointer": "/root_path",
        "default": "",
        "type": "string",
        "doc": "Path for all relative paths, set automatically to the folder containing this JSON."
    },
    {
        "pointer": "/units",
        "default": null,
        "type": "object",
        "optional": [
            "length",
            "mass",
            "time",
            "characteristic_length"
        ],
        "doc": "Basic units used in the code."
    },
    {
        "pointer": "/units/length",
        "default": "m",
        "type": "string",
        "doc": "Length unit."
    },
    {
        "pointer": "/units/mass",
        "default": "kg",
        "type": "string",
        "doc": "Mass unit."
    },
    {
        "pointer": "/units/time",
        "default": "s",
        "type": "string",
        "doc": "Time unit."
    },
    {
        "pointer": "/units/characteristic_length",
        "default": 1,
        "type": "float",
        "doc": "Characteristic length, used for tolerances."
    },
    {
        "pointer": "/tests",
        "default": null,
        "type": "object",
        "optional": [
            "err_h1",
            "err_h1_semi",
            "err_l2",
            "err_linf",
            "err_linf_grad",
            "err_lp",
            "margin",
            "time_steps"
        ],
        "doc": "Used to test to compare different norms of solutions."
    },
    {
        "pointer": "/tests/err_h1",
        "default": 0,
        "type": "float",
        "doc": "Reference h1 solution's norm."
    },
    {
        "pointer": "/tests/err_h1_semi",
        "default": 0,
        "type": "float",
        "doc": "Reference h1 seminorm solution's norm."
    },
    {
        "pointer": "/tests/err_l2",
        "default": 0,
        "type": "float",
        "doc": "Reference $L^2$ solution's norm."
    },
    {
        "pointer": "/tests/err_linf",
        "default": 0,
        "type": "float",
        "doc": "Reference $L^\\infty$ solution's norm."
    },
    {
        "pointer": "/tests/err_linf_grad",
        "default": 0,
        "type": "float",
        "doc": "Reference $L^\\infty$ solution's gradient norm."
    },
    {
        "pointer": "/tests/err_lp",
        "default": 0,
        "type": "float",
        "doc": "Reference $L^8$ solution's gradient norm."
    },
    {
        "pointer": "/tests/margin",
        "default": 1e-5,
        "type": "float",
        "doc": "Reference tolerance used in tests."
    },
    {
        "pointer": "/tests/time_steps",
        "default": 1,
        "type": "int",
        "min": 1,
        "doc": "Number of time steps to test."
    },
    {
        "pointer": "/tests/time_steps",
        "type": "string",
        "options": [
            "all",
            "static"
        ],
        "doc": "Number of time steps to test."
    },
    {
        "pointer": "/geometry",
        "type": "list",
        "min": 1,
        "doc": "List of geometry objects."
    },
    {
        "pointer": "/geometry/*",
        "type": "object",
        "required": [
            "mesh"
        ],
        "optional": [
            "type",
            "extract",
            "unit",
            "transformation",
            "volume_selection",
            "surface_selection",
            "curve_selection",
            "point_selection",
            "n_refs",
            "advanced",
            "enabled",
            "is_obstacle"
        ],
        "#type_name": "mesh",
        "doc": "Each geometry object stores a mesh, a set of transformations applied to it after loading, and a set of selections, which can be used to specify boundary conditions, materials, optimization parameters and other quantities that can be associated with a part of an object."
    },
    {
        "pointer": "/geometry/*",
        "type": "object",
        "required": [
            "mesh",
            "array"
        ],
        "optional": [
            "type",
            "extract",
            "unit",
            "transformation",
            "volume_selection",
            "surface_selection",
            "curve_selection",
            "point_selection",
            "n_refs",
            "advanced",
            "enabled",
            "is_obstacle"
        ],
        "type_name": "mesh_array",
        "doc": "Each geometry object stores a mesh, a set of transformations applied to it after loading, and a set of selections, which can be used to specify boundary conditions, materials, optimization parameters and other quantities that can be associated with a part of an object."
    },
    {
        "pointer": "/geometry/*",
        "type": "object",
        "required": [
            "point",
            "normal"
        ],
        "optional": [
            "type",
            "enabled",
            "is_obstacle"
        ],
        "type_name": "plane",
        "doc": "Plane geometry object defined by its origin and normal."
    },
    {
        "pointer": "/geometry/*",
        "type": "object",
        "required": [
            "height"
        ],
        "optional": [
            "type",
            "enabled",
            "is_obstacle"
        ],
        "type_name": "ground",
        "doc": "Plane orthogonal to gravity defined by its height."
    },
    {
        "pointer": "/geometry/*",
        "type": "object",
        "required": [
            "mesh_sequence",
            "fps"
        ],
        "optional": [
            "type",
            "extract",
            "unit",
            "transformation",
            "n_refs",
            "advanced",
            "enabled",
            "is_obstacle"
        ],
        "type_name": "mesh_sequence",
        "doc": "Mesh sequence."
    },
    {
        "pointer": "/geometry/*/mesh",
        "type": "file",
        "extensions": [
            ".obj",
            ".msh",
            ".stl",
            ".ply",
            ".mesh"
        ],
        "doc": "Path of the mesh file to load."
    },
    {
        "pointer": "/geometry/*/type",
        "type": "string",
        "options": [
            "mesh",
            "plane",
            "ground",
            "mesh_sequence",
            "mesh_array"
        ],
        "default": "mesh",
        "doc": "Type of geometry, currently only one supported. In future we will add stuff like planes, spheres, etc."
    },
    {
        "pointer": "/geometry/*/extract",
        "type": "string",
        "options": [
            "volume",
            "edges",
            "points",
            "surface"
        ],
        "default": "volume",
        "doc": "Used to extract stuff from the mesh. Eg extract surface extracts the surface from a tet mesh."
    },
    {
        "pointer": "/geometry/*/unit",
        "type": "string",
        "default": "",
        "doc": "Units of the geometric model."
    },
    {
        "pointer": "/geometry/*/transformation",
        "type": "object",
        "default": null,
        "optional": [
            "translation",
            "rotation",
            "rotation_mode",
            "scale",
            "dimensions"
        ],
        "doc": "Geometric transformations applied to the geometry after loading it."
    },
    {
        "pointer": "/geometry/*/transformation/rotation_mode",
        "type": "string",
        "default": "xyz",
        "doc": "Type of rotation, supported are any permutation of [xyz]+, axis_angle, quaternion, or rotation_vector."
    },
    {
        "pointer": "/geometry/*/transformation/translation",
        "type": "list",
        "default": [],
        "doc": "Translate (two entries for 2D problems or three entries for 3D problems)."
    },
    {
        "pointer": "/geometry/*/transformation/rotation",
        "type": "list",
        "default": [],
        "doc": "Rotate, in 2D, one number, the rotation angle, in 3D, three or four Euler angles, axis+angle, or a unit quaternion. Depends on rotation mode."
    },
    {
        "pointer": "/geometry/*/transformation/scale",
        "type": "list",
        "default": [],
        "doc": "Scale by specified factors along axes (two entries for 2D problems or three entries for 3D problems)."
    },
    {
        "pointer": "/geometry/*/transformation/dimensions",
        "type": "float",
        "default": 1,
        "doc": "Scale the object so that bounding box dimensions match specified dimensions, 2 entries for 2D problems, 3 entries for 3D problems."
    },
    {
        "pointer": "/geometry/*/transformation/dimensions",
        "type": "list",
        "doc": "Scale the object so that bounding box dimensions match specified dimensions, 2 entries for 2D problems, 3 entries for 3D problems."
    },
    {
        "pointer": "/geometry/*/transformation/dimensions/*",
        "type": "float",
        "default": 0
    },
    {
        "pointer": "/geometry/*/transformation/translation/*",
        "type": "float",
        "default": 0
    },
    {
        "pointer": "/geometry/*/transformation/rotation/*",
        "default": 0,
        "type": "float"
    },
    {
        "pointer": "/geometry/*/transformation/scale/*",
        "default": 0,
        "type": "float"
    },
    {
        "pointer": "/geometry/*/volume_selection",
        "type": "include",
        "spec_file": "selection.json",
        "doc": "Selection of volume elements"
    },
    {
        "pointer": "/geometry/*/volume_selection",
        "type": "object",
        "optional": [
            "id_offset"
        ],
        "#type_name": "id_offset",
        "default": null,
        "doc": "Offsets the volume IDs loaded from the mesh."
    },
    {
        "pointer": "/geometry/*/volume_selection/id_offset",
        "type": "int",
        "default": 0,
        "doc": "Offsets the volume IDs loaded from the mesh."
    },
    {
        "pointer": "/geometry/*/volume_selection",
        "type": "list",
        "doc": "List of selection (ID assignment) operations to apply to the geometry; operations can be box, sphere, etc."
    },
    {
        "pointer": "/geometry/*/surface_selection",
        "type": "include",
        "spec_file": "selection.json",
        "doc": "Selection of surface elements"
    },
    {
        "pointer": "/geometry/*/surface_selection",
        "type": "list",
        "default": "skip",
        "doc": "List of selection (ID assignment) operations to apply to the geometry; operations can be box, sphere, etc."
    },
    {
        "pointer": "/geometry/*/surface_selection/*",
        "type": "object",
        "required": [
            "threshold"
        ],
        "optional": [
            "id_offset"
        ],
        "default": null,
        "#type_name": "box_side",
        "doc": "Assigns ids to sides touching the bbox of the model using a threshold. Assigns 1+offset to left, 2+offset to bottom, 3+offset to right, 4+offset to top, 5+offset to front, 6+offset to back, 7+offset to everything else."
    },
    {
        "pointer": "/geometry/*/point_selection/*/id_offset",
        "type": "int",
        "default": 0,
        "doc": "ID offset of box side selection."
    },
    {
        "pointer": "/geometry/*/curve_selection",
        "type": "object",
        "default": null,
        "doc": "Selection of curves"
    },
    {
        "pointer": "/geometry/*/point_selection",
        "type": "include",
        "spec_file": "selection.json",
        "doc": "Selection of points"
    },
    {
        "pointer": "/geometry/*/point_selection",
        "type": "list",
        "default": "skip",
        "doc": "List of selection (ID assignment) operations to apply to the geometry; operations can be box, sphere, etc."
    },
    {
        "pointer": "/geometry/*/point_selection/*",
        "type": "object",
        "required": [
            "threshold"
        ],
        "optional": [
            "id_offset"
        ],
        "default": null,
        "#type_name": "box_side",
        "doc": "Assigns ids to sides touching the bbox of the model using a threshold. Assigns 1+offset to left, 2+offset to bottom, 3+offset to right, 4+offset to top, 5+offset to front, 6+offset to back, 7+offset to everything else."
    },
    {
        "pointer": "/geometry/*/surface_selection/*/id_offset",
        "type": "int",
        "default": 0,
        "doc": "ID offset of box side selection."
    },
    {
        "pointer": "/geometry/*/n_refs",
        "type": "int",
        "default": 0,
        "doc": "number of uniform refinements"
    },
    {
        "pointer": "/geometry/*/advanced",
        "type": "object",
        "optional": [
            "normalize_mesh",
            "force_linear_geometry",
            "refinement_location",
            "min_component"
        ],
        "default": null,
        "doc": "Advanced options for geometry"
    },
    {
        "pointer": "/geometry/*/advanced/normalize_mesh",
        "type": "bool",
        "default": false,
        "doc": "Rescale the mesh to it fits in the biunit cube"
    },
    {
        "pointer": "/geometry/*/advanced/force_linear_geometry",
        "type": "bool",
        "default": false,
        "doc": "Discard high-order nodes for curved geometries"
    },
    {
        "pointer": "/geometry/*/advanced/refinement_location",
        "type": "float",
        "default": 0.5,
        "doc": "parametric location of the refinement"
    },
    {
        "pointer": "/geometry/*/advanced/min_component",
        "type": "int",
        "default": -1,
        "doc": "Size of the minumum component for collision"
    },
    {
        "pointer": "/geometry/*/is_obstacle",
        "type": "bool",
        "default": false,
        "doc": "The geometry elements are not included in deforming geometry, only in collision computations"
    },
    {
        "pointer": "/geometry/*/enabled",
        "type": "bool",
        "default": true,
        "doc": "Skips the geometry if false"
    },
    {
        "pointer": "/geometry/*/point",
        "type": "list",
        "doc": "Point on plane (two entries for 2D problems or three entries for 3D problems)."
    },
    {
        "pointer": "/geometry/*/point/*",
        "type": "float"
    },
    {
        "pointer": "/geometry/*/normal",
        "type": "list",
        "doc": "Normal of plane (two entries for 2D problems or three entries for 3D problems)."
    },
    {
        "pointer": "/geometry/*/normal/*",
        "type": "float"
    },
    {
        "pointer": "/geometry/*/height",
        "type": "float",
        "doc": "Height of ground plane."
    },
    {
        "pointer": "/geometry/*/mesh_sequence",
        "type": "string",
        "doc": "Directory (or GLOB) of meshes for the mesh sequence."
    },
    {
        "pointer": "/geometry/*/mesh_sequence",
        "type": "list",
        "doc": "List of mesh files for the mesh sequence."
    },
    {
        "pointer": "/geometry/*/mesh_sequence/*",
        "type": "file",
        "extensions": [
            ".obj",
            ".msh",
            ".stl",
            ".ply",
            ".mesh"
        ],
        "doc": "Path of the mesh file to load."
    },
    {
        "pointer": "/geometry/*/fps",
        "type": "int",
        "doc": "Frames of the mesh sequence per second."
    },
    {
        "pointer": "/geometry/*/array",
        "type": "object",
        "required": [
            "offset",
            "size"
        ],
        "optional": [
            "relative"
        ],
        "doc": "Array of meshes"
    },
    {
        "pointer": "/geometry/*/array/relative",
        "type": "bool",
        "default": false,
        "doc": "Is the offset value relative to the mesh's dimensions."
    },
    {
        "pointer": "/geometry/*/array/offset",
        "type": "float",
        "doc": "Offset of the mesh in the array."
    },
    {
        "pointer": "/geometry/*/array/size",
        "type": "list",
        "doc": "Size of the array (two entries for 2D problems or three entries for 3D problems)."
    },
    {
        "pointer": "/geometry/*/array/size/*",
        "type": "int",
        "min": 1,
        "doc": "Size of the array (two entries for 2D problems or three entries for 3D problems)."
    },
    {
        "pointer": "/space",
        "default": null,
        "type": "object",
        "optional": [
            "discr_order",
            "pressure_discr_order",
            "basis_type",
            "poly_basis_type",
            "use_p_ref",
            "remesh",
            "advanced"
        ],
        "doc": "Options related to the FE space."
    },
    {
        "pointer": "/space/discr_order",
        "default": 1,
        "type": "int",
        "doc": "Lagrange element order for the space for the main unknown, for all elements."
    },
    {
        "pointer": "/space/discr_order",
        "type": "file",
        "extensions": [
            ".txt",
            ".bin"
        ],
        "doc": "Path to file containing Lagrange element order for the space for the main unknown per element."
    },
    {
        "pointer": "/space/discr_order",
        "type": "list",
        "doc": "List of Lagrange element order for the space for the main unknown with volume IDs."
    },
    {
        "pointer": "/space/discr_order/*",
        "type": "object",
        "required": [
            "id",
            "order"
        ],
        "doc": "Lagrange element order for the a space tagged with volume ID for the main unknown."
    },
    {
        "pointer": "/space/discr_order/*/id",
        "type": "int",
        "doc": "Volume selection ID to apply the discr_order to."
    },
    {
        "pointer": "/space/discr_order/*/id",
        "type": "list",
        "doc": "List of volume selection IDs to apply the discr_order to."
    },
    {
        "pointer": "/space/discr_order/*/id/*",
        "type": "int",
        "doc": "Volume selection ID to apply the discr_order to."
    },
    {
        "pointer": "/space/discr_order/*/order",
        "type": "int",
        "doc": "Lagrange element order for the space for the main unknown, for all elements."
    },
    {
        "pointer": "/space/pressure_discr_order",
        "default": 1,
        "type": "int",
        "doc": " Lagrange element order for the space for the pressure unknown, for all elements."
    },
    {
        "pointer": "/space/basis_type",
        "default": "Lagrange",
        "options": [
            "Lagrange",
            "Spline",
            "Serendipity"
        ],
        "type": "string",
        "doc": "Type of basis to use for non polygonal element, one of Lagrange, Spline, or Serendipity. Spline or Serendipity work only for quad/hex meshes"
    },
    {
        "pointer": "/space/poly_basis_type",
        "default": "MFSHarmonic",
        "options": [
            "MFSHarmonic",
            "MeanValue",
            "Wachspress"
        ],
        "type": "string",
        "doc": "Type of basis to use for a polygonal element, one of MFSHarmonic, MeanValue, or Wachspress see 'PolySpline..' paper for details."
    },
    {
        "pointer": "/space/use_p_ref",
        "default": false,
        "type": "bool",
        "doc": "Perform a priori p-refinement based on element shape, as described in 'Decoupling..' paper."
    },
    {
        "pointer": "/space/remesh",
        "default": null,
        "type": "object",
        "optional": [
            "enabled",
            "split",
            "collapse",
            "swap",
            "smooth",
            "local_relaxation",
            "type"
        ],
        "doc": "Settings for adaptive remeshing"
    },
    {
        "pointer": "/space/remesh/enabled",
        "default": false,
        "type": "bool",
        "doc": "Whether to do adaptive remeshing"
    },
    {
        "pointer": "/space/remesh/split",
        "default": null,
        "type": "object",
        "optional": [
            "enabled",
            "acceptance_tolerance",
            "culling_threshold",
            "max_depth",
            "min_edge_length"
        ],
        "doc": "Settings for adaptive remeshing edge splitting operations"
    },
    {
        "pointer": "/space/remesh/split/enabled",
        "default": true,
        "type": "bool",
        "doc": "Whether to do edge splitting in adaptive remeshing"
    },
    {
        "pointer": "/space/remesh/split/acceptance_tolerance",
        "default": 1e-3,
        "min": 0,
        "type": "float",
        "doc": "Accept split operation if energy decreased by at least x"
    },
    {
        "pointer": "/space/remesh/split/culling_threshold",
        "default": 0.95,
        "type": "float",
        "min": 0,
        "max": 1,
        "doc": "Split operation culling threshold on energy"
    },
    {
        "pointer": "/space/remesh/split/max_depth",
        "default": 3,
        "type": "int",
        "min": 1,
        "doc": "Maximum depth split per time-step"
    },
    {
        "pointer": "/space/remesh/split/min_edge_length",
        "default": 1e-6,
        "type": "float",
        "min": 0,
        "doc": "Minimum edge length to split"
    },
    {
        "pointer": "/space/remesh/collapse",
        "default": null,
        "type": "object",
        "optional": [
            "enabled",
            "acceptance_tolerance",
            "culling_threshold",
            "max_depth",
            "rel_max_edge_length",
            "abs_max_edge_length"
        ],
        "doc": "Settings for adaptive remeshing edge collapse operations"
    },
    {
        "pointer": "/space/remesh/collapse/enabled",
        "default": true,
        "type": "bool",
        "doc": "Whether to do edge collapse in adaptive remeshing"
    },
    {
        "pointer": "/space/remesh/collapse/acceptance_tolerance",
        "default": -1e-8,
        "max": 0,
        "type": "float",
        "doc": "Accept collapse operation if energy decreased by at least x"
    },
    {
        "pointer": "/space/remesh/collapse/culling_threshold",
        "default": 0.01,
        "type": "float",
        "min": 0,
        "max": 1,
        "doc": "Collapse operation culling threshold on energy"
    },
    {
        "pointer": "/space/remesh/collapse/max_depth",
        "default": 3,
        "type": "int",
        "min": 1,
        "doc": "Maximum depth collapse per time-step"
    },
    {
        "pointer": "/space/remesh/collapse/rel_max_edge_length",
        "default": 1,
        "type": "float",
        "min": 0,
        "doc": "Length of maximum edge length to collapse relative to initial minimum edge length"
    },
    {
        "pointer": "/space/remesh/collapse/abs_max_edge_length",
        "default": 1e100,
        "type": "float",
        "min": 0,
        "doc": "Length of maximum edge length to collapse in absolute units of distance"
    },
    {
        "pointer": "/space/remesh/swap",
        "default": null,
        "type": "object",
        "optional": [
            "enabled",
            "acceptance_tolerance",
            "max_depth"
        ],
        "doc": "Settings for adaptive remeshing edge/face swap operations"
    },
    {
        "pointer": "/space/remesh/swap/enabled",
        "default": false,
        "type": "bool",
        "doc": "Whether to do edge/face swap in adaptive remeshing"
    },
    {
        "pointer": "/space/remesh/swap/acceptance_tolerance",
        "default": -1e-8,
        "max": 0,
        "type": "float",
        "doc": "Accept swap operation if energy decreased by at least x"
    },
    {
        "pointer": "/space/remesh/swap/max_depth",
        "default": 3,
        "type": "int",
        "min": 1,
        "doc": "Maximum depth swap per time-step"
    },
    {
        "pointer": "/space/remesh/smooth",
        "default": null,
        "type": "object",
        "optional": [
            "enabled",
            "acceptance_tolerance",
            "max_iters"
        ],
        "doc": "Settings for adaptive remeshing vertex smoothing operations"
    },
    {
        "pointer": "/space/remesh/smooth/enabled",
        "default": false,
        "type": "bool",
        "doc": "Whether to do vertex smoothing in adaptive remeshing"
    },
    {
        "pointer": "/space/remesh/smooth/acceptance_tolerance",
        "default": -1e-8,
        "max": 0,
        "type": "float",
        "doc": "Accept smooth operation if energy decreased by at least x"
    },
    {
        "pointer": "/space/remesh/smooth/max_iters",
        "default": 1,
        "type": "int",
        "min": 1,
        "doc": "Maximum number of smoothing iterations per time-step"
    },
    {
        "pointer": "/space/remesh/local_relaxation",
        "default": null,
        "type": "object",
        "optional": [
            "local_mesh_n_ring",
            "local_mesh_rel_area",
            "max_nl_iterations"
        ],
        "doc": "Settings for adaptive remeshing local relaxation"
    },
    {
        "pointer": "/space/remesh/local_relaxation/local_mesh_n_ring",
        "default": 2,
        "type": "int",
        "doc": "Size of n-ring for local relaxation"
    },
    {
        "pointer": "/space/remesh/local_relaxation/local_mesh_rel_area",
        "default": 0.01,
        "type": "float",
        "doc": "Minimum area for local relaxation"
    },
    {
        "pointer": "/space/remesh/local_relaxation/max_nl_iterations",
        "default": 1,
        "type": "int",
        "doc": "Maximum number of nonlinear solver iterations before acceptance check"
    },
    {
        "pointer": "/space/remesh/type",
        "default": "physics",
        "type": "string",
        "options": [
            "physics",
            "sizing_field"
        ],
        "doc": "Type of adaptive remeshing to use."
    },
    {
        "pointer": "/space/advanced",
        "default": null,
        "type": "object",
        "optional": [
            "discr_order_max",
            "isoparametric",
            "bc_method",
            "n_boundary_samples",
            "quadrature_order",
            "mass_quadrature_order",
            "integral_constraints",
            "n_harmonic_samples",
            "force_no_ref_for_harmonic",
            "B",
            "h1_formula",
            "count_flipped_els",
            "use_particle_advection"
        ],
        "doc": "Advanced settings for the FE space."
    },
    {
        "pointer": "/space/advanced/discr_order_max",
        "default": 4,
        "type": "int",
        "doc": "Maximal discretization order in adaptive p-refinement and hp-refinement"
    },
    {
        "pointer": "/space/advanced/isoparametric",
        "default": false,
        "type": "bool",
        "doc": "Forces geometric map basis to be the same degree as the main variable basis, irrespective of the degree associated with the geom. map degrees associated with the elements of the geometry."
    },
    {
        "pointer": "/space/advanced/bc_method",
        "default": "sample",
        "options": [
            "lsq",
            "sample"
        ],
        "type": "string",
        "doc": "Method for imposing analytic Dirichet boundary conditions. If 'lsq' (least-squares fit), then the bc function is sampled at quadrature points, and the FEspace nodal values on the boundary are determined by minimizing L2 norm of the difference. If 'sample', then the analytic bc function is sampled at the boundary nodes."
    },
    {
        "pointer": "/space/advanced/n_boundary_samples",
        "default": -1,
        "type": "int",
        "doc": "Per-element number of boundary samples for analytic Dirichlet and Neumann boundary conditions."
    },
    {
        "pointer": "/space/advanced/quadrature_order",
        "default": -1,
        "type": "int",
        "doc": "Minimal quadrature order to use in matrix and rhs assembly; the actual order is determined as min(2*(p-1)+1,quadrature_order)."
    },
    {
        "pointer": "/space/advanced/mass_quadrature_order",
        "default": -1,
        "type": "int",
        "doc": "Minimal quadrature order to use in mass matrix assembler; the actual order is determined as min(2*p+1,quadrature_order)"
    },
    {
        "pointer": "/space/advanced/integral_constraints",
        "default": 2,
        "type": "int",
        "doc": "Number of constraints for non-conforming polygonal basis;  0, 1, or 2; see 'PolySpline..' paper for details."
    },
    {
        "pointer": "/space/advanced/n_harmonic_samples",
        "default": 10,
        "type": "int",
        "doc": "If MFSHarmonics is used for a polygonal element, number of collocation samples used in the basis construction;see 'PolySpline..' paper for details."
    },
    {
        "pointer": "/space/advanced/force_no_ref_for_harmonic",
        "default": false,
        "type": "bool",
        "doc": "If true, do not do uniform global refinement if the mesh contains polygonal elements."
    },
    {
        "pointer": "/space/advanced/B",
        "default": 3,
        "type": "int",
        "doc": "The target deviation of the error on elements from perfect element error, for a priori geometry-dependent p-refinement, see 'Decoupling .. ' paper."
    },
    {
        "pointer": "/space/advanced/h1_formula",
        "default": false,
        "type": "bool",
        "doc": ""
    },
    {
        "pointer": "/space/advanced/count_flipped_els",
        "default": true,
        "type": "bool",
        "doc": "Count the number of elements with Jacobian of the geometric map not positive at quadrature points."
    },
    {
        "pointer": "/space/advanced/use_particle_advection",
        "default": false,
        "type": "bool",
        "doc": "Use particle advection in splitting method for solving NS equation."
    },
    {
        "pointer": "/time",
        "default": "skip",
        "type": "object",
        "required": [
            "tend",
            "dt"
        ],
        "optional": [
            "t0",
            "integrator",
            "quasistatic"
        ],
        "doc": "The time parameters: start time `t0`, end time `tend`, time step `dt`."
    },
    {
        "pointer": "/time",
        "type": "object",
        "required": [
            "time_steps",
            "dt"
        ],
        "optional": [
            "t0",
            "integrator",
            "quasistatic"
        ],
        "doc": "The time parameters: start time `t0`, time step `dt`, number of time steps."
    },
    {
        "pointer": "/time",
        "type": "object",
        "required": [
            "time_steps",
            "tend"
        ],
        "optional": [
            "t0",
            "integrator",
            "quasistatic"
        ],
        "doc": "The time parameters: start time `t0`, end time `tend`, number of time steps."
    },
    {
        "pointer": "/time/t0",
        "type": "float",
        "min": 0,
        "default": 0,
        "doc": "Startning time"
    },
    {
        "pointer": "/time/tend",
        "type": "float",
        "min": 0,
        "doc": "Ending time"
    },
    {
        "pointer": "/time/dt",
        "type": "float",
        "min": 0,
        "doc": "Time step size $\\Delta t$"
    },
    {
        "pointer": "/time/time_steps",
        "type": "int",
        "min": 0,
        "doc": "Number of time steps"
    },
    {
        "pointer": "/time/integrator",
        "type": "string",
        "default": "ImplicitEuler",
        "options": [
            "ImplicitEuler",
            "BDF1",
            "BDF2",
            "BDF3",
            "BDF4",
            "BDF5",
            "BDF6",
            "ImplicitNewmark"
        ],
        "doc": "Time integrator"
    },
    {
        "pointer": "/time/integrator",
        "type": "object",
        "type_name": "ImplicitEuler",
        "required": [
            "type"
        ],
        "doc": "Implicit Euler time integration"
    },
    {
        "pointer": "/time/integrator",
        "type": "object",
        "type_name": "BDF",
        "required": [
            "type"
        ],
        "optional": [
            "steps"
        ],
        "doc": "Backwards differentiation formula time integration"
    },
    {
        "pointer": "/time/integrator",
        "type": "object",
        "type_name": "ImplicitNewmark",
        "required": [
            "type"
        ],
        "optional": [
            "gamma",
            "beta"
        ],
        "doc": "Implicit Newmark time integration"
    },
    {
        "pointer": "/time/integrator/type",
        "type": "string",
        "options": [
            "ImplicitEuler",
            "BDF",
            "ImplicitNewmark"
        ],
        "doc": "Type of time integrator to use"
    },
    {
        "pointer": "/time/integrator/gamma",
        "type": "float",
        "default": 0.5,
        "min": 0,
        "max": 1,
        "doc": "Newmark gamma"
    },
    {
        "pointer": "/time/integrator/beta",
        "type": "float",
        "default": 0.25,
        "min": 0,
        "max": 0.5,
        "doc": "Newmark beta"
    },
    {
        "pointer": "/time/integrator/steps",
        "type": "int",
        "default": 1,
        "min": 1,
        "max": 6,
        "doc": "BDF order"
    },
    {
        "pointer": "/time/quasistatic",
        "type": "bool",
        "default": false,
        "doc": "Ignore inertia in time dependent. Used for doing incremental load."
    },
    {
        "pointer": "/contact",
        "default": null,
        "type": "object",
        "optional": [
            "enabled",
            "dhat",
            "dhat_percentage",
            "epsv",
            "friction_coefficient",
            "use_convergent_formulation",
            "collision_mesh",
            "periodic"
        ],
        "doc": "Contact handling parameters."
    },
    {
        "pointer": "/contact/enabled",
        "default": false,
        "type": "bool",
        "doc": "True if contact handling is enabled."
    },
    {
        "pointer": "/contact/dhat",
        "default": 0.001,
        "min": 0,
        "type": "float",
        "doc": "Contact barrier activation distance."
    },
    {
        "pointer": "/contact/dhat_percentage",
        "default": 0.8,
        "type": "float",
        "doc": "$\\hat{d}$ as percentage of the diagonal of the bounding box"
    },
    {
        "pointer": "/contact/epsv",
        "default": 0.001,
        "min": 0,
        "type": "float",
        "doc": "Friction smoothing parameter."
    },
    {
        "pointer": "/contact/friction_coefficient",
        "default": 0,
        "type": "float",
        "doc": "Coefficient of friction (global)"
    },
    {
        "pointer": "/contact/use_convergent_formulation",
        "default": false,
        "type": "bool",
        "doc": "Whether to use the convergent (area weighted) formulation of IPC."
    },
    {
        "pointer": "/contact/collision_mesh",
        "type": "object",
        "required": [
            "mesh",
            "linear_map"
        ],
        "optional": [
            "enabled"
        ],
        "default": "skip",
        "doc": "Load a preconstructed collision mesh."
    },
    {
        "pointer": "/contact/collision_mesh",
        "type": "object",
        "required": [
            "max_edge_length"
        ],
        "optional": [
            "tessellation_type",
            "enabled"
        ],
        "doc": "Construct a collision mesh with a maximum edge length."
    },
    {
        "pointer": "/contact/collision_mesh/mesh",
        "type": "string",
        "doc": "Path to preconstructed collision mesh."
    },
    {
        "pointer": "/contact/collision_mesh/linear_map",
        "type": "string",
        "doc": "HDF file storing the linear mapping of displacements."
    },
    {
        "pointer": "/contact/collision_mesh/max_edge_length",
        "type": "float",
        "doc": "Maximum edge length to use for building the collision mesh."
    },
    {
        "pointer": "/contact/collision_mesh/tessellation_type",
        "type": "string",
        "options": [
            "regular",
            "irregular"
        ],
        "default": "regular",
        "doc": "Type of tessellation to use for building the collision mesh."
    },
    {
        "pointer": "/contact/collision_mesh/enabled",
        "type": "bool",
        "default": true,
        "doc": ""
    },
    {
        "pointer": "/contact/periodic",
        "default": false,
        "type": "bool",
        "doc": "Set to true to check collision between adjacent periodic cells."
    },
    {
        "pointer": "/solver",
        "type": "include",
        "spec_file": "polysolve.json",
        "doc": "Settings for the solver."
    },
    {
        "pointer": "/solver",
        "default": null,
        "type": "object",
        "optional": [
            "max_threads",
            "linear",
            "adjoint_linear",
            "nonlinear",
            "augmented_lagrangian",
            "contact",
            "rayleigh_damping",
            "advanced"
        ],
        "doc": "The settings for the solver including linear solver, nonlinear solver, and some advanced options."
    },
    {
        "pointer": "/solver/max_threads",
        "default": 0,
        "type": "int",
        "min": 0,
        "doc": "Maximum number of threads used; 0 is unlimited."
    },
    {
        "pointer": "/solver/linear/adjoint_solver",
        "type": "include",
        "spec_file": "linear-solver-spec.json"
    },
    {
        "pointer": "/solver/augmented_lagrangian",
        "default": null,
        "type": "object",
        "optional": [
            "initial_weight",
            "scaling",
            "max_weight",
            "eta",
            "nonlinear"
        ],
        "doc": "Parameters for the AL for imposing Dirichlet BCs. If the bc are not imposable, we add $w\\|u - bc\\|^2$ to the energy ($u$ is the solution at the Dirichlet nodes and $bc$ are the Dirichlet values). After convergence, we try to impose bc again. The algorithm computes E + a/2*AL^2 - lambda AL, where E is the current energy (elastic, inertia, contact, etc.) and AL is the augmented Lagrangian energy. a starts at `initial_weight` and, in case DBC cannot be imposed, we update a as `a *= scaling` until `max_weight`. See IPC additional material"
    },
    {
        "pointer": "/solver/augmented_lagrangian/nonlinear",
        "type": "include",
        "spec_file": "nonlinear-solver-spec.json",
        "doc": "Settings for nonlinear solver in augmented lagrangian."
    },
    {
        "pointer": "/solver/augmented_lagrangian/initial_weight",
        "default": 1e6,
        "min": 0,
        "type": "float",
        "doc": "Initial weight for AL"
    },
    {
        "pointer": "/solver/augmented_lagrangian/error",
        "default": 1e-2,
        "min": 0,
        "type": "float",
        "doc": "Don't stop AL unless the error is smaller than this number."
    },
    {
        "pointer": "/solver/augmented_lagrangian/scaling",
        "default": 2.0,
        "type": "float",
        "doc": "Multiplication factor"
    },
    {
        "pointer": "/solver/augmented_lagrangian/max_weight",
        "default": 1e8,
        "type": "float",
        "doc": "Maximum weight"
    },
    {
        "pointer": "/solver/augmented_lagrangian/eta",
        "default": 0.99,
        "min": 0,
        "max": 1,
        "type": "float",
        "doc": "Tolerance for increasing the weight or updating the lagrangian"
    },
    {
        "pointer": "/solver/contact",
        "default": null,
        "type": "object",
        "optional": [
            "CCD",
            "friction_iterations",
            "friction_convergence_tol",
            "barrier_stiffness"
        ],
        "doc": "Settings for contact handling in the solver."
    },
    {
        "pointer": "/solver/contact/CCD",
        "default": null,
        "type": "object",
        "optional": [
            "broad_phase",
            "tolerance",
            "max_iterations"
        ],
        "doc": "CCD options"
    },
    {
        "pointer": "/solver/contact/CCD/broad_phase",
        "default": "hash_grid",
        "type": "string",
        "options": [
            "hash_grid",
            "HG",
            "brute_force",
            "BF",
            "spatial_hash",
            "SH",
            "bvh",
            "BVH",
            "sweep_and_prune",
            "SAP",
            "sweep_and_tiniest_queue",
            "STQ"
        ],
        "doc": "Broad phase collision-detection algorithm to use"
    },
    {
        "pointer": "/solver/contact/CCD/tolerance",
        "default": 1e-06,
        "type": "float",
        "doc": "CCD tolerance"
    },
    {
        "pointer": "/solver/contact/CCD/max_iterations",
        "default": 1000000,
        "type": "int",
        "doc": "Maximum number of iterations for continuous collision detection"
    },
    {
        "pointer": "/solver/contact/friction_iterations",
        "default": 1,
        "type": "int",
        "doc": "Maximum number of update iterations for lagged friction formulation (see IPC paper)."
    },
    {
        "pointer": "/solver/contact/friction_convergence_tol",
        "default": 0.01,
        "type": "float",
        "doc": "Tolerence for friction convergence"
    },
    {
        "pointer": "/solver/contact/barrier_stiffness",
        "default": "adaptive",
        "options": [
            "adaptive"
        ],
        "type": "string",
        "doc": "How coefficient of clamped log-barrier function for contact is updated"
    },
    {
        "pointer": "/solver/contact/barrier_stiffness",
        "type": "float",
        "doc": "The coefficient of clamped log-barrier function value when not adaptive"
    },
    {
        "pointer": "/solver/rayleigh_damping",
        "type": "list",
        "default": [],
        "doc": "Apply Rayleigh damping."
    },
    {
        "pointer": "/solver/rayleigh_damping/*",
        "type": "object",
        "required": [
            "form",
            "stiffness_ratio"
        ],
        "optional": [
            "lagging_iterations"
        ],
        "doc": "Apply Rayleigh damping to the given Form with a stiffness ratio."
    },
    {
        "pointer": "/solver/rayleigh_damping/*",
        "type": "object",
        "required": [
            "form",
            "stiffness"
        ],
        "optional": [
            "lagging_iterations"
        ],
        "doc": "Apply Rayleigh damping to the given Form with a stiffness."
    },
    {
        "pointer": "/solver/rayleigh_damping/*/form",
        "type": "string",
        "options": [
            "elasticity",
            "contact",
            "friction"
        ],
        "doc": "Form to damp."
    },
    {
        "pointer": "/solver/rayleigh_damping/*/stiffness_ratio",
        "type": "float",
        "min": 0,
        "doc": "Ratio of to damp (stiffness = 0.75 * stiffness_ratio * Δt³)."
    },
    {
        "pointer": "/solver/rayleigh_damping/*/stiffness",
        "type": "float",
        "min": 0,
        "doc": "Ratio of to damp."
    },
    {
        "pointer": "/solver/rayleigh_damping/*/lagging_iterations",
        "default": 1,
        "type": "int",
        "doc": "Maximum number of update iterations for lagging."
    },
    {
        "pointer": "/solver/advanced",
        "default": null,
        "type": "object",
        "optional": [
            "cache_size",
            "lump_mass_matrix",
            "lagged_regularization_weight",
            "lagged_regularization_iterations"
        ],
        "doc": "Advanced settings for the solver"
    },
    {
        "pointer": "/solver/advanced/cache_size",
        "default": 900000,
        "type": "int",
        "doc": "Maximum number of elements when the assembly values are cached."
    },
    {
        "pointer": "/solver/advanced/lump_mass_matrix",
        "default": false,
        "type": "bool",
        "doc": "If true, use diagonal mass matrix with entries on the diagonal equal to the sum of entries in each row of the full mass matrix.}"
    },
    {
        "pointer": "/solver/advanced/lagged_regularization_weight",
        "default": 0,
        "type": "float",
        "doc": "Weight used to regularize singular static problems."
    },
    {
        "pointer": "/solver/advanced/lagged_regularization_iterations",
        "default": 1,
        "type": "int",
        "doc": "Number of regularize singular static problems."
    },
    {
        "pointer": "/materials",
        "type": "list",
        "doc": "Material Parameters lists including ID pointing to volume selection, Young's modulus ($E$), Poisson's ratio ($\\nu$), Density ($\\rho$), or Lamé constants ($\\lambda$ and $\\mu$)."
    },
    {
        "pointer": "/materials/*",
        "type": "object",
        "type_name": "NeoHookean",
        "required": [
            "type",
            "E",
            "nu"
        ],
        "optional": [
            "id",
            "rho",
            "phi",
            "psi"
        ],
        "doc": "Material Parameters including ID, Young's modulus ($E$), Poisson's ratio ($\\nu$), density ($\\rho$)"
    },
    {
        "pointer": "/materials/*",
        "type": "object",
        "type_name": "NeoHookean",
        "required": [
            "type",
            "lambda",
            "mu"
        ],
        "optional": [
            "id",
            "rho",
            "phi",
            "psi"
        ],
        "doc": "Material Parameters including ID, Lamé first ($\\lambda$), Lamé second ($\\mu$), density ($\\rho$)"
    },
    {
        "pointer": "/materials/*",
        "type": "object",
        "type_name": "MooneyRivlin",
        "required": [
            "type",
            "c1",
            "c2",
            "k"
        ],
        "optional": [
            "id",
            "rho"
        ],
        "doc": "Material Parameters including ID, for Mooney-Rivlin"
    },
    {
        "pointer": "/materials/*",
        "type": "object",
        "type_name": "MooneyRivlin3Param",
        "required": [
            "type",
            "c1",
            "c2",
            "c3",
            "d1"
        ],
        "optional": [
            "id",
            "rho"
        ],
        "doc": "Material Parameters including ID, for Mooney-Rivlin"
    },
    {
        "pointer": "/materials/*",
        "type": "object",
        "type_name": "MooneyRivlin3ParamSymbolic",
        "required": [
            "type",
            "c1",
            "c2",
            "c3",
            "d1"
        ],
        "optional": [
            "id",
            "rho"
        ],
        "doc": "Material Parameters including ID, for Mooney-Rivlin"
    },
    {
        "pointer": "/materials/*",
        "type": "object",
        "type_name": "UnconstrainedOgden",
        "required": [
            "type",
            "alphas",
            "mus",
            "Ds"
        ],
        "optional": [
            "id",
            "rho"
        ],
        "doc": "Material Parameters including ID, for [Ogden](https://en.wikipedia.org/wiki/Ogden_hyperelastic_model)."
    },
    {
        "pointer": "/materials/*",
        "type": "object",
        "type_name": "IncompressibleOgden",
        "required": [
            "type",
            "c",
            "m",
            "k"
        ],
        "optional": [
            "id",
            "rho"
        ],
        "doc": "Material Parameters including ID, for [Ogden](https://en.wikipedia.org/wiki/Ogden_hyperelastic_model)."
    },
    {
        "pointer": "/materials/*",
        "type": "object",
        "type_name": "LinearElasticity",
        "required": [
            "type",
            "E",
            "nu"
        ],
        "optional": [
            "id",
            "rho",
            "phi",
            "psi"
        ],
        "doc": "Material Parameters including ID, Young's modulus ($E$), Poisson's ratio ($\\nu$), density ($\\rho$)"
    },
    {
        "pointer": "/materials/*",
        "type": "object",
        "type_name": "LinearElasticity",
        "required": [
            "type",
            "lambda",
            "mu"
        ],
        "optional": [
            "id",
            "rho"
        ],
        "doc": "Material Parameters including ID, Lamé first ($\\lambda$), Lamé second ($\\mu$), density ($\\rho$)"
    },
    {
        "pointer": "/materials/*",
        "type": "object",
        "type_name": "HookeLinearElasticity",
        "required": [
            "type",
            "E",
            "nu"
        ],
        "optional": [
            "id",
            "rho"
        ],
        "doc": "Material Parameters including ID, E, nu, density ($\\rho$)"
    },
    {
        "pointer": "/materials/*",
        "type": "object",
        "type_name": "HookeLinearElasticity",
        "required": [
            "type",
            "elasticity_tensor"
        ],
        "optional": [
            "id",
            "rho"
        ],
        "doc": "Material Parameters including ID, E, nu, density ($\\rho$)"
    },
    {
        "pointer": "/materials/*",
        "type": "object",
        "type_name": "SaintVenant",
        "required": [
            "type",
            "E",
            "nu"
        ],
        "optional": [
            "id",
            "rho",
            "phi",
            "psi"
        ],
        "doc": "Material Parameters including ID, E, nu, density ($\\rho$)"
    },
    {
        "pointer": "/materials/*",
        "type": "object",
        "type_name": "SaintVenant",
        "required": [
            "type",
            "elasticity_tensor"
        ],
        "optional": [
            "id",
            "rho",
            "phi",
            "psi"
        ],
        "doc": "Material Parameters including ID, E, nu, density ($\\rho$)"
    },
    {
        "pointer": "/materials/*",
        "type": "object",
        "type_name": "Stokes",
        "required": [
            "type",
            "viscosity"
        ],
        "optional": [
            "id",
            "rho"
        ],
        "doc": "Material Parameters including ID, viscosity, density ($\\rho$)"
    },
    {
        "pointer": "/materials/*",
        "type": "object",
        "type_name": "NavierStokes",
        "required": [
            "type",
            "viscosity"
        ],
        "optional": [
            "id",
            "rho"
        ],
        "doc": "Material Parameters including ID, viscosity, density ($\\rho$)"
    },
    {
        "pointer": "/materials/*",
        "type": "object",
        "type_name": "OperatorSplitting",
        "required": [
            "type",
            "viscosity"
        ],
        "optional": [
            "id",
            "rho"
        ],
        "doc": "Material Parameters including ID, viscosity, density ($\\rho$)"
    },
    {
        "pointer": "/materials/*",
        "type": "object",
        "type_name": "IncompressibleLinearElasticity",
        "required": [
            "type",
            "E",
            "nu"
        ],
        "optional": [
            "id",
            "rho"
        ],
        "doc": "Material Parameters including ID, Young's modulus ($E$), Poisson's ratio ($\\nu$), density ($\\rho$)"
    },
    {
        "pointer": "/materials/*",
        "type": "object",
        "type_name": "IncompressibleLinearElasticity",
        "required": [
            "type",
            "lambda",
            "mu"
        ],
        "optional": [
            "id",
            "rho"
        ],
        "doc": "Material Parameters including ID, Lamé first ($\\lambda$), Lamé second ($\\mu$), density ($\\rho$)"
    },
    {
        "pointer": "/materials/*",
        "type": "object",
        "type_name": "Laplacian",
        "required": [
            "type"
        ],
        "optional": [
            "id",
            "rho"
        ],
        "doc": "Material Parameters including ID, density ($\\rho$)"
    },
    {
        "pointer": "/materials/*",
        "type": "object",
        "type_name": "Helmholtz",
        "required": [
            "type",
            "k"
        ],
        "optional": [
            "id",
            "rho"
        ],
        "doc": "Material Parameters including ID, k, density ($\\rho$)"
    },
    {
        "pointer": "/materials/*",
        "type": "object",
        "type_name": "Bilaplacian",
        "required": [
            "type"
        ],
        "optional": [
            "id",
            "rho"
        ],
        "doc": "Material Parameters including ID, density ($\\rho$)"
    },
    {
        "pointer": "/materials/*",
        "type": "object",
        "type_name": "AMIPS",
        "required": [
            "type"
        ],
        "optional": [
            "id",
            "rho"
        ],
        "doc": "Material Parameters including ID"
    },
    {
        "pointer": "/materials/*",
        "type": "object",
        "type_name": "AMIPSAutodiff",
        "required": [
            "type"
        ],
        "optional": [
            "id",
            "rho"
        ],
        "doc": "Material Parameters including ID"
    },
    {
        "pointer": "/materials/*",
        "type": "object",
        "type_name": "FixedCorotational",
        "required": [
            "type",
            "E",
            "nu"
        ],
        "optional": [
            "id",
            "rho",
            "phi",
            "psi"
        ],
        "doc": "Material Parameters including ID"
    },
    {
        "pointer": "/materials/*",
        "type": "object",
        "type_name": "FixedCorotational",
        "required": [
            "type",
            "lambda",
            "mu"
        ],
        "optional": [
            "id",
            "rho",
            "phi",
            "psi"
        ],
        "doc": "Material Parameters including ID"
    },
    {
        "pointer": "/materials/*",
        "type": "object",
        "type_name": "FixedCorotational",
        "required": [
            "type",
            "E",
            "nu"
        ],
        "optional": [
            "id",
            "rho",
            "phi",
            "psi"
        ],
        "doc": "Material Parameters including ID"
    },
    {
        "pointer": "/materials/*",
        "type": "object",
        "type_name": "FixedCorotational",
        "required": [
            "type",
            "lambda",
            "mu"
        ],
        "optional": [
            "id",
            "rho",
            "phi",
            "psi"
        ],
        "doc": "Material Parameters including ID"
    },
    {
        "pointer": "/materials/*/type",
        "type": "string",
        "options": [
            "LinearElasticity",
            "HookeLinearElasticity",
            "SaintVenant",
            "NeoHookean",
            "MooneyRivlin",
            "MooneyRivlin3Param",
            "MooneyRivlin3ParamSymbolic",
            "UnconstrainedOgden",
            "IncompressibleOgden",
            "Stokes",
            "NavierStokes",
            "OperatorSplitting",
            "IncompressibleLinearElasticity",
            "Laplacian",
            "Helmholtz",
            "Bilaplacian",
            "AMIPS",
<<<<<<< HEAD
            "AMIPSAutodiff",
=======
>>>>>>> 5c6646ea
            "FixedCorotational"
        ],
        "doc": "Type of material"
    },
    {
        "pointer": "/materials/*/id",
        "type": "int",
        "default": 0,
        "doc": "Volume selection ID"
    },
    {
        "pointer": "/materials/*/id",
        "type": "list",
        "doc": "Volume selection IDs"
    },
    {
        "pointer": "/materials/*/id/*",
        "type": "int",
        "doc": "Volume selection ID"
    },
    {
        "pointer": "/materials/*/E",
        "type": "include",
        "spec_file": "value-no.json",
        "doc": "Young's modulus"
    },
    {
        "pointer": "/materials/*/nu",
        "type": "include",
        "spec_file": "value-no.json",
        "doc": "Poisson's ratio"
    },
    {
        "pointer": "/materials/*/viscosity",
        "type": "include",
        "spec_file": "value-no.json",
        "doc": "Fuild's viscosity"
    },
    {
        "pointer": "/materials/*/elasticity_tensor",
        "type": "list",
        "doc": "Symmetric elasticity tensor"
    },
    {
        "pointer": "/materials/*/elasticity_tensor/*",
        "default": 0,
        "type": "include",
        "spec_file": "value0.json",
        "doc": "Entries of elasticity tensor"
    },
    {
        "pointer": "/materials/*/rho",
        "type": "include",
        "spec_file": "value1.json",
        "doc": "Density",
        "default": 1
    },
    {
        "pointer": "/materials/*/phi",
        "type": "include",
        "spec_file": "value0.json",
        "doc": "Damping parameter 1",
        "default": 0
    },
    {
        "pointer": "/materials/*/psi",
        "type": "include",
        "spec_file": "value0.json",
        "doc": "Damping parameter 2",
        "default": 0
    },
    {
        "pointer": "/materials/*/k",
        "type": "include",
        "spec_file": "value-no.json",
        "doc": "Scaling for Helmholtz/Bulk modulus for Ogden"
    },
    {
        "pointer": "/materials/*/mu",
        "type": "include",
        "spec_file": "value-no.json",
        "doc": "First Lamé parameters"
    },
    {
        "pointer": "/materials/*/lambda",
        "type": "include",
        "spec_file": "value-no.json",
        "doc": "Second Lamé parameter"
    },
    {
        "pointer": "/materials/*/c1",
        "type": "include",
        "spec_file": "value-no.json",
        "doc": "First Parameter for Mooney-Rivlin"
    },
    {
        "pointer": "/materials/*/c2",
        "type": "include",
        "spec_file": "value-no.json",
        "doc": "Second Parameter for Mooney-Rivlin"
    },
    {
        "pointer": "/materials/*/c3",
        "type": "include",
        "spec_file": "value-no.json",
        "doc": "Third Parameter for 3 parameter Mooney-Rivlin"
    },
    {
        "pointer": "/materials/*/d1",
        "type": "include",
        "spec_file": "value-no.json",
        "doc": "MooneyRivlin third parameterFourth Parameter for 3 parameter Mooney-Rivlin"
    },
    {
        "pointer": "/materials/*/alphas",
        "type": "include",
        "spec_file": "value-no.json",
        "doc": "Ogden alpha"
    },
    {
        "pointer": "/materials/*/mus",
        "type": "list",
        "doc": "Ogden mu"
    },
    {
        "pointer": "/materials/*/Ds",
        "type": "list",
        "doc": "Ogden D"
    },
    {
        "pointer": "/materials/*/alphas/*",
        "type": "include",
        "spec_file": "value-no.json"
    },
    {
        "pointer": "/materials/*/mus/*",
        "type": "include",
        "spec_file": "value-no.json"
    },
    {
        "pointer": "/materials/*/Ds/*",
        "type": "include",
        "spec_file": "value-no.json"
    },
    {
        "pointer": "/materials/*/c",
        "type": "include",
        "spec_file": "value-no.json",
        "doc": "Coefficient(s) of Incompressible Ogden"
    },
    {
        "pointer": "/materials/*/m",
        "type": "include",
        "spec_file": "value-no.json",
        "doc": "Exponent(s) of Incompressible Ogden"
    },
    {
        "pointer": "/materials/*/c",
        "type": "list",
        "doc": "Coefficient(s) of Incompressible Ogden"
    },
    {
        "pointer": "/materials/*/m",
        "type": "list",
        "doc": "Exponent(s) of Incompressible Ogden"
    },
    {
        "pointer": "/materials/*/c/*",
        "type": "include",
        "spec_file": "value-no.json",
        "doc": "Coefficient of Incompressible Ogden"
    },
    {
        "pointer": "/materials/*/m/*",
        "type": "include",
        "spec_file": "value-no.json",
        "doc": "Exponent(s) of Incompressible Ogden"
    },
    {
        "pointer": "/boundary_conditions",
        "default": null,
        "type": "object",
        "optional": [
            "rhs",
            "dirichlet_boundary",
            "neumann_boundary",
            "normal_aligned_neumann_boundary",
            "pressure_boundary",
            "pressure_cavity",
            "obstacle_displacements",
            "periodic_boundary"
        ],
        "doc": "The settings for boundary conditions."
    },
    {
        "pointer": "/boundary_conditions/periodic_boundary",
        "type": "object",
        "default": null,
        "optional": [
            "enabled",
            "tolerance",
            "correspondence",
            "linear_displacement_offset",
            "fixed_macro_strain",
            "force_zero_mean"
        ],
        "doc": "Options for periodic boundary conditions."
    },
    {
        "pointer": "/boundary_conditions/periodic_boundary/force_zero_mean",
        "type": "bool",
        "default": false,
        "doc": "The periodic solution is not unique, set to true to find the solution with zero mean."
    },
    {
        "pointer": "/boundary_conditions/periodic_boundary/enabled",
        "type": "bool",
        "default": false,
        "doc": ""
    },
    {
        "pointer": "/boundary_conditions/periodic_boundary/tolerance",
        "type": "float",
        "default": 1e-5,
        "doc": "Relative tolerance of deciding periodic correspondence"
    },
    {
        "pointer": "/boundary_conditions/periodic_boundary/correspondence",
        "type": "list",
        "default": [],
        "doc": "Periodic directions for periodic boundary conditions. If not specified, default to axis-aligned directions."
    },
    {
        "pointer": "/boundary_conditions/periodic_boundary/correspondence/*",
        "type": "list",
        "default": [],
        "doc": "One periodic direction."
    },
    {
        "pointer": "/boundary_conditions/periodic_boundary/correspondence/*/*",
        "type": "float",
        "doc": "One entry of a periodic direction."
    },
    {
        "pointer": "/boundary_conditions/periodic_boundary/fixed_macro_strain",
        "type": "list",
        "default": [],
        "doc": ""
    },
    {
        "pointer": "/boundary_conditions/periodic_boundary/fixed_macro_strain/*",
        "type": "int",
        "doc": ""
    },
    {
        "pointer": "/boundary_conditions/periodic_boundary/linear_displacement_offset",
        "type": "list",
        "default": [],
        "doc": ""
    },
    {
        "pointer": "/boundary_conditions/periodic_boundary/linear_displacement_offset/*",
        "type": "list",
        "doc": ""
    },
    {
        "pointer": "/boundary_conditions/periodic_boundary/linear_displacement_offset/*/*",
        "type": "float",
        "doc": ""
    },
    {
        "pointer": "/boundary_conditions/periodic_boundary/linear_displacement_offset/*/*",
        "type": "string",
        "doc": ""
    },
    {
        "pointer": "/boundary_conditions/rhs",
        "type": "include",
        "spec_file": "value-no.json",
        "doc": "Right-hand side of the system being solved, value."
    },
    {
        "pointer": "/boundary_conditions/rhs",
        "default": [],
        "type": "list",
        "doc": "Right-hand side of the system being solved for vector-valued PDEs."
    },
    {
        "pointer": "/boundary_conditions/rhs/*",
        "type": "include",
        "spec_file": "value0.json",
        "default": 0,
        "doc": "Right-hand side of the system being solved, value."
    },
    {
        "pointer": "/boundary_conditions/dirichlet_boundary",
        "type": "include",
        "spec_file": "boundary-condition.json",
        "doc": "Dirichlet boundary conditions."
    },
    {
        "pointer": "/boundary_conditions/dirichlet_boundary/*",
        "type": "object",
        "default": null,
        "required": [
            "id",
            "value"
        ],
        "optional": [
            "time_reference",
            "interpolation",
            "dimension"
        ],
        "doc": "Dirichlet boundary condition."
    },
    {
        "pointer": "/boundary_conditions/dirichlet_boundary/*",
        "type": "string",
        "doc": "Dirichlet boundary condition loaded from a file, <node_id> <bc values>, 1 for scalar, 2/3 for tensor depending on dimension."
    },
    {
        "pointer": "/boundary_conditions/dirichlet_boundary/*/dimension",
        "type": "list",
        "default": [
            true,
            true,
            true
        ],
        "doc": "List of 2 (2D) or 3 (3D) boolean values indicating if the Dirichlet boundary condition  is applied for a particular dimension."
    },
    {
        "pointer": "/boundary_conditions/dirichlet_boundary/*/dimension/*",
        "type": "bool",
        "default": true,
        "doc": "value"
    },
    {
        "pointer": "/boundary_conditions/dirichlet_boundary/*/time_reference",
        "default": [],
        "type": "list",
        "doc": "List of times when the Dirichlet boundary condition is specified"
    },
    {
        "pointer": "/boundary_conditions/dirichlet_boundary/*/time_reference/*",
        "type": "float",
        "doc": "Values of Dirichlet boundary condition for timestep"
    },
    {
        "pointer": "/boundary_conditions/neumann_boundary",
        "type": "include",
        "spec_file": "boundary-condition.json",
        "doc": "Neumann boundary conditions."
    },
    {
        "pointer": "/boundary_conditions/neumann_boundary/*",
        "type": "object",
        "default": null,
        "required": [
            "id",
            "value"
        ],
        "optional": [
            "interpolation"
        ],
        "doc": "Neumann boundary condition"
    },
    {
        "pointer": "/boundary_conditions/normal_aligned_neumann_boundary",
        "default": [],
        "type": "list",
        "doc": "Neumann boundary condition for normal times value for vector-valued PDEs."
    },
    {
        "pointer": "/boundary_conditions/normal_aligned_neumann_boundary/*",
        "type": "object",
        "default": null,
        "required": [
            "id",
            "value"
        ],
        "optional": [
            "interpolation"
        ],
        "doc": "pressure BC entry"
    },
    {
        "pointer": "/boundary_conditions/normal_aligned_neumann_boundary/*/id",
        "type": "int",
        "min": 0,
        "max": 2147483646,
        "doc": "ID for the pressure Neumann boundary condition"
    },
    {
        "pointer": "/boundary_conditions/normal_aligned_neumann_boundary/*/value",
        "type": "include",
        "spec_file": "value-no.json",
        "doc": "Values of pressure boundary condition as a function of $x,y,z,t$"
    },
    {
        "pointer": "/boundary_conditions/normal_aligned_neumann_boundary/*/interpolation",
        "type": "include",
        "spec_file": "interpolation.json",
        "doc": "interpolation of boundary condition"
    },
    {
        "pointer": "/boundary_conditions/pressure_boundary",
        "default": [],
        "type": "list",
        "doc": "Neumann boundary condition for normal times value for vector-valued PDEs."
    },
    {
        "pointer": "/boundary_conditions/pressure_boundary/*",
        "type": "object",
        "default": null,
        "required": [
            "id",
            "value"
        ],
        "optional": [
            "interpolation"
        ],
        "doc": "pressure BC entry"
    },
    {
        "pointer": "/boundary_conditions/pressure_boundary/*/id",
        "type": "int",
        "min": 0,
        "max": 2147483646,
        "doc": "ID for the pressure Neumann boundary condition"
    },
    {
        "pointer": "/boundary_conditions/pressure_boundary/*/value",
        "type": "include",
        "spec_file": "value-no.json",
        "doc": "Values of pressure boundary condition as a function of $x,y,z,t$"
    },
    {
        "pointer": "/boundary_conditions/pressure_boundary/*/interpolation",
        "type": "include",
        "spec_file": "interpolation.json",
        "doc": "interpolation of boundary condition"
    },
    {
        "pointer": "/boundary_conditions/pressure_cavity",
        "default": [],
        "type": "list",
        "doc": "Neumann boundary condition for normal times value for vector-valued PDEs."
    },
    {
        "pointer": "/boundary_conditions/pressure_cavity/*",
        "type": "object",
        "default": null,
        "required": [
            "id",
            "value"
        ],
        "doc": "pressure BC entry"
    },
    {
        "pointer": "/boundary_conditions/pressure_cavity/*/id",
        "type": "int",
        "min": 0,
        "max": 2147483646,
        "doc": "ID for the pressure Neumann boundary condition"
    },
    {
        "pointer": "/boundary_conditions/pressure_cavity/*/value",
        "type": "include",
        "spec_file": "value-no.json",
        "doc": "Values of pressure boundary condition as a function of $x,y,z,t$"
    },
    {
        "pointer": "/boundary_conditions/obstacle_displacements",
        "type": "include",
        "spec_file": "boundary-condition.json",
        "doc": "Obstacle displacements"
    },
    {
        "pointer": "/boundary_conditions/obstacle_displacements/*",
        "type": "object",
        "default": null,
        "required": [
            "id",
            "value"
        ],
        "optional": [
            "interpolation"
        ],
        "doc": "Obstacle displacements"
    },
    {
        "pointer": "/initial_conditions",
        "default": null,
        "type": "object",
        "optional": [
            "solution",
            "velocity",
            "acceleration"
        ],
        "doc": "Initial conditions for the time-dependent problem, imposed on the main variable, its derivative or second derivative"
    },
    {
        "pointer": "/initial_conditions/solution",
        "default": [],
        "type": "list",
        "doc": "initial solution"
    },
    {
        "pointer": "/initial_conditions/solution/*",
        "default": null,
        "type": "object",
        "required": [
            "id",
            "value"
        ],
        "doc": "A list of (ID, value) pairs defining the initial conditions for the main variable values. Ids are set by selection, and values can be floats or formulas."
    },
    {
        "pointer": "/initial_conditions/solution/*/id",
        "type": "int",
        "doc": "ID from volume selections"
    },
    {
        "pointer": "/initial_conditions/solution/*/value",
        "type": "list",
        "doc": "value of the solution"
    },
    {
        "pointer": "/initial_conditions/solution/*/value/*",
        "type": "include",
        "spec_file": "value-no.json",
        "doc": "value"
    },
    {
        "pointer": "/initial_conditions/velocity",
        "default": [],
        "type": "list",
        "doc": "initial velocity"
    },
    {
        "pointer": "/initial_conditions/velocity/*",
        "default": null,
        "type": "object",
        "required": [
            "id",
            "value"
        ],
        "doc": "A list of (ID, value) pairs defining the initial conditions for the first derivative of the main variable values. Ids are set by selection, and values can be floats or formulas."
    },
    {
        "pointer": "/initial_conditions/velocity/*/id",
        "type": "int",
        "doc": "ID from volume selections"
    },
    {
        "pointer": "/initial_conditions/velocity/*/value",
        "type": "list",
        "min": 2,
        "max": 3,
        "doc": "value od the initial velocity"
    },
    {
        "pointer": "/initial_conditions/velocity/*/value/*",
        "type": "include",
        "spec_file": "value-no.json",
        "doc": "value"
    },
    {
        "pointer": "/initial_conditions/acceleration",
        "default": [],
        "type": "list",
        "doc": "initial acceleration"
    },
    {
        "pointer": "/initial_conditions/acceleration/*",
        "default": null,
        "type": "object",
        "required": [
            "id",
            "value"
        ],
        "doc": "entries"
    },
    {
        "pointer": "/initial_conditions/acceleration/*/id",
        "type": "int",
        "doc": "ID from volume selections"
    },
    {
        "pointer": "/initial_conditions/acceleration/*/value",
        "type": "list",
        "min": 2,
        "max": 3,
        "doc": "value"
    },
    {
        "pointer": "/initial_conditions/acceleration/*/value/*",
        "type": "include",
        "spec_file": "value-no.json",
        "doc": "value"
    },
    {
        "pointer": "/output",
        "default": null,
        "type": "object",
        "optional": [
            "directory",
            "log",
            "json",
            "restart_json",
            "paraview",
            "data",
            "advanced",
            "reference"
        ],
        "doc": "output settings"
    },
    {
        "pointer": "/output/directory",
        "default": "",
        "type": "string",
        "doc": "Directory for output files."
    },
    {
        "pointer": "/output/log",
        "spec_file": "log.json",
        "type": "include",
        "doc": "Setting for the output log."
    },
    {
        "pointer": "/output/json",
        "default": "",
        "type": "string",
        "doc": "File name for JSON output statistics on time/error/etc."
    },
    {
        "pointer": "/output/restart_json",
        "default": "",
        "type": "string",
        "doc": "File name for JSON output to restart the simulation."
    },
    {
        "pointer": "/output/paraview",
        "default": null,
        "type": "object",
        "optional": [
            "file_name",
            "vismesh_rel_area",
            "skip_frame",
            "high_order_mesh",
            "volume",
            "surface",
            "wireframe",
            "points",
            "options"
        ],
        "doc": "Output in paraview format"
    },
    {
        "pointer": "/output/paraview/file_name",
        "default": "",
        "type": "string",
        "doc": "Paraview output file name"
    },
    {
        "pointer": "/output/paraview/vismesh_rel_area",
        "default": 1e-05,
        "type": "float",
        "doc": "relative area for the upsampled visualisation mesh"
    },
    {
        "pointer": "/output/paraview/skip_frame",
        "default": 1,
        "type": "int",
        "doc": "export every skip_frame-th frames for time dependent simulations"
    },
    {
        "pointer": "/output/paraview/high_order_mesh",
        "default": true,
        "type": "bool",
        "doc": "Enables/disables high-order output for paraview. Supported only for isoparametric or linear meshes with high-order solutions."
    },
    {
        "pointer": "/output/paraview/volume",
        "default": true,
        "type": "bool",
        "doc": "Export volumetric mesh"
    },
    {
        "pointer": "/output/paraview/surface",
        "default": false,
        "type": "bool",
        "doc": "Export surface mesh (in 2d polygon)"
    },
    {
        "pointer": "/output/paraview/wireframe",
        "default": false,
        "type": "bool",
        "doc": "Export the wireframe of the mesh"
    },
    {
        "pointer": "/output/paraview/points",
        "default": false,
        "type": "bool",
        "doc": "Export the Dirichlet points"
    },
    {
        "pointer": "/output/paraview/options",
        "default": null,
        "type": "object",
        "optional": [
            "use_hdf5",
            "material",
            "body_ids",
            "contact_forces",
            "friction_forces",
            "velocity",
            "acceleration",
            "scalar_values",
            "tensor_values",
            "discretization_order",
            "nodes",
            "forces"
        ],
        "doc": "Optional fields in the output"
    },
    {
        "pointer": "/output/paraview/options/use_hdf5",
        "default": false,
        "type": "bool",
        "doc": "If true, export the data as hdf5, compatible with paraview >5.11"
    },
    {
        "pointer": "/output/paraview/options/material",
        "default": false,
        "type": "bool",
        "doc": "If true, write out material values sampled on the vertices of the mesh"
    },
    {
        "pointer": "/output/paraview/options/body_ids",
        "default": false,
        "type": "bool",
        "doc": "Export volumes ids"
    },
    {
        "pointer": "/output/paraview/options/contact_forces",
        "default": false,
        "type": "bool",
        "doc": "If true, write out contact forces for surface"
    },
    {
        "pointer": "/output/paraview/options/friction_forces",
        "default": false,
        "type": "bool",
        "doc": "If true, write out friction forces for surface"
    },
    {
        "pointer": "/output/paraview/options/velocity",
        "default": false,
        "type": "bool",
        "doc": "If true, write out velocities"
    },
    {
        "pointer": "/output/paraview/options/acceleration",
        "default": false,
        "type": "bool",
        "doc": "If true, write out accelerations"
    },
    {
        "pointer": "/output/paraview/options/scalar_values",
        "default": true,
        "type": "bool",
        "doc": "If true, write out scalar values"
    },
    {
        "pointer": "/output/paraview/options/tensor_values",
        "default": true,
        "type": "bool",
        "doc": "If true, write out tensor values"
    },
    {
        "pointer": "/output/paraview/options/discretization_order",
        "default": true,
        "type": "bool",
        "doc": "If true, write out discretization order"
    },
    {
        "pointer": "/output/paraview/options/nodes",
        "default": true,
        "type": "bool",
        "doc": "If true, write out node order"
    },
    {
        "pointer": "/output/paraview/options/forces",
        "default": false,
        "type": "bool",
        "doc": "If true, write out all variational forces on the FE mesh "
    },
    {
        "pointer": "/output/data",
        "default": null,
        "type": "object",
        "optional": [
            "solution",
            "full_mat",
            "stiffness_mat",
            "stress_mat",
            "state",
            "rest_mesh",
            "mises",
            "nodes",
            "advanced"
        ],
        "doc": "File names to write output data to."
    },
    {
        "pointer": "/output/data/solution",
        "default": "",
        "type": "string",
        "doc": "Main variable solution. Unrolled [xyz, xyz, ...] using PolyFEM ordering. If reorder_nodes exports the solution with the same order the vertices of the input mesh as a #n x d file"
    },
    {
        "pointer": "/output/data/full_mat",
        "default": "",
        "type": "string",
        "doc": "System matrix without boundary conditions. Doesn't work for nonlinear problems"
    },
    {
        "pointer": "/output/data/stiffness_mat",
        "default": "",
        "type": "string",
        "doc": "System matrix with boundary conditions. Doesn't work for nonlinear problems"
    },
    {
        "pointer": "/output/data/stress_mat",
        "default": "",
        "type": "string",
        "doc": "Exports stress"
    },
    {
        "pointer": "/output/data/state",
        "default": "",
        "type": "string",
        "doc": "Writes the complete state in PolyFEM hdf5 format, used to restart the sim"
    },
    {
        "pointer": "/output/data/rest_mesh",
        "default": "",
        "type": "string",
        "doc": "Writes the rest mesh in MSH format, used to restart the sim"
    },
    {
        "pointer": "/output/data/mises",
        "default": "",
        "type": "string",
        "doc": "File name to write per-node Von Mises stress values to."
    },
    {
        "pointer": "/output/data/nodes",
        "default": "",
        "type": "string",
        "doc": "Writes the FEM nodes"
    },
    {
        "pointer": "/output/data/advanced",
        "default": null,
        "type": "object",
        "optional": [
            "reorder_nodes"
        ],
        "doc": "advanced options"
    },
    {
        "pointer": "/output/data/advanced/reorder_nodes",
        "default": false,
        "type": "bool",
        "doc": "Reorder nodes accodring to input"
    },
    {
        "pointer": "/output/reference",
        "default": null,
        "optional": [
            "solution",
            "gradient"
        ],
        "type": "object",
        "doc": "Write out the analytic/numerical ground-truth solution and or its gradient"
    },
    {
        "pointer": "/output/reference/solution",
        "default": [],
        "type": "list",
        "doc": "reference solution used to compute errors"
    },
    {
        "pointer": "/output/reference/solution/*",
        "default": "",
        "type": "string",
        "doc": "value as a function of $x,y,z,t$"
    },
    {
        "pointer": "/output/reference/gradient",
        "default": [],
        "type": "list",
        "doc": "gradient of the reference solution to compute errors"
    },
    {
        "pointer": "/output/reference/gradient/*",
        "default": "",
        "type": "string",
        "doc": "value as a function of $x,y,z,t$"
    },
    {
        "pointer": "/output/advanced",
        "default": null,
        "type": "object",
        "optional": [
            "timestep_prefix",
            "sol_on_grid",
            "compute_error",
            "sol_at_node",
            "vis_boundary_only",
            "curved_mesh_size",
            "save_solve_sequence_debug",
            "save_ccd_debug_meshes",
            "save_time_sequence",
            "save_nl_solve_sequence",
            "spectrum"
        ],
        "doc": "Additional output options"
    },
    {
        "pointer": "/output/advanced/timestep_prefix",
        "default": "step_",
        "type": "string",
        "doc": "Prefix for output file names for each time step, the final file is step_i.[vtu|vtm] where i is the time index."
    },
    {
        "pointer": "/output/advanced/sol_on_grid",
        "default": -1,
        "type": "float",
        "doc": "exports the solution sampled on a grid, specify the grid spacing"
    },
    {
        "pointer": "/output/advanced/compute_error",
        "default": true,
        "type": "bool",
        "doc": "Enables the computation of the error. If no reference solution is provided, return the norms of the solution"
    },
    {
        "pointer": "/output/advanced/sol_at_node",
        "default": -1,
        "type": "int",
        "doc": "Write out solution values at a specific node. the values will be written in the output JSON file"
    },
    {
        "pointer": "/output/advanced/vis_boundary_only",
        "default": false,
        "type": "bool",
        "doc": "saves only elements touching the boundaries"
    },
    {
        "pointer": "/output/advanced/curved_mesh_size",
        "default": false,
        "type": "bool",
        "doc": "upsample curved edges to compute mesh size"
    },
    {
        "pointer": "/output/advanced/save_solve_sequence_debug",
        "default": false,
        "type": "bool",
        "doc": "saves AL internal steps, for debugging"
    },
    {
        "pointer": "/output/advanced/save_ccd_debug_meshes",
        "default": false,
        "type": "bool",
        "doc": "saves AL internal steps, for debugging"
    },
    {
        "pointer": "/output/advanced/save_time_sequence",
        "default": true,
        "type": "bool",
        "doc": "saves timesteps"
    },
    {
        "pointer": "/output/advanced/save_nl_solve_sequence",
        "default": false,
        "type": "bool",
        "doc": "saves obj after every nonlinear iteration, for debugging"
    },
    {
        "pointer": "/output/advanced/spectrum",
        "default": false,
        "type": "bool",
        "doc": "exports the spectrum of the matrix in the output JSON. Works only if POLYSOLVE_WITH_SPECTRA is enabled"
    },
    {
        "pointer": "/input",
        "default": null,
        "type": "object",
        "optional": [
            "data"
        ],
        "doc": "input data"
    },
    {
        "pointer": "/input/data",
        "default": null,
        "type": "object",
        "optional": [
            "state",
            "reorder"
        ],
        "doc": "input to restart time dependent sim"
    },
    {
        "pointer": "/input/data/state",
        "default": "",
        "type": "file",
        "doc": "input state as hdf5"
    },
    {
        "pointer": "/input/data/reorder",
        "default": false,
        "type": "bool",
        "doc": "reorder input data"
    },
    {
        "pointer": "/preset_problem",
        "default": "skip",
        "type_name": "Linear",
        "type": "object",
        "required": [
            "type"
        ],
        "doc": "TODO"
    },
    {
        "pointer": "/preset_problem",
        "type_name": "Quadratic",
        "type": "object",
        "required": [
            "type"
        ],
        "doc": "TODO"
    },
    {
        "pointer": "/preset_problem",
        "type_name": "Cubic",
        "type": "object",
        "required": [
            "type"
        ],
        "doc": "TODO"
    },
    {
        "pointer": "/preset_problem",
        "type_name": "Sine",
        "type": "object",
        "required": [
            "type"
        ],
        "doc": "TODO"
    },
    {
        "pointer": "/preset_problem",
        "type_name": "Franke",
        "type": "object",
        "required": [
            "type"
        ],
        "doc": "TODO"
    },
    {
        "pointer": "/preset_problem",
        "type_name": "FrankeOld",
        "type": "object",
        "required": [
            "type"
        ],
        "doc": "TODO"
    },
    {
        "pointer": "/preset_problem",
        "type_name": "GenericScalarExact",
        "type": "object",
        "required": [
            "type"
        ],
        "optional": [
            "func"
        ],
        "doc": "TODO"
    },
    {
        "pointer": "/preset_problem/func",
        "type": "int",
        "default": 0,
        "doc": "TODO"
    },
    {
        "pointer": "/preset_problem",
        "type_name": "Zero_BC",
        "type": "object",
        "required": [
            "type"
        ],
        "doc": "TODO"
    },
    {
        "pointer": "/preset_problem",
        "type_name": "Elastic",
        "type": "object",
        "required": [
            "type"
        ],
        "doc": "TODO"
    },
    {
        "pointer": "/preset_problem",
        "type_name": "Walk",
        "type": "object",
        "required": [
            "type"
        ],
        "doc": "TODO"
    },
    {
        "pointer": "/preset_problem",
        "type_name": "TorsionElastic",
        "type": "object",
        "required": [
            "type"
        ],
        "optional": [
            "axis_coordiante",
            "n_turns",
            "fixed_boundary",
            "turning_boundary",
            "bbox_center"
        ],
        "doc": "TODO"
    },
    {
        "pointer": "/preset_problem/axis_coordiante",
        "type": "int",
        "default": 2,
        "doc": "TODO"
    },
    {
        "pointer": "/preset_problem/n_turns",
        "type": "float",
        "default": 0.5,
        "doc": "TODO"
    },
    {
        "pointer": "/preset_problem/fixed_boundary",
        "type": "int",
        "default": 5,
        "doc": "TODO"
    },
    {
        "pointer": "/preset_problem/turning_boundary",
        "type": "int",
        "default": 6,
        "doc": "TODO"
    },
    {
        "pointer": "/preset_problem/bbox_center",
        "type": "list",
        "default": [],
        "doc": "TODO"
    },
    {
        "pointer": "/preset_problem/bbox_center/*",
        "type": "float",
        "default": 0,
        "doc": "TODO"
    },
    {
        "pointer": "/preset_problem",
        "type_name": "DoubleTorsionElastic",
        "type": "object",
        "required": [
            "type"
        ],
        "optional": [
            "axis_coordiante0",
            "axis_coordiante1",
            "angular_v0",
            "angular_v1",
            "turning_boundary0",
            "turning_boundary1",
            "bbox_center"
        ],
        "doc": "TODO"
    },
    {
        "pointer": "/preset_problem/axis_coordiante0",
        "type": "int",
        "default": 2,
        "doc": "TODO"
    },
    {
        "pointer": "/preset_problem/axis_coordiante1",
        "type": "int",
        "default": 2,
        "doc": "TODO"
    },
    {
        "pointer": "/preset_problem/angular_v0",
        "type": "float",
        "default": 0.5,
        "doc": "TODO"
    },
    {
        "pointer": "/preset_problem/angular_v1",
        "type": "float",
        "default": -0.5,
        "doc": "TODO"
    },
    {
        "pointer": "/preset_problem/turning_boundary0",
        "type": "int",
        "default": 5,
        "doc": "TODO"
    },
    {
        "pointer": "/preset_problem/turning_boundary1",
        "type": "int",
        "default": 6,
        "doc": "TODO"
    },
    {
        "pointer": "/preset_problem",
        "type_name": "ElasticZeroBC",
        "type": "object",
        "required": [
            "type"
        ],
        "doc": "TODO"
    },
    {
        "pointer": "/preset_problem",
        "type_name": "ElasticExact",
        "type": "object",
        "required": [
            "type"
        ],
        "doc": "TODO"
    },
    {
        "pointer": "/preset_problem",
        "type_name": "ElasticCantileverExact",
        "type": "object",
        "required": [
            "type"
        ],
        "doc": "TODO, add displacement, E, nu, formulation, mesh_size"
    },
    {
        "pointer": "/preset_problem",
        "type_name": "CompressionElasticExact",
        "type": "object",
        "required": [
            "type"
        ],
        "doc": "TODO"
    },
    {
        "pointer": "/preset_problem",
        "type_name": "QuadraticElasticExact",
        "type": "object",
        "required": [
            "type"
        ],
        "doc": "TODO"
    },
    {
        "pointer": "/preset_problem",
        "type_name": "LinearElasticExact",
        "type": "object",
        "required": [
            "type"
        ],
        "doc": "TODO"
    },
    {
        "pointer": "/preset_problem",
        "type_name": "PointBasedTensor",
        "type": "object",
        "required": [
            "type"
        ],
        "doc": "TODO, add optionals"
    },
    {
        "pointer": "/preset_problem",
        "type_name": "Kernel",
        "type": "object",
        "required": [
            "type"
        ],
        "optional": [
            "formulation",
            "n_kernels",
            "kernel_distance",
            "kernel_weights"
        ],
        "doc": "TODO, add optionals"
    },
    {
        "pointer": "/preset_problem/formulation",
        "type": "string",
        "default": "",
        "doc": "TODO"
    },
    {
        "pointer": "/preset_problem/n_kernels",
        "type": "int",
        "default": 0,
        "doc": "TODO"
    },
    {
        "pointer": "/preset_problem/kernel_distance",
        "type": "float",
        "default": 0,
        "doc": "TODO"
    },
    {
        "pointer": "/preset_problem/kernel_weights",
        "type": "string",
        "default": "",
        "doc": "TODO"
    },
    {
        "pointer": "/preset_problem",
        "type_name": "Node",
        "type": "object",
        "required": [
            "type"
        ],
        "doc": "TODO, add optionals"
    },
    {
        "pointer": "/preset_problem",
        "type_name": "TimeDependentScalar",
        "type": "object",
        "required": [
            "type"
        ],
        "doc": "TODO"
    },
    {
        "pointer": "/preset_problem",
        "type_name": "MinSurf",
        "type": "object",
        "required": [
            "type"
        ],
        "doc": "TODO"
    },
    {
        "pointer": "/preset_problem",
        "type_name": "Gravity",
        "type": "object",
        "required": [
            "type"
        ],
        "optional": [
            "force"
        ],
        "doc": "TODO"
    },
    {
        "pointer": "/preset_problem/n_kernels/force",
        "type": "list",
        "default": [],
        "doc": "TODO"
    },
    {
        "pointer": "/preset_problem/n_kernels/force/*",
        "type": "float",
        "default": 0,
        "doc": "TODO"
    },
    {
        "pointer": "/preset_problem",
        "type_name": "ConstantVelocity",
        "type": "object",
        "required": [
            "type"
        ],
        "doc": "TODO"
    },
    {
        "pointer": "/preset_problem",
        "type_name": "TwoSpheres",
        "type": "object",
        "required": [
            "type"
        ],
        "doc": "TODO"
    },
    {
        "pointer": "/preset_problem",
        "type_name": "DrivenCavity",
        "type": "object",
        "required": [
            "type"
        ],
        "doc": "TODO"
    },
    {
        "pointer": "/preset_problem",
        "type_name": "DrivenCavityC0",
        "type": "object",
        "required": [
            "type"
        ],
        "doc": "TODO"
    },
    {
        "pointer": "/preset_problem",
        "type_name": "DrivenCavitySmooth",
        "type": "object",
        "required": [
            "type"
        ],
        "doc": "TODO"
    },
    {
        "pointer": "/preset_problem",
        "type_name": "Flow",
        "type": "object",
        "required": [
            "type"
        ],
        "doc": "TODO, add inflow, outflow, inflow_amout, outflow_amout, direction, obstacle"
    },
    {
        "pointer": "/preset_problem",
        "type_name": "FlowWithObstacle",
        "type": "object",
        "required": [
            "type"
        ],
        "optional": [
            "U"
        ],
        "doc": "TODO"
    },
    {
        "pointer": "/preset_problem/n_kernels/U",
        "type": "float",
        "default": 0,
        "doc": "TODO"
    },
    {
        "pointer": "/preset_problem/n_kernels/time_dependent",
        "type": "bool",
        "default": false,
        "doc": "TODO"
    },
    {
        "pointer": "/preset_problem",
        "type_name": "CornerFlow",
        "type": "object",
        "required": [
            "type"
        ],
        "optional": [
            "U",
            "time_dependent"
        ],
        "doc": "TODO"
    },
    {
        "pointer": "/preset_problem",
        "type_name": "UnitFlowWithObstacle",
        "type": "object",
        "required": [
            "type"
        ],
        "optional": [
            "U"
        ],
        "doc": "TODO, add inflow_id, direction, no_slip"
    },
    {
        "pointer": "/preset_problem",
        "type_name": "StokesLaw",
        "type": "object",
        "required": [
            "type"
        ],
        "optional": [
            "time_dependent",
            "viscosity"
        ],
        "doc": "TODO, add radius"
    },
    {
        "pointer": "/preset_problem/n_kernels/viscosity",
        "type": "float",
        "default": 0,
        "doc": "TODO"
    },
    {
        "pointer": "/preset_problem",
        "type_name": "TaylorGreenVortex",
        "type": "object",
        "required": [
            "type"
        ],
        "optional": [
            "viscosity"
        ],
        "doc": "TODO"
    },
    {
        "pointer": "/preset_problem/viscosity",
        "type": "float",
        "default": 1,
        "doc": "TODO"
    },
    {
        "pointer": "/preset_problem",
        "type_name": "SimpleStokeProblemExact",
        "type": "object",
        "required": [
            "type"
        ],
        "optional": [
            "func"
        ],
        "doc": "TODO"
    },
    {
        "pointer": "/preset_problem",
        "type_name": "SineStokeProblemExact",
        "type": "object",
        "required": [
            "type"
        ],
        "doc": "TODO"
    },
    {
        "pointer": "/preset_problem",
        "type_name": "TransientStokeProblemExact",
        "type": "object",
        "required": [
            "type"
        ],
        "optional": [
            "func",
            "viscosity"
        ],
        "doc": "TODO"
    },
    {
        "pointer": "/preset_problem",
        "type_name": "Kovnaszy",
        "type": "object",
        "required": [
            "type"
        ],
        "optional": [
            "viscosity"
        ],
        "doc": "TODO"
    },
    {
        "pointer": "/preset_problem",
        "type_name": "Airfoil",
        "type": "object",
        "required": [
            "type"
        ],
        "optional": [
            "time_dependent"
        ],
        "doc": "TODO"
    },
    {
        "pointer": "/preset_problem",
        "type_name": "Lshape",
        "type": "object",
        "required": [
            "type"
        ],
        "optional": [
            "U",
            "time_dependent"
        ],
        "doc": "TODO"
    },
    {
        "pointer": "/preset_problem",
        "type_name": "TestProblem",
        "type": "object",
        "required": [
            "type"
        ],
        "doc": "TODO, type, omega, is_scalar"
    },
    {
        "pointer": "/preset_problem",
        "type_name": "BilaplacianProblemWithSolution",
        "type": "object",
        "required": [
            "type"
        ],
        "doc": "TODO, type, omega, is_scalar"
    },
    {
        "pointer": "/preset_problem/type",
        "type": "string",
        "doc": "Type of preset problem to use.",
        "options": [
            "Linear",
            "Quadratic",
            "Cubic",
            "Sine",
            "Franke",
            "FrankeOld",
            "GenericScalarExact",
            "Zero_BC",
            "Elastic",
            "Walk",
            "TorsionElastic",
            "DoubleTorsionElastic",
            "ElasticZeroBC",
            "ElasticExact",
            "ElasticCantileverExact",
            "CompressionElasticExact",
            "QuadraticElasticExact",
            "LinearElasticExact",
            "PointBasedTensor",
            "Kernel",
            "Node",
            "TimeDependentScalar",
            "MinSurf",
            "Gravity",
            "ConstantVelocity",
            "TwoSpheres",
            "DrivenCavity",
            "DrivenCavityC0",
            "DrivenCavitySmooth",
            "Flow",
            "FlowWithObstacle",
            "CornerFlow",
            "UnitFlowWithObstacle",
            "StokesLaw",
            "TaylorGreenVortex",
            "SimpleStokeProblemExact",
            "SineStokeProblemExact",
            "TransientStokeProblemExact",
            "Kovnaszy",
            "Airfoil",
            "Lshape",
            "TestProblem",
            "BilaplacianProblemWithSolution"
        ]
    }
]<|MERGE_RESOLUTION|>--- conflicted
+++ resolved
@@ -1999,10 +1999,7 @@
             "Helmholtz",
             "Bilaplacian",
             "AMIPS",
-<<<<<<< HEAD
             "AMIPSAutodiff",
-=======
->>>>>>> 5c6646ea
             "FixedCorotational"
         ],
         "doc": "Type of material"
