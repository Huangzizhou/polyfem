--- conflicted
+++ resolved
@@ -1335,12 +1335,7 @@
             "scaling",
             "max_weight",
             "eta",
-<<<<<<< HEAD
-            "max_solver_iters",
-            "error"
-=======
             "nonlinear"
->>>>>>> ef52b719
         ],
         "doc": "Parameters for the AL for imposing Dirichlet BCs. If the bc are not imposable, we add $w\\|u - bc\\|^2$ to the energy ($u$ is the solution at the Dirichlet nodes and $bc$ are the Dirichlet values). After convergence, we try to impose bc again. The algorithm computes E + a/2*AL^2 - lambda AL, where E is the current energy (elastic, inertia, contact, etc.) and AL is the augmented Lagrangian energy. a starts at `initial_weight` and, in case DBC cannot be imposed, we update a as `a *= scaling` until `max_weight`. See IPC additional material"
     },
