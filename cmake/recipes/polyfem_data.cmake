--- conflicted
+++ resolved
@@ -28,11 +28,7 @@
         PREFIX ${FETCHCONTENT_BASE_DIR}/polyfem-test-data
         SOURCE_DIR ${POLYFEM_DATA_DIR}
         GIT_REPOSITORY https://github.com/polyfem/polyfem-data
-<<<<<<< HEAD
-        GIT_TAG bb15c375f6579fff550ce22145d229f03d4bf192
-=======
-        GIT_TAG f67f0b17dd08e70b0e142b84ed5e90c8bc5f17ca
->>>>>>> ab866ba1
+        GIT_TAG e3623d6c5fbc9b5d5dcedeb0438856fb8109f16c
         CONFIGURE_COMMAND ""
         BUILD_COMMAND ""
         INSTALL_COMMAND ""
