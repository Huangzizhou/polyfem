# data (https://github.com/polyfem/polyfem-data)
# License: MIT

if(TARGET polyfem::data)
    return()
endif()

include(ExternalProject)

set(POLYFEM_DATA_DIR "${PROJECT_SOURCE_DIR}/data/" CACHE PATH "Where should polyfem download and look for test data?")
option(POLYFEM_USE_EXISTING_DATA_DIR "Use and existing data directory instead of downloading it" OFF)

if(POLYFEM_USE_EXISTING_DATA_DIR)
    ExternalProject_Add(
        polyfem_data_download
        PREFIX ${FETCHCONTENT_BASE_DIR}/polyfem-test-data
        SOURCE_DIR ${POLYFEM_DATA_DIR}

        # NOTE: No download step
        CONFIGURE_COMMAND ""
        BUILD_COMMAND ""
        INSTALL_COMMAND ""
        LOG_DOWNLOAD ON
    )
else()
    ExternalProject_Add(
        polyfem_data_download
        PREFIX ${FETCHCONTENT_BASE_DIR}/polyfem-test-data
        SOURCE_DIR ${POLYFEM_DATA_DIR}
        GIT_REPOSITORY https://github.com/polyfem/polyfem-data
<<<<<<< HEAD
        GIT_TAG e3623d6c5fbc9b5d5dcedeb0438856fb8109f16c
=======
        GIT_TAG 49f6c901a9033d35876c049dd4c4a94705f21b97
>>>>>>> cc16e31b
        CONFIGURE_COMMAND ""
        BUILD_COMMAND ""
        INSTALL_COMMAND ""
        LOG_DOWNLOAD ON
    )
endif()

# Create a dummy target for convenience
add_library(polyfem_data INTERFACE)
add_library(polyfem::data ALIAS polyfem_data)

add_dependencies(polyfem_data polyfem_data_download)

target_compile_definitions(polyfem_data INTERFACE POLYFEM_DATA_DIR=\"${POLYFEM_DATA_DIR}\")<|MERGE_RESOLUTION|>--- conflicted
+++ resolved
@@ -28,11 +28,7 @@
         PREFIX ${FETCHCONTENT_BASE_DIR}/polyfem-test-data
         SOURCE_DIR ${POLYFEM_DATA_DIR}
         GIT_REPOSITORY https://github.com/polyfem/polyfem-data
-<<<<<<< HEAD
-        GIT_TAG e3623d6c5fbc9b5d5dcedeb0438856fb8109f16c
-=======
         GIT_TAG 49f6c901a9033d35876c049dd4c4a94705f21b97
->>>>>>> cc16e31b
         CONFIGURE_COMMAND ""
         BUILD_COMMAND ""
         INSTALL_COMMAND ""
