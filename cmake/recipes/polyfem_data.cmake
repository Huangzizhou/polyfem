# data (https://github.com/polyfem/polyfem-data)
# License: MIT

if(TARGET polyfem::data)
    return()
endif()

include(ExternalProject)

set(POLYFEM_DATA_DIR "${PROJECT_SOURCE_DIR}/data/" CACHE PATH "Where should polyfem download and look for test data?")
option(POLYFEM_USE_EXISTING_DATA_DIR "Use and existing data directory instead of downloading it" OFF)

if(POLYFEM_USE_EXISTING_DATA_DIR)
    ExternalProject_Add(
        polyfem_data_download
        PREFIX ${FETCHCONTENT_BASE_DIR}/polyfem-test-data
        SOURCE_DIR ${POLYFEM_DATA_DIR}
        # NOTE: No download step
        CONFIGURE_COMMAND ""
        BUILD_COMMAND ""
        INSTALL_COMMAND ""
        LOG_DOWNLOAD ON
    )
else()
    ExternalProject_Add(
        polyfem_data_download
        PREFIX ${FETCHCONTENT_BASE_DIR}/polyfem-test-data
        SOURCE_DIR ${POLYFEM_DATA_DIR}
        GIT_REPOSITORY https://github.com/polyfem/polyfem-data
<<<<<<< HEAD
        GIT_TAG 2439f9f0b1c723174cb914aa671938bc083fd42e
=======
        GIT_TAG 1a224cc7c7b1fe76ee9d033e194bdf78e5b4b7c9
>>>>>>> 2e82882e
        CONFIGURE_COMMAND ""
        BUILD_COMMAND ""
        INSTALL_COMMAND ""
        LOG_DOWNLOAD ON
    )
endif()

# Create a dummy target for convenience
add_library(polyfem_data INTERFACE)
add_library(polyfem::data ALIAS polyfem_data)

add_dependencies(polyfem_data polyfem_data_download)

target_compile_definitions(polyfem_data INTERFACE  POLYFEM_DATA_DIR=\"${POLYFEM_DATA_DIR}\")<|MERGE_RESOLUTION|>--- conflicted
+++ resolved
@@ -27,11 +27,7 @@
         PREFIX ${FETCHCONTENT_BASE_DIR}/polyfem-test-data
         SOURCE_DIR ${POLYFEM_DATA_DIR}
         GIT_REPOSITORY https://github.com/polyfem/polyfem-data
-<<<<<<< HEAD
-        GIT_TAG 2439f9f0b1c723174cb914aa671938bc083fd42e
-=======
         GIT_TAG 1a224cc7c7b1fe76ee9d033e194bdf78e5b4b7c9
->>>>>>> 2e82882e
         CONFIGURE_COMMAND ""
         BUILD_COMMAND ""
         INSTALL_COMMAND ""
