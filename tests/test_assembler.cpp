--- conflicted
+++ resolved
@@ -68,7 +68,6 @@
 	}
 }
 
-<<<<<<< HEAD
 double myrand(const double range = 1)
 {
 	return rand() / (double)RAND_MAX * range;
@@ -231,7 +230,6 @@
 // 		REQUIRE (compare_matrix(hess, fhess));
 // 	}
 // }
-=======
 TEST_CASE("generic_elastic_assembler", "[assembler]")
 {
 
@@ -292,5 +290,4 @@
 				REQUIRE(stressa(i) == Approx(stress(i)).margin(1e-12));
 		}
 	}
-}
->>>>>>> 87054262
+}