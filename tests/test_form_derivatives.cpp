////////////////////////////////////////////////////////////////////////////////
#include <polyfem/solver/forms/BodyForm.hpp>
#include <polyfem/solver/forms/ContactForm.hpp>
#include <polyfem/solver/forms/ElasticForm.hpp>
#include <polyfem/solver/forms/FrictionForm.hpp>
#include <polyfem/solver/forms/InertiaForm.hpp>
#include <polyfem/solver/forms/LaggedRegForm.hpp>

#include <polyfem/time_integrator/ImplicitEuler.hpp>

#include <finitediff.hpp>

#include <polyfem/State.hpp>

#include <catch2/catch.hpp>
#include <iostream>
#include <memory>
////////////////////////////////////////////////////////////////////////////////

using namespace polyfem;
using namespace polyfem::solver;
using namespace polyfem::time_integrator;
using namespace polyfem::assembler;

namespace
{
	std::shared_ptr<State> get_state()
	{
		const std::string path = POLYFEM_DATA_DIR;
		json in_args = R"(
		{
			"materials": {
                "type": "NeoHookean",
                "E": 20000,
                "nu": 0.3,
                "rho": 1000
            },

			"geometry": [{
				"mesh": "",
				"enabled": true,
				"type": "mesh",
				"surface_selection": 7
			}],

			"time": {
				"dt": 0.001,
				"tend": 1.0
			},

			"boundary_conditions": {
				"dirichlet_boundary": [{
					"id": "all",
					"value": [0, 0]
				}],
				"rhs": [10, 10]
			}

		})"_json;
		in_args["geometry"][0]["mesh"] = path + "/contact/meshes/2D/simple/circle/circle36.obj";

		auto state = std::make_shared<State>(1);
		state->init_logger("", spdlog::level::warn, false);
		state->init(in_args, true);

		state->load_mesh();

		state->build_basis();
		state->assemble_rhs();
		state->assemble_stiffness_mat();

		return state;
	}
} // namespace

template <typename Form>
void test_form(Form &form, const State &state)
{
	static const int n_rand = 10;

	Eigen::VectorXd x = Eigen::VectorXd::Zero(state.n_bases * 2);

	form.init(x);
	form.init_lagging(x);

	for (int rand = 0; rand < n_rand; ++rand)
	{
		// Test gradient with finite differences
		{
			Eigen::VectorXd grad;
			form.first_derivative(x, grad);

			Eigen::VectorXd fgrad;
			fd::finite_gradient(
				x, [&form](const Eigen::VectorXd &x) -> double { return form.value(x); }, fgrad);

			if (!fd::compare_gradient(grad, fgrad))
			{
				std::cout << "Gradient mismatch" << std::endl;
				std::cout << "Gradient: " << grad.transpose() << std::endl;
				std::cout << "Finite gradient: " << fgrad.transpose() << std::endl;
			}

			CHECK(fd::compare_gradient(grad, fgrad));
		}

		// Test hessian with finite differences
		{
			StiffnessMatrix hess;
			form.second_derivative(x, hess);

			Eigen::MatrixXd fhess;
			fd::finite_jacobian(
				x,
				[&form](const Eigen::VectorXd &x) -> Eigen::VectorXd {
					Eigen::VectorXd grad;
					form.first_derivative(x, grad);
					return grad;
				},
				fhess);

			if (!fd::compare_hessian(hess, fhess))
			{
				std::cout << "Hessian mismatch" << std::endl;
				std::cout << "Hessian: " << hess << std::endl;
				std::cout << "Finite hessian: " << fhess << std::endl;
			}

			CHECK(fd::compare_hessian(hess, fhess));
		}

		x.setRandom();
		x /= 100;
	}
}

TEST_CASE("body form derivatives", "[form][form_derivatives][body_form]")
{
	const auto state_ptr = get_state();
	const auto rhs_assembler_ptr = state_ptr->build_rhs_assembler();
	const bool apply_DBC = false; // GENERATE(true, false);
	const int ndof = state_ptr->n_bases * state_ptr->mesh->dimension();

	BodyForm form(ndof, state_ptr->n_pressure_bases,
				  state_ptr->boundary_nodes,
				  state_ptr->local_boundary,
				  state_ptr->local_neumann_boundary, state_ptr->n_boundary_samples(),
				  state_ptr->rhs,
				  *rhs_assembler_ptr,
				  state_ptr->density,
				  apply_DBC, false);

	CAPTURE(apply_DBC);
	test_form(form, *state_ptr);
}

TEST_CASE("contact form derivatives", "[form][form_derivatives][contact_form]")
{
	const auto state_ptr = get_state();

	const double dhat = 1e-3;
	const bool use_adaptive_barrier_stiffness = true; // GENERATE(true, false);
	const double barrier_stiffness = 1e7;
	const bool is_time_dependent = GENERATE(true, false);
	const ipc::BroadPhaseMethod broad_phase_method = ipc::BroadPhaseMethod::HASH_GRID;
	const double ccd_tolerance = 1e-6;
	const int ccd_max_iterations = static_cast<int>(1e6);
	const double dt = 1e-3;

	ContactForm form(
		state_ptr->collision_mesh,
		state_ptr->boundary_nodes_pos,
		state_ptr->mesh->dimension(),
		dhat,
		state_ptr->avg_mass,
		use_adaptive_barrier_stiffness,
		is_time_dependent, broad_phase_method, ccd_tolerance, ccd_max_iterations);

	test_form(form, *state_ptr);
}

TEST_CASE("elastic form derivatives", "[form][form_derivatives][elastic_form]")
{
	const auto state_ptr = get_state();
	ElasticForm form(
		state_ptr->n_bases,
		state_ptr->bases,
		state_ptr->geom_bases(),
		state_ptr->assembler,
		state_ptr->ass_vals_cache,
		state_ptr->formulation(),
		state_ptr->mesh->is_volume());
	test_form(form, *state_ptr);
}

TEST_CASE("friction form derivatives", "[form][form_derivatives][friction_form]")
{
	const auto state_ptr = get_state();
	const double epsv = 1e-3;
	const double mu = GENERATE(0.0, 0.01, 0.1, 1.0);
	const double dhat = 1e-3;
	const double barrier_stiffness = 1e7;
	const bool is_time_dependent = GENERATE(true, false);
	const ipc::BroadPhaseMethod broad_phase_method = ipc::BroadPhaseMethod::HASH_GRID;
	const double dt = 1e-3;

	const bool use_adaptive_barrier_stiffness = true; // GENERATE(true, false);
	const double ccd_tolerance = 1e-6;
	const int ccd_max_iterations = static_cast<int>(1e6);

	const ContactForm contact_form(
		state_ptr->collision_mesh,
		state_ptr->boundary_nodes_pos,
		state_ptr->mesh->dimension(),
		dhat,
		state_ptr->avg_mass,
		use_adaptive_barrier_stiffness,
		is_time_dependent, broad_phase_method, ccd_tolerance, ccd_max_iterations);

	FrictionForm form(
<<<<<<< HEAD
		state_ptr->collision_mesh,
		state_ptr->boundary_nodes_pos,
		state_ptr->mesh->dimension(),
		epsv, mu, dhat, broad_phase_method, dt, contact_form);
=======
		*state_ptr, epsv, mu, dhat, broad_phase_method, dt, contact_form, /*n_lagging_iters=*/-1);
>>>>>>> de0d218a

	test_form(form, *state_ptr);
}

TEST_CASE("inertia form derivatives", "[form][form_derivatives][inertia_form]")
{
	const auto state_ptr = get_state();

	const double dt = 1e-3;
	ImplicitEuler time_integrator;
	time_integrator.init(
		Eigen::VectorXd::Zero(state_ptr->n_bases * 2),
		Eigen::VectorXd::Zero(state_ptr->n_bases * 2),
		Eigen::VectorXd::Zero(state_ptr->n_bases * 2),
		dt);

	InertiaForm form(state_ptr->mass, time_integrator);

	test_form(form, *state_ptr);
}

TEST_CASE("lagged regularization form derivatives", "[form][form_derivatives][lagged_reg_form]")
{
	const auto state_ptr = get_state();

	const double weight = 1e3;
	LaggedRegForm form(/*n_lagging_iters=*/-1);
	form.set_weight(weight);

	test_form(form, *state_ptr);
}<|MERGE_RESOLUTION|>--- conflicted
+++ resolved
@@ -218,14 +218,10 @@
 		is_time_dependent, broad_phase_method, ccd_tolerance, ccd_max_iterations);
 
 	FrictionForm form(
-<<<<<<< HEAD
 		state_ptr->collision_mesh,
 		state_ptr->boundary_nodes_pos,
 		state_ptr->mesh->dimension(),
-		epsv, mu, dhat, broad_phase_method, dt, contact_form);
-=======
-		*state_ptr, epsv, mu, dhat, broad_phase_method, dt, contact_form, /*n_lagging_iters=*/-1);
->>>>>>> de0d218a
+		epsv, mu, dhat, broad_phase_method, dt, contact_form, /*n_lagging_iters=*/-1);
 
 	test_form(form, *state_ptr);
 }
