////////////////////////////////////////////////////////////////////////////////

#include <polyfem/assembler/Mass.hpp>
#include <polyfem/assembler/ViscousDamping.hpp>

#include <polyfem/solver/forms/BCLagrangianForm.hpp>
#include <polyfem/solver/forms/BCPenaltyForm.hpp>
#include <polyfem/solver/forms/BodyForm.hpp>
#include <polyfem/solver/forms/ContactForm.hpp>
#include <polyfem/solver/forms/ElasticForm.hpp>
#include <polyfem/solver/forms/FrictionForm.hpp>
#include <polyfem/solver/forms/InertiaForm.hpp>
#include <polyfem/solver/forms/InversionBarrierForm.hpp>
#include <polyfem/solver/forms/L2ProjectionForm.hpp>
#include <polyfem/solver/forms/LaggedRegForm.hpp>
#include <polyfem/solver/forms/RayleighDampingForm.hpp>

#include <polyfem/time_integrator/ImplicitEuler.hpp>

#include <finitediff.hpp>

#include <polyfem/State.hpp>

#include <catch2/catch_test_macros.hpp>
#include <catch2/generators/catch_generators.hpp>

#include <iostream>
#include <memory>
////////////////////////////////////////////////////////////////////////////////

using namespace polyfem;
using namespace polyfem::solver;
using namespace polyfem::time_integrator;
using namespace polyfem::assembler;

namespace
{
	std::shared_ptr<State> get_state(int dim)
	{
		const std::string path = POLYFEM_DATA_DIR;
		json in_args = R"(
		{
			"materials": {
				"type": "NeoHookean",
				"E": 20000,
				"nu": 0.3,
				"rho": 1000,
				"phi": 1,
				"psi": 1
			},

			"geometry": [{
				"mesh": "",
				"enabled": true,
				"surface_selection": 7
			}],

			"time": {
				"dt": 0.001,
				"tend": 1.0
			},

			"output": {
				"log": {
					"level": "warning"
				}
			}

		})"_json;
		if (dim == 2)
		{
<<<<<<< HEAD
			in_args["geometry"][0]["mesh"] = path + "/contact/meshes/2D/simple/circle/circle36.obj";
			in_args["boundary_conditions"] = R"({
				"dirichlet_boundary": [{
					"id": "all",
					"value": [0, 0]
				}],
				"rhs": [10, 10]
			})"_json;
		}
		else
		{
			in_args["geometry"][0]["mesh"] = path + "/contact/meshes/3D/simple/bar/bar-6.msh";
			in_args["geometry"][0]["transformation"] = R"({"scale": [0.1, 1, 1]})"_json;
			in_args["boundary_conditions"] = R"({
=======
			"materials": {
                "type": "NeoHookean",
                "E": 20000,
                "nu": 0.3,
                "rho": 1000,
				"phi": 1,
				"psi": 1
            },

			"geometry": [{
				"mesh": "",
				"enabled": true,
				"type": "mesh",
				"transformation": {
					"scale": [0.1, 1, 1]
				},
				"surface_selection": [
					{
						"id": 1,
						"axis": "z",
						"position": 0.8,
						"relative": true
					},
					{
						"id": 2,
						"axis": "-z",
						"position": 0.2,
						"relative": true
					}
				],
				"n_refs": 1
			}],

			"time": {
				"dt": 0.001,
				"tend": 1.0
			},

			"boundary_conditions": {
>>>>>>> 3a9e1122
				"neumann_boundary": [{
					"id": 1,
					"value": [1000, 1000, 1000]
				}],
				"pressure_boundary": [{
					"id": 2,
					"value": -2000
				}],
				"rhs": [0, 0, 0]
			})"_json;
		}

		auto state = std::make_shared<State>();
		state->init(in_args, true);
		state->set_max_threads(1);

		state->load_mesh();

		state->build_basis();
		state->assemble_rhs();
		state->assemble_mass_mat();

		return state;
	}
} // namespace

template <typename Form>
void test_form(Form &form, const State &state)
{
	static const int n_rand = 10;

	Eigen::VectorXd x = Eigen::VectorXd::Zero(state.n_bases * state.mesh->dimension());

	form.init(x);
	form.init_lagging(x);

	for (int rand = 0; rand < n_rand; ++rand)
	{
		// Test gradient with finite differences
		{
			Eigen::VectorXd grad;
			form.first_derivative(x, grad);

			Eigen::VectorXd fgrad;
			fd::finite_gradient(
				x, [&form](const Eigen::VectorXd &x) -> double { return form.value(x); }, fgrad);

			if (!fd::compare_gradient(grad, fgrad))
			{
				std::cout << "Gradient mismatch" << std::endl;
				std::cout << "Gradient: " << grad.transpose() << std::endl;
				std::cout << "Finite gradient: " << fgrad.transpose() << std::endl;
			}

			CHECK(fd::compare_gradient(grad, fgrad));
		}

		// Test hessian with finite differences
		{
			StiffnessMatrix hess;
			form.second_derivative(x, hess);

			Eigen::MatrixXd fhess;
			fd::finite_jacobian(
				x,
				[&form](const Eigen::VectorXd &x) -> Eigen::VectorXd {
					Eigen::VectorXd grad;
					form.first_derivative(x, grad);
					return grad;
				},
				fhess);

			if (!fd::compare_hessian(Eigen::MatrixXd(hess), fhess))
			{
				std::cout << "Hessian mismatch" << std::endl;
				std::cout << "Hessian: " << hess << std::endl;
				std::cout << "Finite hessian: " << fhess << std::endl;
			}

			CHECK(fd::compare_hessian(Eigen::MatrixXd(hess), fhess));
		}

		x.setRandom();
		x /= 100;
	}
}

TEST_CASE("body form derivatives 3d", "[form][form_derivatives][body_form]")
{
	const int dim = GENERATE(2, 3);
	const auto state_ptr = get_state(dim);
	const auto rhs_assembler_ptr = state_ptr->build_rhs_assembler();
	const bool apply_DBC = false; // GENERATE(true, false);
	const int ndof = state_ptr->n_bases * state_ptr->mesh->dimension();

	BodyForm form(ndof, state_ptr->n_pressure_bases,
				  state_ptr->boundary_nodes,
				  state_ptr->local_boundary,
				  state_ptr->local_neumann_boundary,
				  state_ptr->n_boundary_samples(),
				  state_ptr->rhs,
				  *rhs_assembler_ptr,
				  state_ptr->mass_matrix_assembler->density(),
				  apply_DBC, false, state_ptr->problem->is_time_dependent());
	Eigen::VectorXd x_prev;
	x_prev.setRandom(state_ptr->n_bases * 3);
	x_prev /= 100.;
	form.update_quantities(state_ptr->args["time"]["t0"].get<double>() + 5 * state_ptr->args["time"]["dt"].get<double>(), x_prev);

	CAPTURE(apply_DBC);
	test_form(form, *state_ptr);
}

TEST_CASE("body form derivatives", "[form][form_derivatives][body_form]")
{
	const int dim = GENERATE(2, 3);
	const auto state_ptr = get_state(dim);
	const auto rhs_assembler_ptr = state_ptr->build_rhs_assembler();
	const bool apply_DBC = false; // GENERATE(true, false);
	const int ndof = state_ptr->n_bases * state_ptr->mesh->dimension();

	BodyForm form(ndof, state_ptr->n_pressure_bases,
				  state_ptr->boundary_nodes,
				  state_ptr->local_boundary,
				  state_ptr->local_neumann_boundary,
				  state_ptr->n_boundary_samples(),
				  state_ptr->rhs,
				  *rhs_assembler_ptr,
				  state_ptr->mass_matrix_assembler->density(),
				  apply_DBC, false, state_ptr->problem->is_time_dependent());

	Eigen::VectorXd x_prev;
	x_prev.setRandom(state_ptr->n_bases * dim);
	x_prev /= 100.;
	form.update_quantities(state_ptr->args["time"]["t0"].get<double>() + 5 * state_ptr->args["time"]["dt"].get<double>(), x_prev);

	CAPTURE(apply_DBC);
	test_form(form, *state_ptr);
}

TEST_CASE("contact form derivatives", "[form][form_derivatives][contact_form]")
{
	const int dim = GENERATE(2, 3);
	const auto state_ptr = get_state(dim);

	const double dhat = 1e-3;
	const bool use_adaptive_barrier_stiffness = true; // GENERATE(true, false);
	const bool use_convergent_formulation = GENERATE(true, false);
	const double barrier_stiffness = 1e7;
	const bool is_time_dependent = GENERATE(true, false);
	const ipc::BroadPhaseMethod broad_phase_method = ipc::BroadPhaseMethod::HASH_GRID;
	const double ccd_tolerance = 1e-6;
	const int ccd_max_iterations = static_cast<int>(1e6);
	const double dt = 1e-3;

	ContactForm form(
		state_ptr->collision_mesh, dhat, state_ptr->avg_mass,
		use_convergent_formulation, use_adaptive_barrier_stiffness,
		is_time_dependent, false, broad_phase_method, ccd_tolerance,
		ccd_max_iterations);

	test_form(form, *state_ptr);
}

TEST_CASE("elastic form derivatives", "[form][form_derivatives][elastic_form]")
{
	const int dim = GENERATE(2, 3);
	const auto state_ptr = get_state(dim);
	ElasticForm form(
		state_ptr->n_bases,
		state_ptr->bases,
		state_ptr->geom_bases(),
		*state_ptr->assembler,
		state_ptr->ass_vals_cache,
		state_ptr->args["time"]["dt"],
		state_ptr->mesh->is_volume());
	test_form(form, *state_ptr);
}

TEST_CASE("friction form derivatives", "[form][form_derivatives][friction_form]")
{
	const int dim = GENERATE(2, 3);
	const auto state_ptr = get_state(dim);
	const bool use_convergent_formulation = GENERATE(true, false);
	const double epsv = 1e-3;
	const double mu = GENERATE(0.0, 0.01, 0.1, 1.0);
	const double dhat = 1e-3;
	const double barrier_stiffness = 1e7;
	const bool is_time_dependent = GENERATE(true, false);
	const ipc::BroadPhaseMethod broad_phase_method = ipc::BroadPhaseMethod::HASH_GRID;
	const double dt = 1e-3;

	const bool use_adaptive_barrier_stiffness = true; // GENERATE(true, false);
	const double ccd_tolerance = 1e-6;
	const int ccd_max_iterations = static_cast<int>(1e6);

	const ContactForm contact_form(
		state_ptr->collision_mesh, dhat, state_ptr->avg_mass, use_convergent_formulation,
		use_adaptive_barrier_stiffness, is_time_dependent, false, broad_phase_method,
		ccd_tolerance, ccd_max_iterations);

	FrictionForm form(
		state_ptr->collision_mesh, nullptr, epsv, mu, dhat, broad_phase_method,
		contact_form, /*n_lagging_iters=*/-1);

	test_form(form, *state_ptr);
}

TEST_CASE("damping form derivatives", "[form][form_derivatives][damping_form]")
{
	const int dim = GENERATE(2, 3);
	const auto state_ptr = get_state(dim);
	const double dt = 1e-2;
	std::shared_ptr<assembler::ViscousDamping> damping_assembler = std::make_shared<assembler::ViscousDamping>();
	state_ptr->set_materials(*damping_assembler);

	ElasticForm form(
		state_ptr->n_bases,
		state_ptr->bases,
		state_ptr->geom_bases(),
		*damping_assembler,
		state_ptr->ass_vals_cache,
		dt,
		state_ptr->mesh->is_volume());
	form.update_quantities(0, Eigen::VectorXd::Ones(state_ptr->n_bases * dim));
	test_form(form, *state_ptr);
}

TEST_CASE("inertia form derivatives", "[form][form_derivatives][inertia_form]")
{
	const int dim = GENERATE(2, 3);
	const auto state_ptr = get_state(dim);

	const double dt = 1e-3;
	ImplicitEuler time_integrator;
	time_integrator.init(
		Eigen::VectorXd::Zero(state_ptr->n_bases * dim),
		Eigen::VectorXd::Zero(state_ptr->n_bases * dim),
		Eigen::VectorXd::Zero(state_ptr->n_bases * dim),
		dt);

	InertiaForm form(state_ptr->mass, time_integrator);

	test_form(form, *state_ptr);
}

TEST_CASE("lagged regularization form derivatives", "[form][form_derivatives][lagged_reg_form]")
{
	const int dim = GENERATE(2, 3);
	const auto state_ptr = get_state(dim);

	const double weight = 1e3;
	LaggedRegForm form(/*n_lagging_iters=*/-1);
	form.set_weight(weight);

	test_form(form, *state_ptr);
}

TEST_CASE("Rayleigh damping form derivatives", "[form][form_derivatives][rayleigh_damping_form]")
{
	const int dim = GENERATE(2, 3);
	const auto state_ptr = get_state(dim);
	ElasticForm elastic_form(
		state_ptr->n_bases,
		state_ptr->bases,
		state_ptr->geom_bases(),
		*state_ptr->assembler,
		state_ptr->ass_vals_cache,
		state_ptr->args["time"]["dt"],
		state_ptr->mesh->is_volume());

	const double dt = 1e-3;
	ImplicitEuler time_integrator;
	time_integrator.init(
		Eigen::VectorXd::Zero(state_ptr->n_bases * dim),
		Eigen::VectorXd::Zero(state_ptr->n_bases * dim),
		Eigen::VectorXd::Zero(state_ptr->n_bases * dim),
		dt);

	RayleighDampingForm form(
		elastic_form, time_integrator, true, 0.1, 1);

	test_form(form, *state_ptr);
}

TEST_CASE("BC lagrangian form derivatives", "[form][form_derivatives][bc_lagr_form]")
{
	static const int n_rand = 10;

	const int dim = GENERATE(2, 3);
	const auto state_ptr = get_state(dim);
	const int ndof = state_ptr->n_bases * dim;
	const auto rhs_assembler_ptr = state_ptr->build_rhs_assembler();

	assembler::Mass mass_mat_assembler;
	mass_mat_assembler.set_size(dim);
	StiffnessMatrix mass_tmp;
	state_ptr->mass_matrix_assembler->assemble(dim == 3,
											   state_ptr->n_bases,
											   state_ptr->bases,
											   state_ptr->geom_bases(),
											   state_ptr->mass_ass_vals_cache,
											   mass_tmp,
											   true);

	BCLagrangianForm form(
		ndof,
		state_ptr->boundary_nodes,
		state_ptr->local_boundary,
		state_ptr->local_neumann_boundary,
		state_ptr->n_boundary_samples(),
		mass_tmp,
		*rhs_assembler_ptr,
		state_ptr->obstacle.ndof(),
		state_ptr->problem->is_time_dependent(),
		0);

	Eigen::VectorXd x = Eigen::VectorXd::Zero(ndof);
	double k_al = 0;

	std::random_device rd;
	std::mt19937 gen(rd());
	std::uniform_real_distribution<> dis(1e6, 1e8);

	for (int i = 0; i < n_rand; ++i)
	{
		form.update_lagrangian(x, k_al);
		test_form(form, *state_ptr);

		x.setRandom();
		x /= 100;

		k_al = dis(gen);
	}
}

TEST_CASE("BC penalty form derivatives", "[form][form_derivatives][bc_penalty_form]")
{
	static const int n_rand = 10;

	const int dim = GENERATE(2, 3);
	const auto state_ptr = get_state(dim);
	const int ndof = state_ptr->n_bases * dim;
	const auto rhs_assembler_ptr = state_ptr->build_rhs_assembler();

	assembler::Mass mass_mat_assembler;
	mass_mat_assembler.set_size(dim);
	StiffnessMatrix mass_tmp;
	state_ptr->mass_matrix_assembler->assemble(dim == 3,
											   state_ptr->n_bases,
											   state_ptr->bases,
											   state_ptr->geom_bases(),
											   state_ptr->mass_ass_vals_cache,
											   mass_tmp,
											   true);

	BCPenaltyForm form(
		ndof,
		state_ptr->boundary_nodes,
		state_ptr->local_boundary,
		state_ptr->local_neumann_boundary,
		state_ptr->n_boundary_samples(),
		mass_tmp,
		*rhs_assembler_ptr,
		state_ptr->obstacle.ndof(),
		state_ptr->problem->is_time_dependent(),
		0);

	test_form(form, *state_ptr);
}

TEST_CASE("Inversion barrier form derivatives", "[form][form_derivatives][inversion_barrier]")
{

	const int dim = GENERATE(2, 3);
	const auto state_ptr = get_state(dim);

	const double vhat = 1e-3;

	Eigen::MatrixXd V;
	Eigen::MatrixXi F;
	state_ptr->build_mesh_matrices(V, F);

	InversionBarrierForm form(V, F, state_ptr->mesh->dimension(), vhat);

	test_form(form, *state_ptr);
}

TEST_CASE("L2 projection form derivatives", "[form][form_derivatives][L2]")
{
	const int dim = GENERATE(2, 3);
	const auto state_ptr = get_state(dim);

	REQUIRE(state_ptr->mass.size() > 0);
	L2ProjectionForm form(state_ptr->mass, state_ptr->mass, Eigen::VectorXd::Ones(state_ptr->mass.cols()));

	test_form(form, *state_ptr);
}<|MERGE_RESOLUTION|>--- conflicted
+++ resolved
@@ -49,12 +49,6 @@
 				"psi": 1
 			},
 
-			"geometry": [{
-				"mesh": "",
-				"enabled": true,
-				"surface_selection": 7
-			}],
-
 			"time": {
 				"dt": 0.001,
 				"tend": 1.0
@@ -69,8 +63,11 @@
 		})"_json;
 		if (dim == 2)
 		{
-<<<<<<< HEAD
-			in_args["geometry"][0]["mesh"] = path + "/contact/meshes/2D/simple/circle/circle36.obj";
+			in_args["geometry"] = R"([{
+				"mesh": "/contact/meshes/2D/simple/circle/circle36.obj",
+				"enabled": true,
+				"surface_selection": 7
+			}])"_json;
 			in_args["boundary_conditions"] = R"({
 				"dirichlet_boundary": [{
 					"id": "all",
@@ -81,23 +78,8 @@
 		}
 		else
 		{
-			in_args["geometry"][0]["mesh"] = path + "/contact/meshes/3D/simple/bar/bar-6.msh";
-			in_args["geometry"][0]["transformation"] = R"({"scale": [0.1, 1, 1]})"_json;
-			in_args["boundary_conditions"] = R"({
-=======
-			"materials": {
-                "type": "NeoHookean",
-                "E": 20000,
-                "nu": 0.3,
-                "rho": 1000,
-				"phi": 1,
-				"psi": 1
-            },
-
-			"geometry": [{
-				"mesh": "",
-				"enabled": true,
-				"type": "mesh",
+			in_args["geometry"] = R"([{
+				"mesh": "/contact/meshes/3D/simple/bar/bar-6.msh",
 				"transformation": {
 					"scale": [0.1, 1, 1]
 				},
@@ -116,15 +98,8 @@
 					}
 				],
 				"n_refs": 1
-			}],
-
-			"time": {
-				"dt": 0.001,
-				"tend": 1.0
-			},
-
-			"boundary_conditions": {
->>>>>>> 3a9e1122
+			}])"_json;
+			in_args["boundary_conditions"] = R"({
 				"neumann_boundary": [{
 					"id": 1,
 					"value": [1000, 1000, 1000]
